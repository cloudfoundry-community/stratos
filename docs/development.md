--- conflicted
+++ resolved
@@ -2,16 +2,10 @@
 
 > **Note:** This document is work in progress.
 
-<<<<<<< HEAD
+
 The Stratos Console UI provides a single comprehensive and ubiquitous user
 experience for: discovering, composing, developing and managing Cloud Native
 workloads which are hosted in a myriad of: public, managed and private
-=======
-
-The Stratos Console UI provides a single comprehensive and ubiquitous user 
-experience for: discovering, composing, developing and managing Cloud Native 
-workloads which are hosted in a myriad of: public, managed and private 
->>>>>>> 7354d034
 cloud/compute providers.
 
 1. [Working on the front-end component](#working-on-the-front-end-component)
