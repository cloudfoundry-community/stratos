
# Developing the Stratos Console

1. [Introduction](#introduction)
1. [Frontend Development](#frontend-development)
1. [Backend Development](#backend-development)

## Introduction

Stratos comprises of two main components:

- A front-end UI that runs in your web browser. This is written in [Typescript](https://www.typescriptlang.org/) and uses the [Angular](https://angular.io/) framework.
- A back-end that provides a web-based API to the front-end. This is written in Go.

Depending on what you are contributing, you will need to develop with the front-end, back-end or both.

## Frontend Development

### Introduction to the stack

Have a look through the [Env + Tech](developers-guide-env-tech.md) page to get acquainted with some of the new technologies used in v2.
These include video's, tutorials and examples of Angular 2+, Typescript and Redux. There's also some advice on helpful plugins to use if
using Visual Studio Code. If you feel comfortable with these and are happy with your dev environment please skip straight to
[Set up Dependencies](#set-up-dependencies)

### Set up Dependencies

* Set up a Stratos backend - The frontend cannot run without a backend. Both backend and frontend exist in this same repo. To set up a backend
  run through the [deploy section](https://github.com/cloudfoundry-incubator/stratos/blob/master/deploy/README.md), choose a deployment method and bring
  one up. These deployments will bring up the entire backend, including api service and database along with a V2 frontend.
* Install [NodeJs](https://nodejs.org) (mininum version v8.6.0)
* Install [Angular CLI](https://cli.angular.io/) - `npm install -g @angular/cli`

### Configuration

Configuration information can be found in two places

* `./proxy.conf.js`
  * In fresh environments this is missing and needs to be created using `./proxy.conf.templage.js` as a template.
  * Contains the address of the backend.
  * If the backend is deployed via the instructions above this will be the same address as the V1 console's frontend address. For instance
  `https://localhost` would translate to

    ```const PROXY_CONFIG = {
      "/pp": {
        "target": {
        "host": "localhost",
        "protocol": "https:",
        "port": 443
      },
      "secure": false,
      "changeOrigin": true,
      "ws": true,
    }
    ```

* `./src/frontend/environments/environment.ts` for UAA config
  * This contains more general settings for the frontend
  * By default we output every Redux action to the console. If this is too verbose for yourself, simply set `logEnableConsoleActions` to false

## Run the frontend

1. (First time only) Copy `./proxy.conf.template.js` to `./proxy.conf.js` and update with required Jet Stream url (see above for more info)
1. Run `npm install`
1. Run `npm start` for a dev server. (the app will automatically reload if you change any of the source files)
1. Navigate to `https://localhost:4200/`. The credentials to log in will be dependent on the Jet Stream the console points at. Please refer
   to the guides used when setting up the backend for more information

## Build

Run `npm run build` to build the project.

The build artefacts will be stored in the `dist/` directory. This will output a production build of the application.

## Creating angular items via angular cli

To create a new angular component run `ng generate component component-name`. You can use a similar command to create other types of angular
items `ng generate <directive|pipe|service|class|guard|interface|enum|module> <name>`.

## Theming

We use the angular material theming mechanism. See [here](https://material.angular.io/guide/theming-your-components) for more information about theming new components added to stratos.

## Test

### Lint

Run `npm run lint` to execute tslint lint checking.

### Code Climate

We use [Code Climate](https://codeclimate.com/github/SUSE/stratos) to check for general code quality issues. This executes against Pull
Requests on creation/push.


#### Running Code Climate locally
To run locally see instructions [here](https://github.com/codeclimate/codeclimate) to install Code Climate CLI
and engine via docker. Once set ensure you're in the root of the project and execute the following (it may take a while)

```
codeclimate analyze
```

> **NOTE** Unfortunately this highlights all current issues and not those that are the diff between any master and feature branch. Analyze
can be ran against a single/sub set of files, again with all current issues, but a little more digestible.

```
codeclimate analyze <path to file/s>
```

In a feature branch to compare files that have changed to master, for instance, use the following

```
git checkout feature-branch-A
codeclimate analyze $(git diff --name-only master)
```

You can also run the above command via npm

```
npm run climate
```

### Unit tests

Run `npm test` to execute the unit tests via [Karma](https://karma-runner.github.io). Coverage information can be found in ./coverage

> **NOTE** npm test will search for chrome on your path. If this is not so please set an env var CHROME_BIN pointing to your executable
(chromium is fine too).

### End-to-end tests

Run `npm run e2e` to execute the end-to-end tests via [Protractor](http://www.protractortest.org/).

More information on the E2E tests and pre-requisites for running them is available here - [E2E Tests](developers-guide-e2e-tests.md).

## Backend Development

<<<<<<< HEAD
The backend (more informally called the Jet Stream) is still to be ported over from V1 of
[Stratos](https://github.com/cloudfoundry-incubator/stratos). Once that's completed come back and check out this section for instructions on how to
make changes to it.
=======
Jetstream is the back-end for Stratos. It is written in Go.

We use [dep](https://golang.github.io/dep/) for dependency management.
>>>>>>> f1b09ddf

### Pre-requisites

You will need the following installed/available:

<<<<<<< HEAD
The Jet Stream is the back-end for the Console UI. It is written in Go.
=======
* go 1.9 or later.
* dep
* UAA instance - you will need a UAA running for authentication
>>>>>>> f1b09ddf

### Building the back-end

You will need to ensure that Stratos is cloned into a folder within your GOPATH that matches the Stratos package structure, i.e.

```
$GOPATH/src/github.com/cloudfoundry-incubator/stratos
```

From the stratos folder, ensure that dep has downloaded the required dependencies by running:

```
dep ensure -vendor-only -v
```

From the `src/jetstream` folder, build the Stratos back-end with:

```
go build
```

The back-end executable is named `jetstream` and should be created within the `src/jetstream` folder.

To run, ensure you have set the following environment variables:

<<<<<<< HEAD
#### Introduction
* Golang
* Dependency Management (dep)

#### Dependencies
* go
  * GOPATH, GOBIN env vars set to default values
* dep
* npm
* UAA instance
=======
`UAA_ENDPOINT` - the URL of your UAA (for example for PCF Dev, use: `UAA_ENDPOINT=https://login.local.pcfdev.io`)
`CONSOLE_CLIENT` - the Client ID to use when authenticating against your UAA (defaults to: 'cf')
`CONSOLE_CLIENT_SECRET` - the Client ID to use when authenticating against your UAA (defaults to empty)

then run:

```
jetstream
```

You should see the log as the backend starts up. You can press CTRL+C to stop the backend.

### Configuration

By default, the configuration in the file `src/jetstream/default.config.properties` will be used.

To modify the configuration, copy this file to `src/jetstream/config.properties` and edit this file. The backend will load its configuration from this file in preference to the default config file, if it exists. You can also modify individual configuration settings by setting the corresponding environment variable.

> **Note** The properties are saved to the database on first run. Any subsequent changes require the db to be reset. For the default sqlite db provider this can be done by deleting `src/jetstream/console-database.db` 

#### Automatically register and connect to an existing endpoint
To automatically register a Cloud Foundry add the environment variable/config setting below:

> **Note** On login, Stratos will also attempt to auto-connect to the Cloud Foundry using the username/password provided.

```
AUTO_REG_CF_URL=<api url of cf>
```
>>>>>>> f1b09ddf

#### Running Jetstream in a container
* Follow instructions in the deploy/docker-compose docs
<<<<<<< HEAD
* To apply changes (build and update docker image) simply run `deploy/tools/restart_proxy.sh`

#### Running "like a dev"

1. Set up developer certs
    - Execute `deploy/tools/generate_cert.sh`
    - Copy `portal-proxy-output/dev-certs` to `./`
2. Navigate to the root of the project
3. run `npm install`
4. Run `npm run build-backend-dev`
5. cd ./outputs
6. Update `config.propeties` and ensure that..
    - the UAA points to a valid instance
    - the `CONSOLE_CLIENT` and `CONSOLE_ADMIN_SCOPE` are valid in the UAA instance
    - The above properties are saved to the database on first run. Any subsequent changes require the db to be reset. For the default db provider (`sqlite`, see `config.properties` `DATABASE_PROVIDER` value), this can be done by deleting `./outputs/console-database.db` 
7. Make `portal-proxy` executable and run it
=======
* To apply changes (build and update docker image) simply run `deploy/tools/restart_proxy.sh`
>>>>>>> f1b09ddf
<|MERGE_RESOLUTION|>--- conflicted
+++ resolved
@@ -136,27 +136,17 @@
 
 ## Backend Development
 
-<<<<<<< HEAD
-The backend (more informally called the Jet Stream) is still to be ported over from V1 of
-[Stratos](https://github.com/cloudfoundry-incubator/stratos). Once that's completed come back and check out this section for instructions on how to
-make changes to it.
-=======
 Jetstream is the back-end for Stratos. It is written in Go.
 
 We use [dep](https://golang.github.io/dep/) for dependency management.
->>>>>>> f1b09ddf
 
 ### Pre-requisites
 
 You will need the following installed/available:
 
-<<<<<<< HEAD
-The Jet Stream is the back-end for the Console UI. It is written in Go.
-=======
 * go 1.9 or later.
 * dep
 * UAA instance - you will need a UAA running for authentication
->>>>>>> f1b09ddf
 
 ### Building the back-end
 
@@ -182,18 +172,6 @@
 
 To run, ensure you have set the following environment variables:
 
-<<<<<<< HEAD
-#### Introduction
-* Golang
-* Dependency Management (dep)
-
-#### Dependencies
-* go
-  * GOPATH, GOBIN env vars set to default values
-* dep
-* npm
-* UAA instance
-=======
 `UAA_ENDPOINT` - the URL of your UAA (for example for PCF Dev, use: `UAA_ENDPOINT=https://login.local.pcfdev.io`)
 `CONSOLE_CLIENT` - the Client ID to use when authenticating against your UAA (defaults to: 'cf')
 `CONSOLE_CLIENT_SECRET` - the Client ID to use when authenticating against your UAA (defaults to empty)
@@ -222,27 +200,7 @@
 ```
 AUTO_REG_CF_URL=<api url of cf>
 ```
->>>>>>> f1b09ddf
 
 #### Running Jetstream in a container
 * Follow instructions in the deploy/docker-compose docs
-<<<<<<< HEAD
-* To apply changes (build and update docker image) simply run `deploy/tools/restart_proxy.sh`
-
-#### Running "like a dev"
-
-1. Set up developer certs
-    - Execute `deploy/tools/generate_cert.sh`
-    - Copy `portal-proxy-output/dev-certs` to `./`
-2. Navigate to the root of the project
-3. run `npm install`
-4. Run `npm run build-backend-dev`
-5. cd ./outputs
-6. Update `config.propeties` and ensure that..
-    - the UAA points to a valid instance
-    - the `CONSOLE_CLIENT` and `CONSOLE_ADMIN_SCOPE` are valid in the UAA instance
-    - The above properties are saved to the database on first run. Any subsequent changes require the db to be reset. For the default db provider (`sqlite`, see `config.properties` `DATABASE_PROVIDER` value), this can be done by deleting `./outputs/console-database.db` 
-7. Make `portal-proxy` executable and run it
-=======
-* To apply changes (build and update docker image) simply run `deploy/tools/restart_proxy.sh`
->>>>>>> f1b09ddf
+* To apply changes (build and update docker image) simply run `deploy/tools/restart_proxy.sh`