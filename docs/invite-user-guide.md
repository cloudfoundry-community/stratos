--- conflicted
+++ resolved
@@ -18,97 +18,6 @@
 1. Stratos must be configured with the details of the SMTP server to use when sending emails
 1. (Optionally) The email templates used for sending emails should be modified
 1. User Invite support must be enabled in Stratos by an Administrator
-<<<<<<< HEAD
-
-Once all of the steps have been completed, CF administrators and organization managers will be able to invite users via the Organization and Space pages under the 'Users' tab.
-
-These steps are covered below.
-
-## Creating a UAA Client for User Invites
-
-Stratos requires a pre-configured UAA client to invite the UAA user and create the CF user. The client requires both the `scim.invite` and `cloud_controller.admin` scopes.
-
-To create a client with the correct scopes, use the following [UAA CLI](https://github.com/cloudfoundry/cf-uaac) command:
-
-```
-uaac client add stratos-invite --scope scim.invite,cloud_controller.admin --authorized_grant_types client_credentials --authorities scim.invite,cloud_controller.admin -s password
-```
-
-> Note - Include the uaa scope if required.
-
-In the above example the client id is `stratos-invite` and client secret is `password`.
-
-Alternatively, you can use an existing UAA Client, if one is already available with the appropriate scopes.
-
-> Note: You will need the Client ID and Client Secret used above when enabling User Invite support in the Stratos UI
-
-## Configuring SMTP Server details and (optionally) modifying Email Templates
-
-Configuration depends on how you have deployed Stratos.
-
-1. For cf push, see [Configuration for CF Push](#Configuration-for-CF-Push)
-1. For Kubernetes with Helm, see: [Configuration for Helm Installation](#Configuration-for-Helm-Installation)
-
-## Enabling User Invite support in Stratos
-
-This action must be performed by an Administrator in Stratos.
-
-1) Navigate to the Cloud Foundry Summary page of the required CF.
-1) Use the `Configure` button in the `User Invitation Support` section.
-1) Supply the uaa client id and secret and click `Configure`
-
-> Note: If Stratos has been deployed via `cf push` and the steps under the `Pre-configure invite UAA client` header in the  [CF deploy guide](../deploy/cloud-foundry/README.md)  have been followed, you will not follow these steps for the default CF.
-
-## Configuration for CF Push
-
-When deploying Stratos to Cloud Foundry using `cf push`, User Invites can be configured as follows.
-
-### General Configuration
-
-The following configuration is required in order to configure the SMTP server and email subject:
-
-|Environment Variable|Purpose|
-|---|---|
-|SMTP_HOST|Host name of the SMTP server|
-|SMTP_PORT|Port name of the SMTP server|
-|SMTP_AUTH|Whether to authenticate against the SMTP server using AUTH command (set to "true")|
-|SMTP_FROM_ADDRESS|From email address to use when sending emails|
-|SMTP_USER|Username to use when authenticating with the email server|
-|SMTP_PASSWORD|Password to use when authenticating with the email server|
-|INVITE_USER_SUBJECT|Subject line to use when sending an invitation email|
-
-### Using custom templates
-
-To use custom email templates, create a folder and add the two templates with the following file names:
-
-1. user-invite-email.txt = Plain text template 
-1. user-invite-email.helm = HTML text template 
-
-When deploying Stratos with `cf push` set the environment variable `TEMPLATE_DIR` to the folder name where your custom templates are located. This can be done on the command line or by adding this environment variable to the `manifest.yml` file.
-
-## Configuration for Helm Installation
-
-When deploying Stratos to Kubernetes using Helm, User Invites can be configured as follows.
-
-### General Configuration
-
-The following configuration is required in order to configure the SMTP server and email subject:
-
-|Helm Chart Value|Purpose|
-|---|---|
-|env.SMTP_HOST|Host name of the SMTP server|
-|env.SMTP_PORT|Port name of the SMTP server|
-|env.SMTP_AUTH|Whether to authenticate against the SMTP server using AUTH command (set to "true")|
-|env.SMTP_FROM_ADDRESS|From email address to use when sending emails|
-|env.SMTP_USER|Username to use when authenticating with the email server|
-|env.SMTP_PASSWORD|Password to use when authenticating with the email server|
-|console.userInviteSubject|Subject line to use when sending an invitation email|
-
-### Using custom templates
-
-If you wish to use custom email templates for user invitation, follow these steps:
-
-=======
 
 Once all of the steps have been completed, CF administrators and organization managers will be able to invite users via the Organization and Space pages under the 'Users' tab.
 
@@ -197,7 +106,6 @@
 ### Using custom templates
 
 If you wish to use custom email templates for user invitation, follow these steps:
->>>>>>> 11132251
 
 Create the namespace that you are going to use when installing Stratos:
 
@@ -207,13 +115,8 @@
 
 Create a Config Map for the template files - this assumes you have the following two files in the current directory:
 
-<<<<<<< HEAD
-1. user-invite-email.txt = Plain text template 
-1. user-invite-email.helm = HTML text template 
-=======
 1. user-invite-email.txt = Plain text template
 1. user-invite-email.helm = HTML text template
->>>>>>> 11132251
 
 Create the Config Map with:
 
