--- conflicted
+++ resolved
@@ -17,18 +17,11 @@
 - When fetching an entity, any referenced child entity or list of entities were omitted. To have them included the property name was
   provided in an `include-relations` parameter. The covered direct child entities and children of that child entity
 - Lists of entities that were bigger than 50 were simply omitted.
-<<<<<<< HEAD
-Now, from my understanding, ...
-- Child entities (single or lists) are referenced by guid in the parent's `relationships` section
-  - Pagination of lists is only proposed - https://github.com/cloudfoundry/cc-api-v3-style-guide#proposal-pagination-of-related-resources
-- Child entities are also listed, with by url to fetch (like the old `<property>_url` property), in the `links` section.
-=======
 
 Now, from my understanding, ...
 - Child entities (single or lists) are referenced by guid in the parent's `relationships` section
   - Pagination of lists is only proposed - https://github.com/cloudfoundry/cc-api-v3-style-guide#proposal-pagination-of-related-resources
 - Child entities are also listed, with a url to fetch (like the old `<property>_url` property), in the `links` section.
->>>>>>> 7f5b386a
 - An `include` parameter can be supplied which will add an `included` section to the entity
 - An entity in the `included` section is in the same format as the parent
 - `include` has very limited implementation
@@ -137,13 +130,8 @@
   - One by one?
   - All together once v2 parity is reached?
 - Will duplicated `include`ed entities only appear once in a top level (entity or pagination) `included`? For example..conceptually..
-<<<<<<< HEAD
-  - Fetch an application, the application's space, the application's routes and application routes spaces in a single request
-  - If the application space appeared in the route's space, would it only appear once in the application `included`... or appear twice (once 
-=======
   - Fetch an application, the application's space, the application's routes and application routes spaces all in a single request
   - If the application's space appeared in the route's space, would it only appear once in the application's`included` section... or appear twice (once 
->>>>>>> 7f5b386a
     in application `included` and again in route `included`)?
 - The style guide references a way to fetch one to many relationships as `/v3/apps/:app_guid/relationships/routes` (https://github.com/cloudfoundry/cc-api-v3-style-guide#viewing-1)
   - This doesn't seem to work (404), is it yet to be implemented?
