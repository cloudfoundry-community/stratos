# Customizing Stratos

Stratos provides a mechanism for customization - the following customizations are currently supported:

- Changing the theme colors
- Changing certain image assets (favorite icon, login background and logo)
- Overriding styles
- Adding new functionality
- Changing the initial loading indicator

# Migrating to Stratos V4 Customization
In V4 there are breaking customization changes. These changes allow a much improved approach to extensions by opening the door to npm style plugins.
To aid in migrating we've provided these instructions.

1) Before updating to the latest code...
    1) Run `npm run customize-reset` to remove all previously created sym links.
    2) Read through the customization documentation below to get a better understanding of the new process.
1) Update your codebase with the desired v4 code.
1) Run `npm install` (only required first time, this will ensure you have the required version of Angular).
1) Change directory to `./build/tools/v4-migration` and run the migration script `./migrate.sh`.
    - This will copy your customizations from `custom-src` to a new Angular package `src/frontend/packages/custom_extensions`.
1) Check that the new package exports your custom module and if applicable your custom-routing module.
    - The migrate script should do this in `src/frontend/packages/custom_extensions/src/public-api.ts`.
1) Check that your ts config file defines the public api file.
    - `src/tsconfig.json` file's `compilerOptions/paths` section should contain something like `"@custom/extensions": ["frontend/packages/custom_extensions/src/public-api.ts"]`.
1) Check that your new package's package.json defines your custom module and if application custom-routing module.
<<<<<<< HEAD
    - See `src/frontend/packages/custom_extensions/package.json` file's `stratos` section.
=======
    - See `src/frontend/packages/suse_extensions/package.json` file's `stratos` section.
>>>>>>> e457a611
    - Note your `routingModule` entry label should not have a preceding `_`.
1) Build Stratos in your usual way, for instance `npm run build`.
    - It could be that this fails due to TypeScript import issues, if so go through these and fix.
    - During build time the custom packages will be discovered and output, see section starting `Building with these extensions`. These should contain the modules your require.
1) Run Stratos your usual way. Ensure you can navigate to all your custom parts.
1) Once you are happy everything works as intended remove the old `./custom-src` directory and commit you changes.

## Approach

In order to customize Stratos, you will need to fork the Stratos GitHub repository and apply customizations in your fork. Our aim is to minimize any merge conflicts that might occur when re-basing your fork with the upstream Stratos repository.

<!-- All customizations are placed within a top-level folder named `custom-src`. This folder should only exist in forks and will not exist in the main Stratos repository, so any changes made within this folder should be free from merge conflicts. -->
Customizations are placed in angular packages in the folder named `src/frontend/packages`. In the future you will be able to host these packages in npm and bring them into Stratos in the usual npm dependency way.

Each package should contain custom Stratos configuration in it's package.json pointing to the modules it will be required to import. 

stratos.yaml
custom theme
custom styles
custom assets


The Stratos approach to customization uses symbolic links. We maintain a default set of resources in the folder `src/misc/custom`. When you run `npm install` or when you explicitly run `npm run customize`, a gulp task (in the file `build/fe-build.js`) runs and creates symbolic links, linking the required files to their expected locations withing the `src` folder.

If a required file exists in the `custom-src` folder location, the build script will link this file, otherwise, it will link the default resource from `src/misc/custom`.

Normally, you do not need to run any scripts to apply customizations - they will be applied as part of a `postinstall` script that runs automatically when you do an `npm install`. You can manually run the following scripts if you update or change the customizations:

- `npm run customize` - creates symbolic links for the required files, looking at the provided customizations and then falling back to default files

- `npm run customize-default` - creates symbolic links for the required files, ignoring any provided customizations and using the default files

- `npm run customize-reset` - remove all symbolic links. If you build after running this command you will see errors, as required files are not present.

### Customizing Images

The following image resources can be changed by creating the specified file in the folder shown:

|File name|Folder|Description|
|---|---|---|
|favicon.ico|custom-src/frontend|Favorite icon to use|
|logo.png|custom-src/frontend/assets|Logo to use on login screen and about page|
|nav-logo.png|custom-src/frontend/assets|Logo to use in the top-left side navigation for the application logo|
|login-bg.jpg|custom-src/frontend/assets|Image to use for the login page background|

> NOTE: The `nav-logo.png` logo should have a height of 36px and a maximum width of 180 pixels.

### Customizing the Theme

Stratos uses Material Design and the [angular-material](https://material.angular.io/) library. It uses the same approach to theming.

To create your own theme, create the file `custom.scss` in the folder `custom-src/frontend/sass`.

In this file you can set any or all of the following variables:

|Variable|Purpose|
|---|---|
|$stratos-theme|The main theme to use for Stratos|
|$stratos-nav-theme|Theme to use for the side navigation panel|
|$stratos-status-theme|Theme to use for displaying status in Stratos|

Note that you do not have to specify all of these - defaults will be used if they are not set.

In most cases you will probably want to generate a palette for the primary color for your version of Stratos - an example `custom.scss` this for this is shown below:

```
$suse-green: ( 50: #E0F7F0, 100: #B3ECD9, 200: #80E0C0, 300: #4DD3A7, 400: #26C994, 500: #00C081, 600: #00BA79, 700: #00B26E, 800: #00AA64, 900: #009C51, A100: #C7FFE0, A200: #94FFC4, A400: #61FFA8, A700: #47FF9A, contrast: (50: #000000, 100: #000000, 200: #000000, 300: #000000, 400: #ffffff, 500: #ffffff, 600: #ffffff, 700: #ffffff, 800: #ffffff, 900: #ffffff, A100: #000000, A200: #000000, A400: #000000, A700: #000000 ));

$suse-red: ( 50: #ffebee, 100: #ffcdd2, 200: #ef9a9a, 300: #e57373, 400: #ef5350, 500: #f44336, 600: #e53935, 700: #d32f2f, 800: #c62828, 900: #b71c1c, A100: #ff8a80, A200: #ff5252, A400: #ff1744, A700: #d50000, contrast: ( 50: $black-87-opacity, 100: $black-87-opacity, 200: $black-87-opacity, 300: $black-87-opacity, 400: $black-87-opacity, 500: white, 600: white, 700: white, 800: $white-87-opacity, 900: $white-87-opacity, A100: $black-87-opacity, A200: white, A400: white, A700: white, ));

// Create palettes
$suse-app-primary: mat-palette($suse-green);
$suse-theme-warn: mat-palette($suse-red);

// Create a theme from the palette (secondary theme is the same as the primary in this example)
$suse-app-theme: mat-light-theme($suse-app-primary, $suse-app-primary, $suse-theme-warn);

// Set this theme as the one to use
$stratos-theme: $suse-app-theme;
```

#### Creating or disabling the Dark theme

You can also change the Dark theme, if you wish, by defining the following variables:

|Variable|Purpose|
|---|---|
|$stratos-dark-theme|The dark theme to use for Stratos|
|$stratos-dark-nav-theme|Dark theme to use for the side navigation panel|
|$stratos-dark-status-theme|Dark theme to use for displaying status in Stratos|

Note that minimally you must supply `stratos-dark-theme` to create a dark theme.

By default a dark theme is assumed to be available and the default will be used if not overridden. You can disable dark theme support in the UI by setting the following variable in your `custom.scss`:

```
$stratos-dark-theme-supported: false;
```

### Changing Styles

We don't generally recommend modifying styles, since from version to version of Stratos, we may change the styles used slightly which can mean any modifications you made will need updating. Should you wish to do so, you can modify these in the same `custom.scss` file that is used for theming.

As an example, to disable the login background image, add the following to `custom.scss`:

```
.stratos .intro {
  background-image: none;
}
```

Note that the class `stratos` has been placed on the `BODY` tag of the Stratos application to assist with css selector specificity.

### Adding new Features

Code for new features should be placed within the `custom-src/frontend/app/custom` folder. You can create any sub-folder structure within this folder.

When you perform an `npm install` or explicitly run `npm run customize`, the customize script is run and will symlink the folder `custom-src/frontend/app/custom` to `src/frontend/app/custom`. It will also create a module to import your custom code - this is placed in the file `src/frontend/app/custom/custom-import.module.ts`. You should _not_ edit this file.

Within the `custom-src/frontend/app/custom` folder you must create a module in the file `custom.module.ts` named `CustomModule` - this will be imported into the Stratos application and is the mechanism by which you can add custom code to the front-end.

We currently expose the following extension points in the Stratos UI:

- Changing the component to use for the login screen
- Adding new items to the side navigation menu
- Adding new tabs to the Application, Cloud Foundry, Organization and Space views
- Adding new action buttons to the Application Wall, Application, Cloud Foundry, Organization and Space and Endpoint views

We use Decorators to annotate components to indicate that they are Stratos extensions.

See [Extensions](extensions.md) for more detail and examples of front-end extensions.


### Changing the Initial Loading Indicator

On slower connections, it can take a few seconds to load the main Javascript resources for Stratos.

In order to give the user some initial feedback that Stratos is loading, a loading indicator is included in the `index.html` file. This gets shown as early as possible, as soon as this main html file has loaded. Once the main code has been fetched, the view refreshes to show the application.

A default loading indicator is provided that can be changed. To do so, create the following two files:

- `custom-src/frontend/loading.css` - CSS styles to be included in a style block in the head of the index page
- `custom-src/frontend/loading.html` - HTML markup to be included the the index page to render the loading indicator

The files for the default indicator can be found in the `src/frontend/packages/core/misc/custom` folder.

An example of a different loading indicator is included with the ACME sample in `examples/custom-src/frontend`.

The customization task will insert the appropriate CSS and HTML files into the main index.html file when it runs.

Take a look at the template for the `index.html` file in `src/frontend/packages/core/misc/custom/index.html`. The CSS file is inserted where the marker `/** @@LOADING_CSS@@ **/` is and the HTML file where `<!-- @@LOADING_HTML@@ -->` is.
<|MERGE_RESOLUTION|>--- conflicted
+++ resolved
@@ -24,11 +24,7 @@
 1) Check that your ts config file defines the public api file.
     - `src/tsconfig.json` file's `compilerOptions/paths` section should contain something like `"@custom/extensions": ["frontend/packages/custom_extensions/src/public-api.ts"]`.
 1) Check that your new package's package.json defines your custom module and if application custom-routing module.
-<<<<<<< HEAD
-    - See `src/frontend/packages/custom_extensions/package.json` file's `stratos` section.
-=======
     - See `src/frontend/packages/suse_extensions/package.json` file's `stratos` section.
->>>>>>> e457a611
     - Note your `routingModule` entry label should not have a preceding `_`.
 1) Build Stratos in your usual way, for instance `npm run build`.
     - It could be that this fails due to TypeScript import issues, if so go through these and fix.
