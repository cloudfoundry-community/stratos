--- conflicted
+++ resolved
@@ -223,12 +223,6 @@
       fs.copySync(path.resolve(__dirname, '../deploy/cloud-foundry/config.properties'), path.join(conf.outputPath, 'config.properties'), {
         overwrite: false
       });
-<<<<<<< HEAD
-      // Copy the dev certs as well if they exist
-      var devCerts = path.resolve(__dirname, '../dev-certs');
-      if (fs.existsSync(devCerts)) {
-        fs.copySync(devCerts, path.join(conf.outputPath, 'dev-certs'));
-=======
 
       // Copy the dev certs as well if they exist
       var devCerts = path.resolve(__dirname, '../dev-certs');
@@ -242,7 +236,6 @@
           fs.copySync(path.join(browserSyncCerts, 'server.crt'), path.join(outDevCerts, 'pproxy.crt'));
           fs.copySync(path.join(browserSyncCerts, 'server.key'), path.join(outDevCerts, 'pproxy.key'));
         }
->>>>>>> 30ae2bcc
       }
 
       return done();
