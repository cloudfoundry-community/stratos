--- conflicted
+++ resolved
@@ -52,18 +52,16 @@
 ls -alR
 echo ""
 
-helm template -f ${__DIRNAME}/imagelist.values.yaml ${CHART_FOLDER} | grep "image:" | grep --extended --only-matching '([^"/[:space:]]+/)?[^"/[:space:]]+/[^:[:space:]]+:[a-zA-Z0-9\._-]+' | sort | uniq | awk -F'/' '{print $2}' > imagelist.txt
-<<<<<<< HEAD
-
 # Add any customizations
 addCustomizations
 
-=======
+helm template -f ${__DIRNAME}/imagelist.values.yaml ${CHART_FOLDER} | grep "image:" | grep --extended --only-matching '([^"/[:space:]]+/)?[^"/[:space:]]+/[^:[:space:]]+:[a-zA-Z0-9\._-]+' | sort | uniq | awk -F'/' '{print $2}' > imagelist.txt
+
 if [ $? -ne 0 ]; then
   echo -e "${BOLD}${RED}ERROR: Failed to render Helm Chart in order to generate image list"
   exit 1
 fi
->>>>>>> 8cc207d0
+
 popd > /dev/null
 
 printf "${CYAN}"
