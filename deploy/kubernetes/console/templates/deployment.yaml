--- conflicted
+++ resolved
@@ -8,14 +8,7 @@
     app: "{{ .Release.Name }}"
 data:
   stolon: {{ .Values.dbPassword | b64enc }}
-<<<<<<< HEAD
   pgsql-password: {{ .Values.dbPassword | b64enc }}
-=======
-  db-password: {{  .Values.mariadb.mariadbPassword | b64enc }}
-  console-cert-key: {{ .Files.Get "ssl/console.key" | b64enc }}
-  console-cert: {{ .Files.Get "ssl/console.crt" | b64enc }}
-
->>>>>>> dd64569f
 ---
 apiVersion: apps/v1beta1
 kind: StatefulSet
@@ -54,22 +47,24 @@
       - image: {{.Values.dockerRegistry}}/{{.Values.dockerOrg}}/{{.Values.images.postflight}}:{{.Values.consoleVersion}}
         name: "{{ .Release.Name }}-postflight"
         env:
-        - name: DB_HOST
-          value: "{{ .Release.Name }}-mariadb"
-        - name: DB_PORT
-          value: "3306"
-        - name: DB_ADMIN_USER
-          value:  "{{ .Values.mariadb.adminUser }}"
-        - name: DB_ADMIN_PASSWORD
-          value:  "{{ .Values.mariadb.mariadbRootPassword }}"
-        - name: DATABASE_PROVIDER
-          value: "{{ .Values.dbProvider }}"
-        - name: DB_PASSWORD
-          value: "{{ .Values.mariadb.mariadbPassword }}"
-        - name: DB_USER
-          value: "{{ .Values.mariadb.mariadbUser }}"
-        - name: DB_DATABASE_NAME
-          value: "{{ .Values.mariadb.mariadbDatabase }}"
+        - name: PGSQL_HOST
+          value: "{{ .Release.Name }}-postgres-int"
+        - name: PGSQL_PORT
+          value: "5432"
+        - name: POSTGRES_USER
+          value: postgres
+        - name: POSTGRES_PASSWORD_FILE
+          value: /etc/secrets/stolon
+        - name: PGSQL_DATABASE
+          value: console-db
+        - name: PGSQL_USER
+          value: console
+        - name: PGSQL_PASSWORDFILE
+          value: /etc/secrets/pgsql-password
+        - name: PGSQL_SSL_MODE
+          value: disable
+        - name: PGCONNECT_TIMEOUT
+          value: "10"
         - name: DO_NOT_QUIT
           value: "true"
         - name: UPGRADE_VOLUME
@@ -110,22 +105,23 @@
         name: proxy
      {{- end }}
         env:
-        - name: DB_USER
-          value: "{{ .Values.mariadb.mariadbUser }}"
-        - name: DB_PASSWORD
-          value: "{{ .Values.mariadb.mariadbPassword }}"
-        - name: DB_DATABASE_NAME
-          value: "{{ .Values.mariadb.mariadbDatabase }}"
-        - name: DB_HOST
-          value: "{{ .Release.Name }}-mariadb"
-        - name: DB_PORT
-          value: "3306"
-        - name: DATABASE_PROVIDER
-          value: "{{ .Values.dbProvider }}"
-        - name: DB_ADMIN_USER
-          value:  "{{ .Values.mariadb.adminUser }}"
-        - name: DB_ADMIN_PASSWORD
-          value:  "{{ .Values.mariadb.mariadbRootPassword }}"
+        - name: PGSQL_USER
+          value: console
+        - name: PGSQL_PASSWORD
+          valueFrom:
+            secretKeyRef:
+              name: "{{ .Release.Name }}-secret"
+              key: pgsql-password
+        - name: PGSQL_DATABASE
+          value: console-db
+        - name: PGSQL_HOST
+          value: "{{ .Release.Name }}-postgres-int"
+        - name: PGSQL_PORT
+          value: "5432"
+        - name: PGSQL_CONNECT_TIMEOUT_IN_SECS
+          value: "5"
+        - name: PGSQL_SSL_MODE
+          value: disable
         - name: HTTP_CONNECTION_TIMEOUT_IN_SECS
           value: "10"
         - name: HTTP_CLIENT_TIMEOUT_IN_SECS
@@ -203,4 +199,10 @@
           claimName: "{{ .Release.Name }}-encryption-key-volume"
       - name: "{{ .Release.Name }}-secret"
         secret:
+          secretName: "{{ .Release.Name }}-secret"
+      - name: "{{ .Release.Name }}-encryption-key-volume"
+        persistentVolumeClaim:
+          claimName: "{{ .Release.Name }}-encryption-key-volume"
+      - name: "{{ .Release.Name }}-secret"
+        secret:
           secretName: "{{ .Release.Name }}-secret"