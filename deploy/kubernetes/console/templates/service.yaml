apiVersion: v1
kind: Service
metadata:
{{- if .Values.console.service.annotations }}
  annotations:
{{ toYaml .Values.console.service.annotations | indent 4 }}
{{- end }}
  labels:
    app.kubernetes.io/name: "stratos"
    app.kubernetes.io/instance: "{{ .Release.Name }}"
    app.kubernetes.io/version: "{{ .Chart.AppVersion }}"
    app.kubernetes.io/component: "console-ext-service"
    helm.sh/chart: "{{ .Chart.Name }}-{{ .Chart.Version | replace "+" "_" }}"
  name: "{{ .Release.Name }}-ui-ext"
spec:
  selector:
    app: "{{ .Release.Name }}"
    component: console
{{- if .Values.console.service.clusterIP }}
  clusterIP: {{ .Values.console.service.clusterIP }}
{{- end }}
{{- if or .Values.console.service.externalIPs .Values.kube.external_ip .Values.console.externalIP .Values.kube.external_ips }}
  externalIPs:
  {{ template "service.externalIPs" . }}
{{- end }}
{{- if .Values.console.service.loadBalancerIP }}
  loadBalancerIP: {{ .Values.console.service.loadBalancerIP }}
{{- end }}
{{- if .Values.console.service.loadBalancerSourceRanges }}
  loadBalancerSourceRanges:
  {{- range $cidr := .Values.console.service.loadBalancerSourceRanges }}
    - {{ $cidr }}
  {{- end }}
{{- end }}
{{- if .Values.console.service.externalName }}
  externalName: {{ .Values.console.service.externalName }}
{{- end }}

# Note: HTTP Port is optional - HTTPS port is always included
# HTTP Service (optional)
  ports:
<<<<<<< HEAD
{{- if .Values.kube.console_http_port }}
=======
{{- if .Values.console.service.http.enabled }}
>>>>>>> 80fd661e
  - name: http
    port: {{ .Values.console.service.http.servicePort }}
    protocol: TCP
    targetPort: 80
    {{- if .Values.console.service.http.nodePort }}
    nodePort: {{ .Values.console.service.http.nodePort }}
    {{- end }}    
{{- end }}
# HTTPS Service
  - name: https
    port: {{ template "service.servicePort" . }}
    protocol: TCP
    targetPort: 443
    {{- if .Values.console.service.nodePort }}
    nodePort: {{ .Values.console.service.nodePort }}
    {{- end }}
  type: {{ template "service.serviceType" . }}

---
apiVersion: v1
kind: Service
metadata:
  name: "{{ .Release.Name }}-mariadb"
  labels:
    app.kubernetes.io/name: "stratos"
    app.kubernetes.io/instance: "{{ .Release.Name }}"
    app.kubernetes.io/version: "{{ .Chart.AppVersion }}"
    app.kubernetes.io/component: "console-mariadb-service"
    helm.sh/chart: "{{ .Chart.Name }}-{{ .Chart.Version | replace "+" "_" }}"
spec:
  type: ClusterIP
  ports:
  - name: mysql
    port: 3306
    targetPort: mysql
  selector:
    app: "{{ .Release.Name }}"

<|MERGE_RESOLUTION|>--- conflicted
+++ resolved
@@ -39,11 +39,7 @@
 # Note: HTTP Port is optional - HTTPS port is always included
 # HTTP Service (optional)
   ports:
-<<<<<<< HEAD
-{{- if .Values.kube.console_http_port }}
-=======
 {{- if .Values.console.service.http.enabled }}
->>>>>>> 80fd661e
   - name: http
     port: {{ .Values.console.service.http.servicePort }}
     protocol: TCP
