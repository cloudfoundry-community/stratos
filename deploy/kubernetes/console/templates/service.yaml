--- conflicted
+++ resolved
@@ -29,13 +29,8 @@
     protocol: TCP
     targetPort: 443
   selector:
-<<<<<<< HEAD
     app: "{{ .Release.Name }}"
     component: console
-=======
-    app.kubernetes.io/instance: "{{ .Release.Name }}"
-    app.kubernetes.io/component: "console"
->>>>>>> d10f1561
 {{- if or .Values.useLb .Values.services.loadbalanced }}
   type: LoadBalancer
 {{- else }}
@@ -62,10 +57,4 @@
     port: 3306
     targetPort: mysql
   selector:
-<<<<<<< HEAD
-    app: "{{ .Release.Name }}"
-
-=======
-    app.kubernetes.io/instance: "{{ .Release.Name }}"
-    app.kubernetes.io/component: "console-mariadb"
->>>>>>> d10f1561
+    app: "{{ .Release.Name }}"