--- conflicted
+++ resolved
@@ -29,11 +29,7 @@
 CHART_ONLY="false"
 ADD_GITHASH_TO_TAG="true"
 
-<<<<<<< HEAD
-while getopts ":ho:r:t:Tclb:Opc" opt; do
-=======
-while getopts ":ho:r:t:Tclb:Opn" opt; do
->>>>>>> 200bc36b
+while getopts ":ho:r:t:Tclb:Opcn" opt; do
   case $opt in
     h)
       echo
