--- conflicted
+++ resolved
@@ -9,7 +9,6 @@
 #####
 
 set -u
-set -x
 
 CYAN="\033[96m"
 YELLOW="\033[93m"
@@ -31,9 +30,8 @@
 ADD_GITHASH_TO_TAG="true"
 HAS_CUSTOM_BUILD="false"
 PACKAGE_CHART="false"
-DOCKER_SQUASH="true"
-
-while getopts ":ho:r:t:Tclb:Opcnzs" opt; do
+
+while getopts ":ho:r:t:Tclb:Opcnz" opt; do
   case $opt in
     h)
       echo
@@ -78,9 +76,6 @@
       ;;
     z)
       PACKAGE_CHART="true"
-      ;;
-    s)
-      DOCKER_SQUASH="false"
       ;;
     \?)
       echo "Invalid option: -${OPTARG}" >&2
@@ -169,20 +164,12 @@
   # Replace registry/organization
   pushd "${FOLDER}" > /dev/null 2>&1
   ls
-<<<<<<< HEAD
-  rm -rf "{PATCHED_DOCKER_FILE}"
-=======
   rm -rf "${PATCHED_DOCKER_FILE}"
->>>>>>> 1340bcd7
   cp "${DOCKER_FILE}" "${PATCHED_DOCKER_FILE}"
   if [ "${DOCKER_REG_DEFAULTS}" == "false" ]; then
     sed -i.bak "s@splatform@${DOCKER_REGISTRY}/${DOCKER_ORG}@g" "${FOLDER}/${PATCHED_DOCKER_FILE}"
   fi
-<<<<<<< HEAD
-  sed -i.bak "s/opensuse/${BASE_IMAGE_TAG}/g" "${FOLDER}/${PATCHED_DOCKER_FILE}"
-=======
   sed -i.bak "s/leap15_1/${BASE_IMAGE_TAG}/g" "${FOLDER}/${PATCHED_DOCKER_FILE}"
->>>>>>> 1340bcd7
   popd > /dev/null 2>&1
 }
 
@@ -253,11 +240,7 @@
 # This can do things like provide a custom __stratos.tpl file
 if [ -f "${STRATOS_PATH}/deploy/kubernetes/custom/customize-helm.sh" ]; then
   printf "${YELLOW}${BOLD}Applying Helm Chart customizations${RESET}\n"
-<<<<<<< HEAD
-  "${STRATOS_PATH}/custom-src/deploy/kubernetes/customize-helm.sh" "${DEST_HELM_CHART_PATH}"
-=======
   "${STRATOS_PATH}/deploy/kubernetes/custom/customize-helm.sh" "${DEST_HELM_CHART_PATH}"
->>>>>>> 1340bcd7
 fi
 
 # Fetch subcharts
@@ -287,22 +270,6 @@
 popd > /dev/null
 
 if [ "${PACKAGE_CHART}" ==  "true" ]; then
-<<<<<<< HEAD
-  echo "Packaging Helm Chart"
-  pushd "${STRATOS_PATH}/deploy/kubernetes" > /dev/null
-  ls -al
-  PKG_DIST_BASE_FOLDER=./dist/${TAG}
-  PKG_DIST_FOLDER=./dist/${TAG}/console
-
-  rm -rf ${PKG_DIST_BASE_FOLDER}
-  mkdir -p ${PKG_DIST_BASE_FOLDER}
-
-  echo "HERE"
-  echo "${DEST_HELM_CHART_PATH}"
-  echo ${PKG_DIST_BASE_FOLDER}
-
-  mv ./helm-chart/ ${PKG_DIST_BASE_FOLDER}/console
-=======
   log "Packaging Helm Chart"
   pushd "${STRATOS_PATH}/deploy/kubernetes" > /dev/null
   PKG_DIST_BASE_FOLDER=./dist
@@ -310,7 +277,6 @@
   rm -rf ${PKG_DIST_BASE_FOLDER}
   mkdir -p ${PKG_DIST_BASE_FOLDER}/${TAG}
   cp -R ./helm-chart/ ${PKG_DIST_FOLDER}
->>>>>>> 1340bcd7
   helm package ${PKG_DIST_FOLDER}
   rm -rf ${PKG_DIST_BASE_FOLDER}
   popd > /dev/null
