--- conflicted
+++ resolved
@@ -44,15 +44,12 @@
 # Proxy support
 # Remove intermediate containers after a successful build
 BUILD_ARGS="--rm=true"
-<<<<<<< HEAD
 
 # Squash by default
 if [ "${DOCKER_SQUASH}" != "false" ]; then
   BUILD_ARGS="${BUILD_ARGS} --squash"
 fi
 
-=======
->>>>>>> 1340bcd7
 RUN_ARGS=""
 if [ -n "${http_proxy:-}" -o -n "${HTTP_PROXY:-}" ]; then
   BUILD_ARGS="${BUILD_ARGS} --build-arg http_proxy=${http_proxy:-${HTTP_PROXY}}"
