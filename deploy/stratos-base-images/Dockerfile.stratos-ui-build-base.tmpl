--- conflicted
+++ resolved
@@ -10,20 +10,13 @@
 {{/IS_SLE}}
 
 RUN zypper -n ref && \
-<<<<<<< HEAD
     zypper -n up && \
     zypper in -y wget tar git xz && \
     zypper clean -a && \
     rm -f /var/log/zypper.log /var/log/zypp/history
 
-RUN cd / && wget https://nodejs.org/dist/v8.11.2/node-v8.11.2-linux-x64.tar.xz && \
-    tar -xf node-v8.11.2-linux-x64.tar.xz
-=======
-zypper -n up && \
-zypper in -y wget tar git
 RUN cd / && wget https://nodejs.org/dist/v12.13.0/node-v12.13.0-linux-x64.tar.xz && \
     tar -xf node-v12.13.0-linux-x64.tar.xz
->>>>>>> 579b8cde
 ENV USER=stratos
 ENV PATH=$PATH:/node-v12.13.0-linux-x64/bin
 RUN useradd -ms /bin/bash stratos && \
