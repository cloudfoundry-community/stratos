#!/bin/bash

# NOTE: You can execute commands on the docker-container by passing "CMD" arguments into this
#       helper script.  For example: "build_portal_proxy.sh bash"

set -x

pushd $(git rev-parse --show-toplevel)

docker run -it \
           --rm \
           -e USER_NAME=$(id -nu) \
           -e USER_ID=$(id -u)  \
           -e GROUP_ID=$(id -g) \
<<<<<<< HEAD
           --name console-proxy-builder \
=======
            ${BUILD_ARGS} \
           --name stratos-jetstream-builder \
>>>>>>> 79524625
           --volume $(pwd):/go/src/github.com/SUSE/stratos-ui \
           splatform/stratos-jetstream-builder:opensuse $*

ret=$?
popd
exit ${ret}<|MERGE_RESOLUTION|>--- conflicted
+++ resolved
@@ -12,12 +12,7 @@
            -e USER_NAME=$(id -nu) \
            -e USER_ID=$(id -u)  \
            -e GROUP_ID=$(id -g) \
-<<<<<<< HEAD
-           --name console-proxy-builder \
-=======
-            ${BUILD_ARGS} \
            --name stratos-jetstream-builder \
->>>>>>> 79524625
            --volume $(pwd):/go/src/github.com/SUSE/stratos-ui \
            splatform/stratos-jetstream-builder:opensuse $*
 
