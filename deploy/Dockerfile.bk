FROM splatform/stratos-bk-build-base:leap15_1 as builder
ARG stratos_version
RUN mkdir -p /home/stratos
WORKDIR /home/stratos
COPY --chown=stratos:users . /home/stratos
RUN go version
RUN npm install
RUN npm run build-backend

FROM splatform/stratos-bk-base:leap15_1 as common-build
COPY --from=builder /home/stratos/src/jetstream/jetstream /srv/
RUN chmod +x /srv/jetstream

<<<<<<< HEAD
=======
# use --target=db-migrator to build db-migrator image
FROM splatform/stratos-bk-base:leap15_1 as db-migrator
WORKDIR /src
COPY deploy/db/dbconf.yml db/dbconf.yml
COPY deploy/db/scripts/development.sh .
COPY deploy/db/scripts/wait-for-it.sh .
COPY --from=common-build /srv/jetstream .
RUN chmod +x wait-for-it.sh
RUN chmod +x development.sh
CMD bash /src/wait-for-it.sh -t 90 mariadb:3306 && bash /src/development.sh

# use --target=postflight-job to build prod postflight-job
FROM splatform/stratos-bk-base:leap15_1 as postflight-job
RUN zypper -n in mariadb-client
COPY --from=common-build /srv/jetstream /usr/local/bin/jetstream
COPY deploy/db/dbconf.yml db/dbconf.yml
COPY deploy/db/scripts/run-postflight-job.k8s.sh /run-postflight-job.sh
CMD ["/run-postflight-job.sh"]

>>>>>>> 57b316e9
# use --target=prod-build to build a backend image for Kubernetes
FROM splatform/stratos-bk-base:leap15_1 as prod-build
RUN zypper in -y curl
COPY deploy/containers/proxy/entrypoint.sh /entrypoint.sh
COPY /deploy/tools/generate_cert.sh /generate_cert.sh
COPY --from=common-build /srv /srv
RUN mkdir /srv/templates
COPY src/jetstream/templates /srv/templates
EXPOSE 443
ENTRYPOINT ["/entrypoint.sh"]

# use --target=dev-build to build backend image for development
FROM prod-build as dev-build
RUN CERTS_PATH=dev-certs /generate_cert.sh <|MERGE_RESOLUTION|>--- conflicted
+++ resolved
@@ -11,28 +11,6 @@
 COPY --from=builder /home/stratos/src/jetstream/jetstream /srv/
 RUN chmod +x /srv/jetstream
 
-<<<<<<< HEAD
-=======
-# use --target=db-migrator to build db-migrator image
-FROM splatform/stratos-bk-base:leap15_1 as db-migrator
-WORKDIR /src
-COPY deploy/db/dbconf.yml db/dbconf.yml
-COPY deploy/db/scripts/development.sh .
-COPY deploy/db/scripts/wait-for-it.sh .
-COPY --from=common-build /srv/jetstream .
-RUN chmod +x wait-for-it.sh
-RUN chmod +x development.sh
-CMD bash /src/wait-for-it.sh -t 90 mariadb:3306 && bash /src/development.sh
-
-# use --target=postflight-job to build prod postflight-job
-FROM splatform/stratos-bk-base:leap15_1 as postflight-job
-RUN zypper -n in mariadb-client
-COPY --from=common-build /srv/jetstream /usr/local/bin/jetstream
-COPY deploy/db/dbconf.yml db/dbconf.yml
-COPY deploy/db/scripts/run-postflight-job.k8s.sh /run-postflight-job.sh
-CMD ["/run-postflight-job.sh"]
-
->>>>>>> 57b316e9
 # use --target=prod-build to build a backend image for Kubernetes
 FROM splatform/stratos-bk-base:leap15_1 as prod-build
 RUN zypper in -y curl
