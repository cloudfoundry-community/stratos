--- conflicted
+++ resolved
@@ -24,23 +24,13 @@
 do
     ORG=$ORG_PREFIX-$counter
     if [ "$DELETE" == "true" ]; then
-<<<<<<< HEAD
       cf delete-org $ORG -f
-=======
-      # echo "DELETE $ORG"
-      cf delete-org $ORG
->>>>>>> 861b9d68
     else
       # echo "CREATE $ORG"
       cf create-org $ORG
     fi
     
-<<<<<<< HEAD
-    if [ "$SPACE_COUNT" > 0 ]; then
-=======
     if [ "$SPACE_COUNT" != "" ]; then
-      # echo "$ORG SPACES: $SPACE_COUNT"
->>>>>>> 861b9d68
       cf target -o $ORG
       ./create-many-spaces.sh -o "$ORG" -s "$ORG-spaces" -c $SPACE_COUNT -a 0 -r 0 -p "false"
     fi
