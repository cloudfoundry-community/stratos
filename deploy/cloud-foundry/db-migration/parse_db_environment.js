--- conflicted
+++ resolved
@@ -7,11 +7,7 @@
   var envFile = args[0];
   var vcapServices = JSON.parse(process.env.VCAP_SERVICES);
 
-<<<<<<< HEAD
   var DB_TYPE, DB_HOST, DB_PORT, DB_USER, DB_PASSWORD, DB_DATABASE_NAME, DATABASE_PROVIDER;
-=======
-  var DB_TYPE, DB_HOST, DB_PORT, DB_USERNAME, DB_PASSWORD, DB_NAME, DATABASE_PROVIDER;
->>>>>>> 1b5ca6d8
   var output = '';
 
   // Discover the db by finding the first service instance with a supported type
@@ -30,12 +26,7 @@
       for (var y = 0; y < serviceInstance.tags.length; y++) {
         var tag = serviceInstance.tags[y];
         if (tag === 'stratos_postgresql') {
-<<<<<<< HEAD
-=======
-          var instance = vcapServices.postgresql[0];
-
           DATABASE_PROVIDER = 'pgsql';
->>>>>>> 1b5ca6d8
           DB_TYPE = 'postgresql';
           DATABASE_PROVIDER = 'pgsql';
           DB_HOST = serviceInstance.credentials.hostname;
