#!/bin/bash
<<<<<<< HEAD
set -e

MYSQL_DATADIR="/var/lib/mysql"

if [ ! -d "$MYSQL_DATADIR/mysql" ]; then
  # if [ -z "$MYSQL_ROOT_PASSWORD" -a -z "$MYSQL_ALLOW_EMPTY_PASSWORD" ]; then
  #   echo >&2 'error: database is uninitialized and MYSQL_ROOT_PASSWORD not set'
  #   echo >&2 '  Did you forget to add -e MYSQL_ROOT_PASSWORD=... ?'
  #   exit 1
  # fi

  echo 'Running mysql_install_db ...'
  mysql_install_db --user=mysql --datadir="$MYSQL_DATADIR"
  echo 'Finished mysql_install_db'

  # These statements _must_ be on individual lines, and _must_ end with
  # semicolons (no line breaks or comments are permitted).
  # TODO proper SQL escaping on ALL the things D:

 tempSqlFile='/tmp/mysql-first-time.sql'
  cat > "$tempSqlFile" <<-EOSQL
DELETE FROM mysql.user ;
CREATE USER 'root'@'%' IDENTIFIED BY '${MYSQL_ROOT_PASSWORD}' ;
GRANT ALL ON *.* TO 'root'@'%' WITH GRANT OPTION ;
DROP DATABASE IF EXISTS test ;
EOSQL

  if [ "$MYSQL_DATABASE" ]; then
    echo "CREATE DATABASE IF NOT EXISTS \`$MYSQL_DATABASE\` ;" >> "$tempSqlFile"
  fi

  if [ "$MYSQL_USER" -a "$MYSQL_PASSWORD" ]; then
    echo "CREATE USER '$MYSQL_USER'@'%' IDENTIFIED BY '$MYSQL_PASSWORD' ;" >> "$tempSqlFile"

    if [ "$MYSQL_DATABASE" ]; then
      echo "GRANT ALL ON \`$MYSQL_DATABASE\`.* TO '$MYSQL_USER'@'%' ;" >> "$tempSqlFile"
    fi
  fi

  echo 'FLUSH PRIVILEGES ;' >> "$tempSqlFile"
  set -- "$@" --init-file="$tempSqlFile"
else
  echo "Updating passwords - writing to init-file"
  tempSqlFile='/tmp/mysql-first-time.sql'
  cat > "$tempSqlFile" <<-EOSQL
  use mysql;
  update user SET PASSWORD=PASSWORD("${MYSQL_ROOT_PASSWORD}") WHERE USER='root';
  update user SET PASSWORD=PASSWORD("${MYSQL_PASSWORD}") WHERE USER='${MYSQL_USER}';
  FLUSH PRIVILEGES;
EOSQL
  set -- "$@" --init-file="$tempSqlFile"
=======

###########################################################################################################
#
# This is the entrypoint script taken from here: https://github.com/docker-library/mariadb/tree/master/10.2
#
# There is one change - which is clearly marked below
#
###########################################################################################################

set -eo pipefail
shopt -s nullglob

# if command starts with an option, prepend mysqld
if [ "${1:0:1}" = '-' ]; then
	set -- mysqld "$@"
>>>>>>> 57b316e9
fi

# skip setup if they want an option that stops mysqld
wantHelp=
for arg; do
	case "$arg" in
		-'?'|--help|--print-defaults|-V|--version)
			wantHelp=1
			break
			;;
	esac
done

# usage: file_env VAR [DEFAULT]
#    ie: file_env 'XYZ_DB_PASSWORD' 'example'
# (will allow for "$XYZ_DB_PASSWORD_FILE" to fill in the value of
#  "$XYZ_DB_PASSWORD" from a file, especially for Docker's secrets feature)
file_env() {
	local var="$1"
	local fileVar="${var}_FILE"
	local def="${2:-}"
	if [ "${!var:-}" ] && [ "${!fileVar:-}" ]; then
		echo >&2 "error: both $var and $fileVar are set (but are exclusive)"
		exit 1
	fi
	local val="$def"
	if [ "${!var:-}" ]; then
		val="${!var}"
	elif [ "${!fileVar:-}" ]; then
		val="$(< "${!fileVar}")"
	fi
	export "$var"="$val"
	unset "$fileVar"
}

_check_config() {
	toRun=( "$@" --verbose --help --log-bin-index="$(mktemp -u)" )
	if ! errors="$("${toRun[@]}" 2>&1 >/dev/null)"; then
		cat >&2 <<-EOM

			ERROR: mysqld failed while attempting to check config
			command was: "${toRun[*]}"

			$errors
		EOM
		exit 1
	fi
}

# Fetch value from server config
# We use mysqld --verbose --help instead of my_print_defaults because the
# latter only show values present in config files, and not server defaults
_get_config() {
	local conf="$1"; shift
	"$@" --verbose --help --log-bin-index="$(mktemp -u)" 2>/dev/null \
		| awk '$1 == "'"$conf"'" && /^[^ \t]/ { sub(/^[^ \t]+[ \t]+/, ""); print; exit }'
	# match "datadir      /some/path with/spaces in/it here" but not "--xyz=abc\n     datadir (xyz)"
}

# allow the container to be started with `--user`
if [ "$1" = 'mysqld' -a -z "$wantHelp" -a "$(id -u)" = '0' ]; then
	_check_config "$@"
	DATADIR="$(_get_config 'datadir' "$@")"
	mkdir -p "$DATADIR"
	find "$DATADIR" \! -user mysql -exec chown mysql '{}' +
	exec gosu mysql "$BASH_SOURCE" "$@"
fi

if [ "$1" = 'mysqld' -a -z "$wantHelp" ]; then
	# still need to check config, container may have started with --user
	_check_config "$@"
	# Get config
	DATADIR="$(_get_config 'datadir' "$@")"

	echo "Data dir is: ${DATADIR}"
	
	if [ ! -d "$DATADIR/mysql" ]; then
		file_env 'MYSQL_ROOT_PASSWORD'
		if [ -z "$MYSQL_ROOT_PASSWORD" -a -z "$MYSQL_ALLOW_EMPTY_PASSWORD" -a -z "$MYSQL_RANDOM_ROOT_PASSWORD" ]; then
			echo >&2 'error: database is uninitialized and password option is not specified '
			echo >&2 '  You need to specify one of MYSQL_ROOT_PASSWORD, MYSQL_ALLOW_EMPTY_PASSWORD and MYSQL_RANDOM_ROOT_PASSWORD'
			exit 1
		fi

		mkdir -p "$DATADIR"
		# ========================================
		# Stratos changes
		chown -R mysql:mysql "$DATADIR"
		# ========================================

		echo 'Initializing database'
		installArgs=( --datadir="$DATADIR" --rpm )
		if { mysql_install_db --help || :; } | grep -q -- '--auth-root-authentication-method'; then
			# beginning in 10.4.3, install_db uses "socket" which only allows system user root to connect, switch back to "normal" to allow mysql root without a password
			# see https://github.com/MariaDB/server/commit/b9f3f06857ac6f9105dc65caae19782f09b47fb3
			# (this flag doesn't exist in 10.0 and below)
			installArgs+=( --auth-root-authentication-method=normal )
		fi
		# "Other options are passed to mysqld." (so we pass all "mysqld" arguments directly here)
		mysql_install_db "${installArgs[@]}" "${@:2}"
		echo 'Database initialized'

		SOCKET="$(_get_config 'socket' "$@")"
		"$@" --skip-networking --socket="${SOCKET}" &
		pid="$!"

		mysql=( mysql --protocol=socket -uroot -hlocalhost --socket="${SOCKET}" )

		for i in {30..0}; do
			if echo 'SELECT 1' | "${mysql[@]}" &> /dev/null; then
				break
			fi
			echo 'MySQL init process in progress...'
			sleep 1
		done
		if [ "$i" = 0 ]; then
			echo >&2 'MySQL init process failed.'
			exit 1
		fi

		if [ -z "$MYSQL_INITDB_SKIP_TZINFO" ]; then
			# sed is for https://bugs.mysql.com/bug.php?id=20545
			mysql_tzinfo_to_sql /usr/share/zoneinfo | sed 's/Local time zone must be set--see zic manual page/FCTY/' | "${mysql[@]}" mysql
		fi

		if [ ! -z "$MYSQL_RANDOM_ROOT_PASSWORD" ]; then
			export MYSQL_ROOT_PASSWORD="$(pwgen -1 32)"
			echo "GENERATED ROOT PASSWORD: $MYSQL_ROOT_PASSWORD"
		fi

		rootCreate=
		# default root to listen for connections from anywhere
		file_env 'MYSQL_ROOT_HOST' '%'
		if [ ! -z "$MYSQL_ROOT_HOST" -a "$MYSQL_ROOT_HOST" != 'localhost' ]; then
			# no, we don't care if read finds a terminating character in this heredoc
			# https://unix.stackexchange.com/questions/265149/why-is-set-o-errexit-breaking-this-read-heredoc-expression/265151#265151
			read -r -d '' rootCreate <<-EOSQL || true
				CREATE USER 'root'@'${MYSQL_ROOT_HOST}' IDENTIFIED BY '${MYSQL_ROOT_PASSWORD}' ;
				GRANT ALL ON *.* TO 'root'@'${MYSQL_ROOT_HOST}' WITH GRANT OPTION ;
			EOSQL
		fi

		"${mysql[@]}" <<-EOSQL
			-- What's done in this file shouldn't be replicated
			--  or products like mysql-fabric won't work
			SET @@SESSION.SQL_LOG_BIN=0;

			DELETE FROM mysql.user WHERE user NOT IN ('mysql.sys', 'mysqlxsys', 'root') OR host NOT IN ('localhost') ;
			SET PASSWORD FOR 'root'@'localhost'=PASSWORD('${MYSQL_ROOT_PASSWORD}') ;
			GRANT ALL ON *.* TO 'root'@'localhost' WITH GRANT OPTION ;
			${rootCreate}
			DROP DATABASE IF EXISTS test ;
			FLUSH PRIVILEGES ;
		EOSQL

		if [ ! -z "$MYSQL_ROOT_PASSWORD" ]; then
			mysql+=( -p"${MYSQL_ROOT_PASSWORD}" )
		fi

		file_env 'MYSQL_DATABASE'
		if [ "$MYSQL_DATABASE" ]; then
			echo "CREATE DATABASE IF NOT EXISTS \`$MYSQL_DATABASE\` ;" | "${mysql[@]}"
			mysql+=( "$MYSQL_DATABASE" )
		fi

		file_env 'MYSQL_USER'
		file_env 'MYSQL_PASSWORD'
		if [ "$MYSQL_USER" -a "$MYSQL_PASSWORD" ]; then
			echo "CREATE USER '$MYSQL_USER'@'%' IDENTIFIED BY '$MYSQL_PASSWORD' ;" | "${mysql[@]}"

			if [ "$MYSQL_DATABASE" ]; then
				echo "GRANT ALL ON \`$MYSQL_DATABASE\`.* TO '$MYSQL_USER'@'%' ;" | "${mysql[@]}"
			fi
		fi

		echo
		for f in /docker-entrypoint-initdb.d/*; do
			case "$f" in
				*.sh)     echo "$0: running $f"; . "$f" ;;
				*.sql)    echo "$0: running $f"; "${mysql[@]}" < "$f"; echo ;;
				*.sql.gz) echo "$0: running $f"; gunzip -c "$f" | "${mysql[@]}"; echo ;;
				*)        echo "$0: ignoring $f" ;;
			esac
			echo
		done

		if ! kill -s TERM "$pid" || ! wait "$pid"; then
			echo >&2 'MySQL init process failed.'
			exit 1
		fi

		echo
		echo 'MySQL init process done. Ready for start up.'
		echo
	fi
fi

exec "$@"<|MERGE_RESOLUTION|>--- conflicted
+++ resolved
@@ -1,57 +1,4 @@
 #!/bin/bash
-<<<<<<< HEAD
-set -e
-
-MYSQL_DATADIR="/var/lib/mysql"
-
-if [ ! -d "$MYSQL_DATADIR/mysql" ]; then
-  # if [ -z "$MYSQL_ROOT_PASSWORD" -a -z "$MYSQL_ALLOW_EMPTY_PASSWORD" ]; then
-  #   echo >&2 'error: database is uninitialized and MYSQL_ROOT_PASSWORD not set'
-  #   echo >&2 '  Did you forget to add -e MYSQL_ROOT_PASSWORD=... ?'
-  #   exit 1
-  # fi
-
-  echo 'Running mysql_install_db ...'
-  mysql_install_db --user=mysql --datadir="$MYSQL_DATADIR"
-  echo 'Finished mysql_install_db'
-
-  # These statements _must_ be on individual lines, and _must_ end with
-  # semicolons (no line breaks or comments are permitted).
-  # TODO proper SQL escaping on ALL the things D:
-
- tempSqlFile='/tmp/mysql-first-time.sql'
-  cat > "$tempSqlFile" <<-EOSQL
-DELETE FROM mysql.user ;
-CREATE USER 'root'@'%' IDENTIFIED BY '${MYSQL_ROOT_PASSWORD}' ;
-GRANT ALL ON *.* TO 'root'@'%' WITH GRANT OPTION ;
-DROP DATABASE IF EXISTS test ;
-EOSQL
-
-  if [ "$MYSQL_DATABASE" ]; then
-    echo "CREATE DATABASE IF NOT EXISTS \`$MYSQL_DATABASE\` ;" >> "$tempSqlFile"
-  fi
-
-  if [ "$MYSQL_USER" -a "$MYSQL_PASSWORD" ]; then
-    echo "CREATE USER '$MYSQL_USER'@'%' IDENTIFIED BY '$MYSQL_PASSWORD' ;" >> "$tempSqlFile"
-
-    if [ "$MYSQL_DATABASE" ]; then
-      echo "GRANT ALL ON \`$MYSQL_DATABASE\`.* TO '$MYSQL_USER'@'%' ;" >> "$tempSqlFile"
-    fi
-  fi
-
-  echo 'FLUSH PRIVILEGES ;' >> "$tempSqlFile"
-  set -- "$@" --init-file="$tempSqlFile"
-else
-  echo "Updating passwords - writing to init-file"
-  tempSqlFile='/tmp/mysql-first-time.sql'
-  cat > "$tempSqlFile" <<-EOSQL
-  use mysql;
-  update user SET PASSWORD=PASSWORD("${MYSQL_ROOT_PASSWORD}") WHERE USER='root';
-  update user SET PASSWORD=PASSWORD("${MYSQL_PASSWORD}") WHERE USER='${MYSQL_USER}';
-  FLUSH PRIVILEGES;
-EOSQL
-  set -- "$@" --init-file="$tempSqlFile"
-=======
 
 ###########################################################################################################
 #
@@ -67,7 +14,6 @@
 # if command starts with an option, prepend mysqld
 if [ "${1:0:1}" = '-' ]; then
 	set -- mysqld "$@"
->>>>>>> 57b316e9
 fi
 
 # skip setup if they want an option that stops mysqld
