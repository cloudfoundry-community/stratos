import { promise } from 'protractor';

import { MessageNoContentPo } from '../application/po/message-no-autoscaler-policy';
import { e2e } from '../e2e';
import { EndpointsPage } from '../endpoints/endpoints.po';
import { ConsoleUserType, E2EHelpers } from '../helpers/e2e-helpers';
import { Component } from '../po/component.po';
import { ConfirmDialogComponent } from '../po/confirm-dialog';
import { ApiKeyE2eHelper } from './apikey-e2e-helper';
import { ApiKeyAddDialogPo } from './po/apikey-add-dialog.po';
import { APIKeyListPage } from './po/apikeys-list-page.po';

const customApiKeyLabel = E2EHelpers.e2eItemPrefix + (process.env.CUSTOM_APP_LABEL || process.env.USER) + '-api-key';

describe('API Keys -', () => {

  let helper: ApiKeyE2eHelper;
  let newKeysComment: string;
  const page = new APIKeyListPage();
  const endpointsPage = new EndpointsPage();
<<<<<<< HEAD
=======

>>>>>>> bb0062f0
  let currentKeysCount = promise.fullyResolved(0);

  beforeAll(() => {
    const setup = e2e.setup(ConsoleUserType.admin)
    .clearAllEndpoints()
    .getInfo(ConsoleUserType.admin);
    helper = new ApiKeyE2eHelper(setup);

    newKeysComment = E2EHelpers.createCustomName(customApiKeyLabel).toLowerCase()
  })

  // Should be ran in sequence
  describe('Ordered Tests - ', () => {

    it('Should load UI', () => {
<<<<<<< HEAD
        // Wait for the UI to load - should go to the endpoints page
        endpointsPage.waitForPage();
=======
      // Wait for the UI to load - should go to the endpoints page
      endpointsPage.waitForPage();
>>>>>>> bb0062f0
    });

    it('Navigate to api key page', () => {
      page.header.clickUserMenuItem('API Keys');
      page.waitForPage();
    })

    it('New key does not exist', () => {
      // Validation check
      return page.list.isPresent().then(isDisplayed => {
        if (isDisplayed) {
          expect(page.list.table.findRow('comment', newKeysComment, false)).toBeLessThan(0);
          currentKeysCount = page.list.table.getRowCount();
        } else {
          const noContentComponent = new MessageNoContentPo();
          expect(noContentComponent.isDisplayed()).toBeTruthy()
        }
      })
    });

    describe('Add Dialog - ', () => {
      it('Basic Dialog tests', () => {
        expect(page.addKeyButton().isDisplayed()).toBeTruthy();
        page.addKeyButton().click();

        const dialog = new ApiKeyAddDialogPo();
        expect(dialog.isDisplayed()).toBeTruthy();
        expect(dialog.canClose()).toBeTruthy();
        expect(dialog.canCreate()).toBeFalsy();

        dialog.close();

        dialog.waitUntilNotShown();

        page.waitForPage();

      });

      it('Add a new key', () => {
        expect(page.addKeyButton().isDisplayed()).toBeTruthy();
        page.addKeyButton().click();

        const dialog = new ApiKeyAddDialogPo();
        dialog.waitUntilShown();
        expect(dialog.canCreate()).toBeFalsy();

        dialog.form.fill({
          comment: newKeysComment
        })

        expect(dialog.canClose()).toBeTruthy();
        expect(dialog.canCreate()).toBeTruthy();

        dialog.create();
        dialog.waitUntilNotShown();
      });
    })

    it('New key has a secret', () => {
      const secret = new Component(page.getKeySecret());
      secret.waitUntilShown();
      expect(secret.getComponent().getText()).toBeDefined();
      page.closeKeySecret();
      secret.waitUntilNotShown()
    })

    it('New key is in updated table', () => {
      expect(page.list.table.findRow('description', newKeysComment, true)).toBeGreaterThanOrEqual(0);
    })

    it('Delete new key', () => {
      return page.list.table.findRow('description', newKeysComment, true)
        .then(rowIndex => {
          page.list.table.openRowActionMenuByIndex(rowIndex).clickItem('Delete');
          ConfirmDialogComponent.expectDialogAndConfirm('Delete', 'Delete Key');
          page.waitForPage();
          return page.list.isPresent();
        })
        .then(isListDisplayed => {
          if (isListDisplayed) {
            page.list.waitForNoLoadingIndicator();
            expect(page.list.table.getRowCount()).toEqual(currentKeysCount);
          } else {
            expect(0).toEqual(currentKeysCount)
          }
        })
    })
  })

});<|MERGE_RESOLUTION|>--- conflicted
+++ resolved
@@ -18,10 +18,7 @@
   let newKeysComment: string;
   const page = new APIKeyListPage();
   const endpointsPage = new EndpointsPage();
-<<<<<<< HEAD
-=======
 
->>>>>>> bb0062f0
   let currentKeysCount = promise.fullyResolved(0);
 
   beforeAll(() => {
@@ -37,13 +34,8 @@
   describe('Ordered Tests - ', () => {
 
     it('Should load UI', () => {
-<<<<<<< HEAD
-        // Wait for the UI to load - should go to the endpoints page
-        endpointsPage.waitForPage();
-=======
       // Wait for the UI to load - should go to the endpoints page
       endpointsPage.waitForPage();
->>>>>>> bb0062f0
     });
 
     it('Navigate to api key page', () => {
