--- conflicted
+++ resolved
@@ -9,25 +9,20 @@
 
 
 export class CFHelpers {
-  cfRequestHelper: CFRequestHelpers;
-<<<<<<< HEAD
   static cachedDefaultCfGuid: string;
   static cachedDefaultOrgGuid: string;
   static cachedDefaultSpaceGuid: string;
-=======
-  cachedDefaultCfGuid: string;
-  cachedDefaultOrgGuid: string;
-  cachedDefaultSpaceGuid: string;
-  cachedAdminGuid: string;
-  cachedNonAdminGuid: string;
->>>>>>> d0d9c022
+  static cachedAdminGuid: string;
+  static cachedNonAdminGuid: string;
+
+  cfRequestHelper: CFRequestHelpers;
 
   constructor(public e2eSetup: E2ESetup) {
     this.cfRequestHelper = new CFRequestHelpers(e2eSetup);
   }
 
   private assignAdminAndUserGuids(cnsiGuid: string, endpoint: E2EConfigCloudFoundry): promise.Promise<any> {
-    if (this.cachedAdminGuid && this.cachedNonAdminGuid) {
+    if (CFHelpers.cachedAdminGuid && CFHelpers.cachedNonAdminGuid) {
       return promise.fullyResolved({});
     }
     return this.fetchUsers(cnsiGuid).then(users => {
@@ -35,8 +30,8 @@
       const testAdminUser = this.findUser(users, endpoint.creds.admin.username);
       expect(testUser).toBeDefined();
       expect(testAdminUser).toBeDefined();
-      this.cachedNonAdminGuid = testUser.metadata.guid;
-      this.cachedAdminGuid = testAdminUser.metadata.guid;
+      CFHelpers.cachedNonAdminGuid = testUser.metadata.guid;
+      CFHelpers.cachedAdminGuid = testAdminUser.metadata.guid;
     });
   }
 
@@ -46,9 +41,9 @@
     testOrgName: string
   ): promise.Promise<APIResource<IOrganization>> {
     return this.assignAdminAndUserGuids(guid, endpoint).then(() => {
-      expect(this.cachedNonAdminGuid).not.toBeNull();
-      expect(this.cachedAdminGuid).not.toBeNull();
-      return this.addOrgIfMissing(guid, testOrgName, this.cachedAdminGuid, this.cachedNonAdminGuid);
+      expect(CFHelpers.cachedNonAdminGuid).not.toBeNull();
+      expect(CFHelpers.cachedAdminGuid).not.toBeNull();
+      return this.addOrgIfMissing(guid, testOrgName, CFHelpers.cachedAdminGuid, CFHelpers.cachedNonAdminGuid);
     });
   }
 
@@ -89,10 +84,10 @@
     skipExistsCheck = false,
   ): promise.Promise<APIResource<ISpace>> {
     return this.assignAdminAndUserGuids(cnsiGuid, endpoint).then(() => {
-      expect(this.cachedNonAdminGuid).not.toBeNull();
+      expect(CFHelpers.cachedNonAdminGuid).not.toBeNull();
       return skipExistsCheck ?
-        this.baseAddSpace(cnsiGuid, orgGuid, orgName, spaceName, this.cachedNonAdminGuid) :
-        this.addSpaceIfMissing(cnsiGuid, orgGuid, orgName, spaceName, this.cachedNonAdminGuid);
+        this.baseAddSpace(cnsiGuid, orgGuid, orgName, spaceName, CFHelpers.cachedNonAdminGuid) :
+        this.addSpaceIfMissing(cnsiGuid, orgGuid, orgName, spaceName, CFHelpers.cachedNonAdminGuid);
 
     });
   }
