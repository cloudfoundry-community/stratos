import { promise, protractor } from 'protractor';

import { IApp } from '../../frontend/app/core/cf-api.types';
import { APIResource } from '../../frontend/app/store/types/api.types';
import { ApplicationsPage } from '../applications/applications.po';
import { e2e } from '../e2e';
import { CFHelpers } from '../helpers/cf-helpers';
import { ConsoleUserType } from '../helpers/e2e-helpers';
import { ApplicationE2eHelper } from './application-e2e-helpers';
import { ApplicationPageEventsTab } from './po/application-page-events.po';
import { ApplicationPageInstancesTab } from './po/application-page-instances.po';
import { ApplicationPageRoutesTab } from './po/application-page-routes.po';
import { ApplicationPageSummaryTab } from './po/application-page-summary.po';
import { ApplicationPageVariablesTab } from './po/application-page-variables.po';

describe('Application View -', function () {
  let cfHelper: CFHelpers;
  let applicationE2eHelper: ApplicationE2eHelper;
  const appName = ApplicationE2eHelper.createApplicationName();
  let app: APIResource<IApp>;
  let appSummary: ApplicationPageSummaryTab;
  let defaultStack = '';

  function createTestAppAndNav(): promise.Promise<any> {
    return cfHelper.basicCreateApp(
      CFHelpers.cachedDefaultCfGuid,
      CFHelpers.cachedDefaultSpaceGuid,
      appName
    )
      .then(pApp => app = pApp)
      .then(() => {
        appSummary = new ApplicationPageSummaryTab(CFHelpers.cachedDefaultCfGuid, app.metadata.guid);
        appSummary.navigateTo();
        appSummary.waitForPage();
      });
  }

  beforeAll(() => {
    const setup = e2e.setup(ConsoleUserType.user)
      .clearAllEndpoints()
      .registerDefaultCloudFoundry()
      .connectAllEndpoints(ConsoleUserType.user)
      .connectAllEndpoints(ConsoleUserType.admin)
      .getInfo(ConsoleUserType.admin);
    applicationE2eHelper = new ApplicationE2eHelper(setup);
    cfHelper = applicationE2eHelper.cfHelper;

    protractor.promise.controlFlow().execute(() => cfHelper.updateDefaultCfOrgSpace());
    protractor.promise.controlFlow().execute(() => createTestAppAndNav());
  });

  beforeAll(() => {
<<<<<<< HEAD
    const that = this;
    const endpointName = e2e.secrets.getDefaultCFEndpoint().name;
    const endpointGuid = e2e.helper.getEndpointGuid(e2e.info, endpointName);
    return cfHelper.fetchDefaultStack(endpointGuid).then(stack => defaultStack = stack);
=======
    return cfHelper.fetchDefaultStack(e2e.secrets.getDefaultCFEndpoint()).then(stack => defaultStack = stack);
>>>>>>> 2abcab6e
  });

  afterAll(() => {
    if (app) {
      return applicationE2eHelper.deleteApplication(null, { appGuid: app.metadata.guid }, false);
    }
  });

  describe('Breadcrumbs', () => {

    function testApplicationsBreadcrumb() {
      appSummary.breadcrumbs.getBreadcrumbs().then(breadcrumbs => {
        expect(breadcrumbs.length).toBe(1);
        expect(breadcrumbs[0].label).toBe('Applications');
      });
    }

    it('Fresh load', testApplicationsBreadcrumb);

    it('From App Wall', () => {
      const appWall = new ApplicationsPage();
      appWall.navigateTo();
      appWall.waitForPage();
      appSummary.navigateTo();
      appSummary.waitForPage();
      testApplicationsBreadcrumb();
    });
  });


  it('Walk tabs', () => {
    appSummary.navigateTo();

    appSummary.goToInstancesTab();
    appSummary.goToRoutesTab();
    appSummary.goToLogStreamTab();
    appSummary.goToServicesTab();
    appSummary.goToVariablesTab();
    appSummary.goToEventsTab();
    appSummary.goToSummaryTab();
  });

  describe('Summary Tab -', () => {
    beforeAll(() => {
      appSummary.navigateTo();
      appSummary.waitForPage();
    });

    it('Status', () => {
      appSummary.cardStatus.waitForStatus('Incomplete');
    });

    it('Instances', () => {
      appSummary.cardInstances.waitForRunningInstancesText('0 / 1');
    });

    it('App Running', () => {
      appSummary.cardUptime.waitForTitle('Application is not running');
    });

    it('Info', () => {
      expect(appSummary.cardInfo.memQuota.getValue()).toBe('23 MB');
      expect(appSummary.cardInfo.diskQuota.getValue()).toBe('35 MB');
      expect(appSummary.cardInfo.appState.getValue()).toBe('STOPPED');
      expect(appSummary.cardInfo.packageState.getValue()).toBe('PENDING');
      expect(appSummary.cardInfo.services.getValue()).toBe('0');
      expect(appSummary.cardInfo.routes.getValue()).toBe('0');
    });

    it('Cf', () => {
      const defaultCf = e2e.secrets.getDefaultCFEndpoint();

      expect(appSummary.cardCfInfo.cf.getValue()).toBe(defaultCf.name);
      expect(appSummary.cardCfInfo.org.getValue()).toBe(defaultCf.testOrg);
      expect(appSummary.cardCfInfo.space.getValue()).toBe(defaultCf.testSpace);
    });

    it('Build Info', () => {
      expect(appSummary.cardBuildInfo.buildPack.getValue()).toBe('-');
      expect(appSummary.cardBuildInfo.stack.getValue()).toBe(defaultStack);
    });

    it('Deployment Info', () => {
      appSummary.cardDeployInfo.waitForTitle('No Deployment Info');
    });
  });

  describe('Instances Tab -', () => {
    let appInstances: ApplicationPageInstancesTab;

    beforeAll(() => {
      appInstances = new ApplicationPageInstancesTab(CFHelpers.cachedDefaultCfGuid, app.metadata.guid);
      appInstances.navigateTo();
      appInstances.waitForPage();
    });

    it('Status', () => {
      appInstances.cardStatus.waitForStatus('Incomplete');
    });

    it('Instances', () => {
      appInstances.cardInstances.waitForRunningInstancesText('0 / 1');
    });

    it('App Running', () => {
      appInstances.cardUsage.waitForTitle('Application is not running');
    });

    it('Empty Instances Table', () => {
      expect(appInstances.list.empty.getDefault().isDisplayed()).toBeTruthy();
      expect(appInstances.list.empty.getDefault().getComponent().getText()).toBe('There are no application instances');
    });

  });

  describe('Routes Tab -', () => {
    let appRoutes: ApplicationPageRoutesTab;

    beforeAll(() => {
      appRoutes = new ApplicationPageRoutesTab(CFHelpers.cachedDefaultCfGuid, app.metadata.guid);
      appRoutes.navigateTo();
      appRoutes.waitForPage();
    });

    it('Empty Routes Table', () => {
      expect(appRoutes.list.empty.getDefault().isPresent()).toBeFalsy();
      expect(appRoutes.list.empty.getDefault().getComponent().isPresent()).toBeFalsy();
      expect(appRoutes.list.empty.getCustom().getComponent().isDisplayed()).toBeTruthy();
      expect(appRoutes.list.empty.getCustomLineOne()).toBe('This application has no routes');
    });

  });

  describe('Variables Tab -', () => {
    let appVariables: ApplicationPageVariablesTab;

    beforeAll(() => {
      appVariables = new ApplicationPageVariablesTab(CFHelpers.cachedDefaultCfGuid, app.metadata.guid);
      appVariables.navigateTo();
      appVariables.waitForPage();
    });

    it('Empty Variables Table', () => {
      expect(appVariables.list.empty.getDefault().isPresent()).toBeTruthy();
      expect(appVariables.list.empty.getDefault().getComponent().getText()).toBe('There are no variables');
    });

  });

  describe('Events Tab -', () => {
    let appEvents: ApplicationPageEventsTab;

    beforeAll(() => {
      appEvents = new ApplicationPageEventsTab(CFHelpers.cachedDefaultCfGuid, app.metadata.guid);
      appEvents.navigateTo();
      appEvents.waitForPage();
    });

    it('One row in events table', () => {
      expect(appEvents.list.empty.isDisplayed()).toBeFalsy();
      expect(appEvents.list.isTableView()).toBeTruthy();
      expect(appEvents.list.getTotalResults()).toBe(1);
      expect(appEvents.list.table.getCell(0, 1).getText()).toBe('audit\napp\ncreate');
      expect(appEvents.list.table.getCell(0, 2).getText()).toBe('person\nadmin');
    });

  });

});<|MERGE_RESOLUTION|>--- conflicted
+++ resolved
@@ -50,14 +50,7 @@
   });
 
   beforeAll(() => {
-<<<<<<< HEAD
-    const that = this;
-    const endpointName = e2e.secrets.getDefaultCFEndpoint().name;
-    const endpointGuid = e2e.helper.getEndpointGuid(e2e.info, endpointName);
-    return cfHelper.fetchDefaultStack(endpointGuid).then(stack => defaultStack = stack);
-=======
     return cfHelper.fetchDefaultStack(e2e.secrets.getDefaultCFEndpoint()).then(stack => defaultStack = stack);
->>>>>>> 2abcab6e
   });
 
   afterAll(() => {
