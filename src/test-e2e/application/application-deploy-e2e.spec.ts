import { browser, promise, protractor } from 'protractor';

import { IApp } from '../../frontend/app/core/cf-api.types';
import { APIResource } from '../../frontend/app/store/types/api.types';
import { ApplicationsPage } from '../applications/applications.po';
import { e2e } from '../e2e';
import { CFHelpers } from '../helpers/cf-helpers';
import { ConsoleUserType } from '../helpers/e2e-helpers';
import { SideNavigation, SideNavMenuItem } from '../po/side-nav.po';
import { ApplicationE2eHelper } from './application-e2e-helpers';
import { ApplicationPageEventsTab } from './application-page-events.po';
import { ApplicationPageGithubTab } from './application-page-github.po';
import { ApplicationPageInstancesTab } from './application-page-instances.po';
import { ApplicationPageRoutesTab } from './application-page-routes.po';
import { ApplicationPageSummaryTab } from './application-page-summary.po';
import { ApplicationPageVariablesTab } from './application-page-variables.po';
import { ApplicationBasePage } from './application-page.po';

const until = protractor.ExpectedConditions;

let nav: SideNavigation;
let appWall: ApplicationsPage;
let applicationE2eHelper: ApplicationE2eHelper;
let cfHelper: CFHelpers;

const cfName = e2e.secrets.getDefaultCFEndpoint().name;
const orgName = e2e.secrets.getDefaultCFEndpoint().testOrg;
const spaceName = e2e.secrets.getDefaultCFEndpoint().testSpace;

<<<<<<< HEAD
describe('Application Deploy', function () {

  const testApp = e2e.secrets.getDefaultCFEndpoint().testDeployApp || 'nwmac/cf-quick-app';
  const testAppName = ApplicationE2eHelper.createApplicationName();
=======
const appName = 'cf-quick-app';

describe('Application Deploy -', function () {

  const testApp = e2e.secrets.getDefaultCFEndpoint().testDeployApp || 'nwmac/cf-quick-app';
  const testAppStack = e2e.secrets.getDefaultCFEndpoint().testDeployAppStack || 'opensuse42';
  let deployedCommit: promise.Promise<string>;
>>>>>>> d738e85f

  beforeAll(() => {
    nav = new SideNavigation();
    appWall = new ApplicationsPage();
    const setup = e2e.setup(ConsoleUserType.user)
      .clearAllEndpoints()
      .registerDefaultCloudFoundry()
      .connectAllEndpoints(ConsoleUserType.user)
      .connectAllEndpoints(ConsoleUserType.admin)
      .getInfo(ConsoleUserType.admin);
    applicationE2eHelper = new ApplicationE2eHelper(setup);
    cfHelper = new CFHelpers(setup);
  });

  afterAll(() => {
    browser.waitForAngularEnabled(true);
  });

  describe('Deploy process - ', () => {
    beforeEach(() => nav.goto(SideNavMenuItem.Applications));

    it('Should deploy app from GitHub', () => {
      const loggingPrefix = 'Application Deploy: Deploy from Github:';
      expect(appWall.isActivePage()).toBeTruthy();

<<<<<<< HEAD
    // Check the steps
    e2e.log(`${loggingPrefix} Checking Steps`);
    deployApp.stepper.getStepNames().then(steps => {
      expect(steps.length).toBe(5);
      expect(steps[0]).toBe('Cloud Foundry');
      expect(steps[1]).toBe('Source');
      expect(steps[2]).toBe('Source Config');
      expect(steps[3]).toBe('Overrides (Optional)');
      expect(steps[4]).toBe('Deploy');
    });
    e2e.log(`${loggingPrefix} Cf/Org/Space Step`);
    expect(deployApp.stepper.getActiveStepName()).toBe('Cloud Foundry');
    promise.all([
      deployApp.stepper.getStepperForm().getText('cf'),
      deployApp.stepper.getStepperForm().getText('org'),
      deployApp.stepper.getStepperForm().getText('space')
    ]).then(([cf, org, space]) => {
      if (cf !== 'Cloud Foundry' && org !== 'Organization' && space !== 'Space') {
        expect(deployApp.stepper.canNext()).toBeTruthy();
      } else {
        expect(deployApp.stepper.canNext()).toBeFalsy();
      }
    });

    // Fill in form
    deployApp.stepper.getStepperForm().fill({ 'cf': cfName });
    deployApp.stepper.getStepperForm().fill({ 'org': orgName });
    deployApp.stepper.getStepperForm().fill({ 'space': spaceName });
    expect(deployApp.stepper.canNext()).toBeTruthy();

    // Press next to get to source step
    deployApp.stepper.next();
=======
      // Should be on deploy app modal
      const deployApp = appWall.clickDeployApp();
      expect(deployApp.header.getTitleText()).toBe('Deploy');

      // Check the steps
      e2e.log(`${loggingPrefix} Checking Steps`);
      deployApp.stepper.getStepNames().then(steps => {
        expect(steps.length).toBe(4);
        expect(steps[0]).toBe('Cloud Foundry');
        expect(steps[1]).toBe('Source');
        expect(steps[2]).toBe('Source Config');
        expect(steps[3]).toBe('Deploy');
      });
      e2e.log(`${loggingPrefix} Cf/Org/Space Step`);
      expect(deployApp.stepper.getActiveStepName()).toBe('Cloud Foundry');
      promise.all([
        deployApp.stepper.getStepperForm().getText('cf'),
        deployApp.stepper.getStepperForm().getText('org'),
        deployApp.stepper.getStepperForm().getText('space')
      ]).then(([cf, org, space]) => {
        if (cf !== 'Cloud Foundry' && org !== 'Organization' && space !== 'Space') {
          expect(deployApp.stepper.canNext()).toBeTruthy();
        } else {
          expect(deployApp.stepper.canNext()).toBeFalsy();
        }
      });
>>>>>>> d738e85f

      // Fill in form
      deployApp.stepper.getStepperForm().fill({ 'cf': cfName });
      deployApp.stepper.getStepperForm().fill({ 'org': orgName });
      deployApp.stepper.getStepperForm().fill({ 'space': spaceName });
      expect(deployApp.stepper.canNext()).toBeTruthy();
      deployApp.stepper.next();

<<<<<<< HEAD
    deployApp.stepper.waitUntilCanNext('Next');
    // Press next to get to source config step
    deployApp.stepper.next();
=======
      e2e.log(`${loggingPrefix} Source Step`);
      expect(deployApp.stepper.getActiveStepName()).toBe('Source');
      expect(deployApp.stepper.canNext()).toBeFalsy();
      deployApp.stepper.getStepperForm().fill({ 'projectname': testApp });
>>>>>>> d738e85f

      deployApp.stepper.waitUntilCanNext('Next');
      deployApp.stepper.next();

      e2e.log(`${loggingPrefix} Source Config Step`);
      expect(deployApp.stepper.getActiveStepName()).toBe('Source Config');

      const commits = deployApp.getCommitList();
      expect(commits.getHeaderText()).toBe('Select a commit');

      expect(deployApp.stepper.canNext()).toBeFalsy();

      commits.getTableData().then(data => {
        expect(data.length).toBeGreaterThan(0);
      });

<<<<<<< HEAD
      // Press next to get to overrides step
      deployApp.stepper.next();

      e2e.log(`${loggingPrefix} Overrides Step`);
      expect(deployApp.stepper.canNext()).toBeTruthy();

      const overrides = deployApp.getOverridesForm();
      overrides.waitUntilShown();
      overrides.fill({ name: testAppName, random_route: true });

      e2e.log(`${loggingPrefix} Overrides Step - overrides set`);
=======
      commits.selectRow(0);
      e2e.log(`${loggingPrefix} Select a commit (selected)`);
>>>>>>> d738e85f

      deployedCommit = commits.getCell(0, 2).getText();
      expect(deployApp.stepper.canNext()).toBeTruthy();

      // Turn off waiting for Angular - the web socket connection is kept open which means the tests will timeout
      // waiting for angular if we don't turn off.
      browser.waitForAngularEnabled(false);

      // Press next to deploy the app
      deployApp.stepper.next();

      e2e.log(`${loggingPrefix} Deploying Step (wait)`);
      // Wait until app summary button can be pressed
      deployApp.stepper.waitUntilCanNext('Go to App Summary');

      e2e.log(`${loggingPrefix} Deploying Step (after wait)`);
      // Click next
      deployApp.stepper.next();

      e2e.log(`${loggingPrefix} Waiting For Application Summary Page`);
      // Should be app summary
      browser.wait(ApplicationBasePage.detect()
        .then(appSummary => {
          browser.waitForAngularEnabled(true);

          appSummary.waitForPage();
          appSummary.header.waitForTitleText(testAppName);
          return appSummary.cfGuid;
        })
<<<<<<< HEAD
        .then(cfGuid => {
          e2e.log(`${loggingPrefix} Starting application delete`);
          return applicationE2eHelper.deleteApplication(null, { appName: testAppName });
        }));
=======
      );

    });
  });

  // This is a bit of a hijack to test app tabs with a started app without going through a second long deploy app process
  describe('Deploy result -', () => {

    let appDetails: {
      cfGuid: string;
      app: APIResource<IApp>;
    };

    let appBasePage: ApplicationBasePage;

    beforeAll(() => {
      browser.wait(applicationE2eHelper.fetchAppInDefaultOrgSpace(appName)
        .then(res => { appDetails = res; })
        .then(() => {
          appBasePage = new ApplicationBasePage(appDetails.cfGuid, appDetails.app.metadata.guid);
          return appBasePage.navigateTo();
        })
      );
    });

    // Two sets of tests, those that require app to be started and those that don't. The app can take a while to start so run those
    // that don't need a started app first

    describe('App Not Started Tests -', () => {

      it('Variables Tab', () => {
        const appVariables = new ApplicationPageVariablesTab(appDetails.cfGuid, appDetails.app.metadata.guid);
        appVariables.goToVariablesTab();

        expect(appVariables.list.empty.getDefault().isPresent()).toBeFalsy();
        expect(appVariables.list.table.getRows().count()).toBe(1);
        expect(appVariables.list.table.getCell(0, 1).getText()).toBe('STRATOS_PROJECT');
        expect(appVariables.list.table.getCell(0, 2).getText()).not.toBeNull();
      });

      it('Github Tab', () => {
        const appGithub = new ApplicationPageGithubTab(appDetails.cfGuid, appDetails.app.metadata.guid);
        appGithub.goToGithubTab();

        expect(appGithub.cardDeploymentInfo.repo.getValue()).toBe(testApp);
        expect(appGithub.cardDeploymentInfo.branch.getValue()).toBe('master');
        appGithub.cardDeploymentInfo.commit.getValue().then(commit => {
          expect(commit).not.toBeNull();
          expect(commit.length).toBe(8);
        });

        expect(appGithub.cardRepoInfo.name.getValue()).toBe(testApp);
        expect(appGithub.cardRepoInfo.owner.getValue()).toBe(testApp.substring(0, testApp.indexOf('/')));
        expect(appGithub.cardRepoInfo.description.getValue()).not.toBeFalsy();

        appGithub.cardCommitInfo.sha.getValue().then(commit => {
          expect(commit).not.toBeNull();
          expect(commit.length).toBe(8);
        });

        expect(appGithub.commits.empty.getDefault().isPresent()).toBeFalsy();
        expect(appGithub.commits.empty.getCustom().isPresent()).toBeFalsy();

        // Check that whatever the sha we selected earlier matches the sha in the deploy info, commit details and highlighted table row
        expect(deployedCommit).toBeTruthy('deployedCommit info is missing (has the deploy test run?)');
        if (deployedCommit) {
          deployedCommit.then(commitSha => {
            expect(appGithub.cardDeploymentInfo.commit.getValue()).toBe(commitSha);
            expect(appGithub.cardCommitInfo.sha.getValue()).toBe(commitSha);

            appGithub.commits.table.getHighlightedRow().then(index => {
              expect(index).toBeGreaterThanOrEqual(0);
              expect(appGithub.commits.table.getCell(index, 1).getText()).toEqual(commitSha);
            });
          });
        }
      });
    });

    describe('App Started Tests -', () => {

      beforeAll(() => {
        const appSummary = new ApplicationPageSummaryTab(appDetails.cfGuid, appDetails.app.metadata.guid);
        appSummary.goToSummaryTab();
        e2e.log('Waiting for app status to be `Deployed - Online`');
        appSummary.cardStatus.waitForStatus('Deployed');
        appSummary.cardStatus.waitForSubStatus('Online');
      });

      it('App Summary', () => {
        // Does app to be fully started
        const appSummary = new ApplicationPageSummaryTab(appDetails.cfGuid, appDetails.app.metadata.guid);
        appSummary.goToSummaryTab();

        appSummary.cardStatus.getStatus().then(res => {
          expect(res.status).toBe('Deployed');
          expect(res.subStatus).toBe('Online');
        });

        appSummary.cardInstances.waitForRunningInstancesText('1 / 1');

        expect(appSummary.cardUptime.getTitle()).not.toBe('Application is not running');
        expect(appSummary.cardUptime.getUptime().isDisplayed()).toBeTruthy();
        expect(appSummary.cardUptime.getUptimeText()).not.toBeNull();

        expect(appSummary.cardInfo.memQuota.getValue()).toBe('16 MB');
        expect(appSummary.cardInfo.diskQuota.getValue()).toBe('64 MB');
        expect(appSummary.cardInfo.appState.getValue()).toBe('STARTED');
        expect(appSummary.cardInfo.packageState.getValue()).toBe('STAGED');
        expect(appSummary.cardInfo.services.getValue()).toBe('0');
        expect(appSummary.cardInfo.routes.getValue()).toBe('1');

        expect(appSummary.cardCfInfo.cf.getValue()).toBe(cfName);
        expect(appSummary.cardCfInfo.org.getValue()).toBe(orgName);
        expect(appSummary.cardCfInfo.space.getValue()).toBe(spaceName);

        expect(appSummary.cardBuildInfo.buildPack.getValue()).toBe('binary_buildpack');
        expect(appSummary.cardBuildInfo.stack.getValue()).toBe(testAppStack);

        appSummary.cardDeployInfo.waitForTitle('Deployment Info');
        expect(appSummary.cardDeployInfo.github.isDisplayed()).toBeTruthy();
        appSummary.cardDeployInfo.github.getValue().then(commitHash => {
          expect(commitHash).toBeDefined();
          expect(commitHash.length).toBe(8);
        });

      });

      it('Instances Tab', () => {
        // Does app to be fully started
        const appInstances = new ApplicationPageInstancesTab(appDetails.cfGuid, appDetails.app.metadata.guid);
        appInstances.goToInstancesTab();

        appInstances.cardStatus.getStatus().then(res => {
          expect(res.status).toBe('Deployed');
          expect(res.subStatus).toBe('Online');
        });

        appInstances.cardInstances.waitForRunningInstancesText('1 / 1');

        expect(appInstances.cardUsage.getTitleElement().isPresent()).toBeFalsy();
        expect(appInstances.cardUsage.getUsageTable().isDisplayed()).toBeTruthy();

        expect(appInstances.list.empty.getDefault().isPresent()).toBeFalsy();
        expect(appInstances.list.table.getCell(0, 1).getText()).toBe('RUNNING');

      });

      it('Routes Tab', () => {
        const appRoutes = new ApplicationPageRoutesTab(appDetails.cfGuid, appDetails.app.metadata.guid);
        appRoutes.goToRoutesTab();

        expect(appRoutes.list.empty.getDefault().isPresent()).toBeFalsy();
        expect(appRoutes.list.empty.getCustom().getComponent().isPresent()).toBeFalsy();
        appRoutes.list.table.getCell(0, 1).getText().then((route: string) => {
          expect(route).not.toBeNull();
          expect(route.length).toBeGreaterThan(appName.length);
          expect(route.startsWith(appName)).toBeTruthy();
        });
        appRoutes.list.table.getCell(0, 2).getText().then((tcpRoute: string) => {
          expect(tcpRoute).not.toBeNull();
          expect(tcpRoute).toBe('No');
        });
      });

      it('Events Tab', () => {
        // Does app to be fully started
        const appEvents = new ApplicationPageEventsTab(appDetails.cfGuid, appDetails.app.metadata.guid);
        appEvents.goToEventsTab();

        expect(appEvents.list.empty.isDisplayed()).toBeFalsy();
        expect(appEvents.list.isTableView()).toBeTruthy();
        expect(appEvents.list.getTotalResults()).toBeGreaterThanOrEqual(2);
        // Ensure that the earliest events are at the top
        appEvents.list.table.toggleSort('Timestamp');

        const currentUser = e2e.secrets.getDefaultCFEndpoint().creds.nonAdmin.username;
        // Create
        expect(appEvents.list.table.getCell(0, 1).getText()).toBe('audit\napp\ncreate');
        expect(appEvents.list.table.getCell(0, 2).getText()).toBe(`person\n${currentUser}`);
        // Map Route
        expect(appEvents.list.table.getCell(1, 1).getText()).toBe('audit\napp\nmap-route');
        expect(appEvents.list.table.getCell(1, 2).getText()).toBe(`person\n${currentUser}`);
        // Update (route)
        expect(appEvents.list.table.getCell(2, 1).getText()).toBe('audit\napp\nupdate');
        expect(appEvents.list.table.getCell(2, 2).getText()).toBe(`person\n${currentUser}`);
      });
>>>>>>> d738e85f
    });



  });

  afterAll(() => applicationE2eHelper.deleteApplication(null, { appName }));

});<|MERGE_RESOLUTION|>--- conflicted
+++ resolved
@@ -27,20 +27,11 @@
 const orgName = e2e.secrets.getDefaultCFEndpoint().testOrg;
 const spaceName = e2e.secrets.getDefaultCFEndpoint().testSpace;
 
-<<<<<<< HEAD
-describe('Application Deploy', function () {
-
-  const testApp = e2e.secrets.getDefaultCFEndpoint().testDeployApp || 'nwmac/cf-quick-app';
-  const testAppName = ApplicationE2eHelper.createApplicationName();
-=======
-const appName = 'cf-quick-app';
-
 describe('Application Deploy -', function () {
 
   const testApp = e2e.secrets.getDefaultCFEndpoint().testDeployApp || 'nwmac/cf-quick-app';
   const testAppStack = e2e.secrets.getDefaultCFEndpoint().testDeployAppStack || 'opensuse42';
   let deployedCommit: promise.Promise<string>;
->>>>>>> d738e85f
 
   beforeAll(() => {
     nav = new SideNavigation();
@@ -66,40 +57,6 @@
       const loggingPrefix = 'Application Deploy: Deploy from Github:';
       expect(appWall.isActivePage()).toBeTruthy();
 
-<<<<<<< HEAD
-    // Check the steps
-    e2e.log(`${loggingPrefix} Checking Steps`);
-    deployApp.stepper.getStepNames().then(steps => {
-      expect(steps.length).toBe(5);
-      expect(steps[0]).toBe('Cloud Foundry');
-      expect(steps[1]).toBe('Source');
-      expect(steps[2]).toBe('Source Config');
-      expect(steps[3]).toBe('Overrides (Optional)');
-      expect(steps[4]).toBe('Deploy');
-    });
-    e2e.log(`${loggingPrefix} Cf/Org/Space Step`);
-    expect(deployApp.stepper.getActiveStepName()).toBe('Cloud Foundry');
-    promise.all([
-      deployApp.stepper.getStepperForm().getText('cf'),
-      deployApp.stepper.getStepperForm().getText('org'),
-      deployApp.stepper.getStepperForm().getText('space')
-    ]).then(([cf, org, space]) => {
-      if (cf !== 'Cloud Foundry' && org !== 'Organization' && space !== 'Space') {
-        expect(deployApp.stepper.canNext()).toBeTruthy();
-      } else {
-        expect(deployApp.stepper.canNext()).toBeFalsy();
-      }
-    });
-
-    // Fill in form
-    deployApp.stepper.getStepperForm().fill({ 'cf': cfName });
-    deployApp.stepper.getStepperForm().fill({ 'org': orgName });
-    deployApp.stepper.getStepperForm().fill({ 'space': spaceName });
-    expect(deployApp.stepper.canNext()).toBeTruthy();
-
-    // Press next to get to source step
-    deployApp.stepper.next();
-=======
       // Should be on deploy app modal
       const deployApp = appWall.clickDeployApp();
       expect(deployApp.header.getTitleText()).toBe('Deploy');
@@ -107,10 +64,11 @@
       // Check the steps
       e2e.log(`${loggingPrefix} Checking Steps`);
       deployApp.stepper.getStepNames().then(steps => {
-        expect(steps.length).toBe(4);
+        expect(steps.length).toBe(5);
         expect(steps[0]).toBe('Cloud Foundry');
         expect(steps[1]).toBe('Source');
         expect(steps[2]).toBe('Source Config');
+        expect(steps[3]).toBe('Overrides (Optional)');
         expect(steps[3]).toBe('Deploy');
       });
       e2e.log(`${loggingPrefix} Cf/Org/Space Step`);
@@ -126,26 +84,22 @@
           expect(deployApp.stepper.canNext()).toBeFalsy();
         }
       });
->>>>>>> d738e85f
 
       // Fill in form
       deployApp.stepper.getStepperForm().fill({ 'cf': cfName });
       deployApp.stepper.getStepperForm().fill({ 'org': orgName });
       deployApp.stepper.getStepperForm().fill({ 'space': spaceName });
       expect(deployApp.stepper.canNext()).toBeTruthy();
-      deployApp.stepper.next();
-
-<<<<<<< HEAD
-    deployApp.stepper.waitUntilCanNext('Next');
-    // Press next to get to source config step
-    deployApp.stepper.next();
-=======
+
+      // Press next to get to source step
+      deployApp.stepper.next();
+
       e2e.log(`${loggingPrefix} Source Step`);
       expect(deployApp.stepper.getActiveStepName()).toBe('Source');
       expect(deployApp.stepper.canNext()).toBeFalsy();
       deployApp.stepper.getStepperForm().fill({ 'projectname': testApp });
->>>>>>> d738e85f
-
+
+      // Press next to get to source config step
       deployApp.stepper.waitUntilCanNext('Next');
       deployApp.stepper.next();
 
@@ -161,7 +115,12 @@
         expect(data.length).toBeGreaterThan(0);
       });
 
-<<<<<<< HEAD
+      commits.selectRow(0);
+      e2e.log(`${loggingPrefix} Select a commit (selected)`);
+
+      deployedCommit = commits.getCell(0, 2).getText();
+      expect(deployApp.stepper.canNext()).toBeTruthy();
+
       // Press next to get to overrides step
       deployApp.stepper.next();
 
@@ -173,13 +132,6 @@
       overrides.fill({ name: testAppName, random_route: true });
 
       e2e.log(`${loggingPrefix} Overrides Step - overrides set`);
-=======
-      commits.selectRow(0);
-      e2e.log(`${loggingPrefix} Select a commit (selected)`);
->>>>>>> d738e85f
-
-      deployedCommit = commits.getCell(0, 2).getText();
-      expect(deployApp.stepper.canNext()).toBeTruthy();
 
       // Turn off waiting for Angular - the web socket connection is kept open which means the tests will timeout
       // waiting for angular if we don't turn off.
@@ -206,12 +158,6 @@
           appSummary.header.waitForTitleText(testAppName);
           return appSummary.cfGuid;
         })
-<<<<<<< HEAD
-        .then(cfGuid => {
-          e2e.log(`${loggingPrefix} Starting application delete`);
-          return applicationE2eHelper.deleteApplication(null, { appName: testAppName });
-        }));
-=======
       );
 
     });
@@ -399,7 +345,6 @@
         expect(appEvents.list.table.getCell(2, 1).getText()).toBe('audit\napp\nupdate');
         expect(appEvents.list.table.getCell(2, 2).getText()).toBe(`person\n${currentUser}`);
       });
->>>>>>> d738e85f
     });
 
 
