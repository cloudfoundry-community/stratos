--- conflicted
+++ resolved
@@ -1,9 +1,5 @@
 import { e2e } from '../e2e';
-<<<<<<< HEAD
-import { EndpointMetadata, EndpointsPage  } from '../endpoints/endpoints.po';
-=======
 import { EndpointMetadata, EndpointsPage } from '../endpoints/endpoints.po';
->>>>>>> 8e325e0d
 import { RegisterDialog } from '../endpoints/register-dialog.po';
 import { ConsoleUserType } from '../helpers/e2e-helpers';
 import { SideNavMenuItem } from '../po/side-nav.po';
