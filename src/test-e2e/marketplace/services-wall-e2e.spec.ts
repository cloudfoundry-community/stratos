import { MarketplacePage } from './marketplace.po';
import { ConsoleUserType } from '../helpers/e2e-helpers';
import { e2e } from '../e2e';
import { SecretsHelpers } from '../helpers/secrets-helpers';
import { browser, protractor } from 'protractor';
import { ServicesWallPage } from './services-wall.po';
import { ServicesHelperE2E } from './services-helper-e2e';
import { CreateServiceInstance } from './create-service-instance.po';
import { MetaCard } from '../po/meta-card.po';

describe('Service Instances Wall', () => {
  const servicesWallPage = new ServicesWallPage();
  const secretsHelper = new SecretsHelpers();
  let servicesHelperE2E: ServicesHelperE2E;
  beforeAll(() => {
    const e2eSetup = e2e.setup(ConsoleUserType.admin)
      .clearAllEndpoints()
      .registerDefaultCloudFoundry()
<<<<<<< HEAD
      .connectAllEndpoints(ConsoleUserType.admin);

    // Create service instance
    const createServiceInstance = new CreateServiceInstance();
    servicesHelperE2E = new ServicesHelperE2E(e2eSetup, new CreateServiceInstance());
    createServiceInstance.navigateTo();
    createServiceInstance.waitForPage();
    servicesHelperE2E.createService(e2e.secrets.getDefaultCFEndpoint().services.publicService.name);
=======
      .connectAllEndpoints(ConsoleUserType.admin)
      .getInfo();

    // Ensure setup executes before creating the instance, or adding to exec stack
    protractor.promise.controlFlow().execute(() => {
      // Create service instance
      const createServiceInstance = new CreateServiceInstance();
      servicesHelperE2E = new ServicesHelperE2E(e2eSetup, createServiceInstance);
      // FIXME: To save time the service should be created via api call
      createServiceInstance.navigateTo();
      createServiceInstance.waitForPage();
      servicesHelperE2E.createService();
    });

>>>>>>> 123e7218
  });

  beforeEach(() => {
    servicesWallPage.navigateTo();
    servicesWallPage.waitForPage();
  });

  it('- should reach service instances wall page', () => {
    expect(servicesWallPage.isActivePage()).toBeTruthy();
  });

  it('- should have correct title', () => {
    expect(servicesWallPage.header.getTitleText()).toEqual('Services');
  });

  it('- should have visible services', () => {
    servicesWallPage.getServiceInstances().then(services => {
      expect(services.length).toBeGreaterThan(0);
    });
  });

  it('- should have filters', () => {
    servicesWallPage.serviceInstancesList.header.getFilterOptions(0).then(options => {
      expect(options.length).toBeGreaterThan(0);
    });
    // Commenting out tests due to Issue #2720
    // servicesWallPage.serviceInstancesList.header.getPlaceholderText(0).then(text => {
    //   expect(text).toEqual('Cloud Foundry');
    // });

  });

  it('- should change filter text when an option is selected', () => {
    servicesWallPage.serviceInstancesList.header.selectFilterOption(1);
    servicesWallPage.serviceInstancesList.header.getFilterText().then(text => {
      expect(text).toEqual(secretsHelper.getDefaultCFEndpoint().name);
    });
  });

  it('- should have a search box', () => {
    expect(servicesWallPage.serviceInstancesList.header.getSearchInputField()).toBeDefined();
  });

  it('- should be able to search', () => {
    servicesWallPage.serviceInstancesList.header.setSearchText(servicesHelperE2E.serviceInstanceName).then(
      () => {
        expect(servicesWallPage.serviceInstancesList.header.getSearchText()).toEqual(servicesHelperE2E.serviceInstanceName);
        servicesWallPage.getServiceInstances().then(s => {
          expect(s.length).toEqual(1);
        });
      }
    );
  });

  it('- should have a refresh button', () => {
    expect(servicesWallPage.serviceInstancesList.header.getRefreshListButton().isPresent()).toBeTruthy();
  });

  it('- should be able to refresh list', () => {
    servicesWallPage.serviceInstancesList.header.getRefreshListButton().click();
    expect(servicesWallPage.serviceInstancesList.header.getRefreshListButton().isPresent()).toBeTruthy();
  });

  it('- should be a card view', () => {
    expect(servicesWallPage.serviceInstancesList.cards.isPresent()).toBeTruthy();
  });

  it('- should be able to Edit Service Instance', () => {
    servicesWallPage.serviceInstancesList.cards.getCards().then(
      cards => {
        const metaCard = new MetaCard(cards[0]);
        const actionMenu = metaCard.openActionMenu();
        actionMenu.then(menu => {
          const editMenuItem = menu.getItem('Edit');
          expect(editMenuItem.getText()).toEqual('Edit');
          expect(editMenuItem.isEnabled()).toBeTruthy();
          editMenuItem.click();
          browser.getCurrentUrl().then(url => {
            expect(url.endsWith('edit')).toBeTruthy();
          });
          const createServiceInstance = new CreateServiceInstance();
          createServiceInstance.stepper.cancel();
          servicesWallPage.isActivePage();
        });
      }
    );
  });

  it('- should be able to delete Service Instance', () => {
    servicesWallPage.serviceInstancesList.cards.getCards().then(
      cards => {
        const metaCard = new MetaCard(cards[0]);
        const actionMenu = metaCard.openActionMenu();
        actionMenu.then(menu => {
          const deleteMenuItem = menu.getItem('Delete');
          expect(deleteMenuItem.getText()).toEqual('Delete');
          expect(deleteMenuItem.isEnabled()).toBeTruthy();
        });
      }
    );
  });

  afterAll((done) => {
    servicesHelperE2E.cleanUpServiceInstance(servicesHelperE2E.serviceInstanceName).then(() => done());
  });
});<|MERGE_RESOLUTION|>--- conflicted
+++ resolved
@@ -16,16 +16,6 @@
     const e2eSetup = e2e.setup(ConsoleUserType.admin)
       .clearAllEndpoints()
       .registerDefaultCloudFoundry()
-<<<<<<< HEAD
-      .connectAllEndpoints(ConsoleUserType.admin);
-
-    // Create service instance
-    const createServiceInstance = new CreateServiceInstance();
-    servicesHelperE2E = new ServicesHelperE2E(e2eSetup, new CreateServiceInstance());
-    createServiceInstance.navigateTo();
-    createServiceInstance.waitForPage();
-    servicesHelperE2E.createService(e2e.secrets.getDefaultCFEndpoint().services.publicService.name);
-=======
       .connectAllEndpoints(ConsoleUserType.admin)
       .getInfo();
 
@@ -37,10 +27,9 @@
       // FIXME: To save time the service should be created via api call
       createServiceInstance.navigateTo();
       createServiceInstance.waitForPage();
-      servicesHelperE2E.createService();
+    servicesHelperE2E.createService(e2e.secrets.getDefaultCFEndpoint().services.publicService.name);
     });
 
->>>>>>> 123e7218
   });
 
   beforeEach(() => {
