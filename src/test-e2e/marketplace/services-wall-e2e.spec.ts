--- conflicted
+++ resolved
@@ -4,7 +4,6 @@
 import { ConsoleUserType } from '../helpers/e2e-helpers';
 import { extendE2ETestTime } from '../helpers/extend-test-helpers';
 import { SecretsHelpers } from '../helpers/secrets-helpers';
-import { SideNavMenuItem } from '../po/side-nav.po';
 import { CreateServiceInstance } from './create-service-instance.po';
 import { ServicesHelperE2E } from './services-helper-e2e';
 import { ServicesWallPage } from './services-wall.po';
@@ -24,18 +23,6 @@
   });
 
   beforeEach(() => {
-<<<<<<< HEAD
-    servicesWallPage.sideNav.goto(SideNavMenuItem.Services);
-    servicesWallPage.waitForPage();
-    servicesWallPage.serviceInstancesList.header.clearSearchText();
-    servicesWallPage.serviceInstancesList.header.selectFilterOption(0, 0);
-  });
-
-  describe('', () => {
-    const timeout = 60000;
-    extendE2ETestTime(timeout);
-
-=======
     servicesWallPage.navigateTo();
     servicesWallPage.waitForPage();
   });
@@ -44,7 +31,6 @@
     const timeout = 60000;
     extendE2ETestTime(timeout);
 
->>>>>>> 4c4279c8
     it('- should create service instance all tests depend on', () => {
       // Create service instance
       const createServiceInstance = new CreateServiceInstance();
@@ -54,10 +40,6 @@
       createServiceInstance.waitForPage();
       servicesHelperE2E.createService(e2e.secrets.getDefaultCFEndpoint().services.publicService.name);
     });
-<<<<<<< HEAD
-
-=======
->>>>>>> 4c4279c8
   });
 
   it('- should reach service instances wall page', () => {
