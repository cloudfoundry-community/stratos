import { browser, promise } from 'protractor';

import { CFResponse, createEmptyCfResponse } from '../../frontend/app/store/types/api.types';
import { e2e, E2ESetup } from '../e2e';
import { CFHelpers } from '../helpers/cf-helpers';
import { CFRequestHelpers } from '../helpers/cf-request-helpers';
import { CreateServiceInstance } from './create-service-instance.po';

export class ServicesHelperE2E {

  cfRequestHelper: CFRequestHelpers;
  cfHelper: CFHelpers;
  createServiceInstance: CreateServiceInstance;
  serviceInstanceName: string;

  constructor(public e2eSetup: E2ESetup, createServiceInstance: CreateServiceInstance = null) {
    this.cfRequestHelper = new CFRequestHelpers(e2eSetup);
    this.cfHelper = new CFHelpers(e2eSetup);
    this.createServiceInstance = createServiceInstance;
    const testTime = (new Date()).toISOString();
    this.serviceInstanceName = `serviceInstance-${testTime}`;
  }

  fetchServices = (cfGuid: string): promise.Promise<CFResponse> => {
    return this.cfRequestHelper.sendCfGet(
      cfGuid,
      'services?page=1&results-per-page=100&inline-relations-depth=1&include-relations=service_plans'
    );
  }

  fetchServicesInstances = (cfGuid: string): promise.Promise<CFResponse> => {
    return this.cfRequestHelper.sendCfGet(
      cfGuid,
      'service_instances?page=1&results-per-page=100'
    );
  }

  deleteServiceInstance = (cfGuid: string, serviceGuid: string): promise.Promise<CFResponse> => {
    return this.cfRequestHelper.sendCfDelete(
      cfGuid,
      `service_instances/${serviceGuid}?async=false&recursive=true`
    );
  }

  createService = () => {
<<<<<<< HEAD
    browser.wait(this.canBindAppStep()
      .then(canBindApp => {
        this.createServiceInstance.waitForPage();
=======
    this.createServiceInstance.waitForPage();
>>>>>>> d2834be3

        // Select CF/Org/Space
        this.setCfOrgSpace();
        this.createServiceInstance.stepper.next();

        // Select Service
        this.setServiceSelection();
        this.createServiceInstance.stepper.next();

        // Select Service Plan
        this.setServicePlan();
        this.createServiceInstance.stepper.next();

<<<<<<< HEAD
        // Bind App
        if (canBindApp) {
          this.setBindApp();
          this.createServiceInstance.stepper.next();
        }

        this.setServiceInstanceDetail();

        this.createServiceInstance.stepper.next();
      })
    );
  }

  canBindAppStep = (): promise.Promise<boolean> => {
    const cf = e2e.secrets.getDefaultCFEndpoint();
    const endpointGuid = e2e.helper.getEndpointGuid(e2e.info, cf.name);
    return this.cfHelper.fetchSpace(endpointGuid, cf.testSpace)
      .then(space => space.metadata.guid)
      .then(spaceGuid => this.cfHelper.fetchAppsCountInSpace(endpointGuid, spaceGuid))
=======
    // Bind App
    this.createServiceInstance.stepper.isBindAppStepDisabled().then(bindAppDisabled => {
      if (!bindAppDisabled) {
        this.setBindApp();
        this.createServiceInstance.stepper.next();
      }

      this.setServiceInstanceDetail();

      this.createServiceInstance.stepper.next();
    });
  }

  canBindAppStep = (): promise.Promise<boolean> => {
    return this.cfHelper.fetchDefaultSpaceGuid(true)
      .then(spaceGuid => this.cfHelper.fetchAppsCountInSpace(this.cfHelper.cachedDefaultCfGuid, spaceGuid))
>>>>>>> d2834be3
      .then(totalAppsInSpace => !!totalAppsInSpace);
  }

  setServiceInstanceDetail = () => {
    this.createServiceInstance.stepper.waitForStep('Service Instance');
    expect(this.createServiceInstance.stepper.canPrevious()).toBeTruthy();
    expect(this.createServiceInstance.stepper.canNext()).toBeFalsy();
    expect(this.createServiceInstance.stepper.canCancel()).toBeTruthy();
    this.createServiceInstance.stepper.setServiceName(this.serviceInstanceName);
    expect(this.createServiceInstance.stepper.canNext()).toBeTruthy();
  }

  setBindApp = () => {
    this.createServiceInstance.stepper.waitForStep('Bind App (Optional)');
    // Optional step can be skipped
    expect(this.createServiceInstance.stepper.canPrevious()).toBeTruthy();
    expect(this.createServiceInstance.stepper.canNext()).toBeTruthy();
    expect(this.createServiceInstance.stepper.canCancel()).toBeTruthy();
  }

  setServicePlan = () => {
    this.createServiceInstance.stepper.waitForStep('Select Plan');
    // Should have a plan auto-selected
    expect(this.createServiceInstance.stepper.canPrevious()).toBeTruthy();
    expect(this.createServiceInstance.stepper.canNext()).toBeTruthy();
    expect(this.createServiceInstance.stepper.canCancel()).toBeTruthy();
  }

  setServiceSelection = () => {
    this.createServiceInstance.stepper.waitForStep('Select Service');
    expect(this.createServiceInstance.stepper.canPrevious()).toBeTruthy();
    expect(this.createServiceInstance.stepper.canNext()).toBeFalsy();
    this.createServiceInstance.stepper.setService(e2e.secrets.getDefaultCFEndpoint().testService);
    expect(this.createServiceInstance.stepper.canNext()).toBeTruthy();
    expect(this.createServiceInstance.stepper.canCancel()).toBeTruthy();
  }

  setCfOrgSpace = () => {
    this.createServiceInstance.stepper.waitForStep('Cloud Foundry');
    expect(this.createServiceInstance.stepper.canNext()).toBeFalsy();
    this.createServiceInstance.stepper.setCf(e2e.secrets.getDefaultCFEndpoint().name);
    this.createServiceInstance.stepper.setOrg(e2e.secrets.getDefaultCFEndpoint().testOrg);
    this.createServiceInstance.stepper.setSpace(e2e.secrets.getDefaultCFEndpoint().testSpace);
    expect(this.createServiceInstance.stepper.canNext()).toBeTruthy();
    expect(this.createServiceInstance.stepper.canCancel()).toBeTruthy();
  }

  cleanUpServiceInstance(serviceInstanceName: string): promise.Promise<any> {
    const getCfCnsi = this.cfRequestHelper.getCfGuid();
    let cfGuid: string;
    return getCfCnsi.then(guid => {
      cfGuid = guid;
      return this.fetchServicesInstances(cfGuid);
    }).then(response => {
      const services = response.resources;
      const serviceInstance = services.filter(service => service.entity.name === serviceInstanceName)[0];
      if (serviceInstance) {
        return this.deleteServiceInstance(cfGuid, serviceInstance.metadata.guid);
      }
      const p = promise.defer<any>();
      p.fulfill(createEmptyCfResponse());
      return p;
    });
  }

}
<|MERGE_RESOLUTION|>--- conflicted
+++ resolved
@@ -43,47 +43,20 @@
   }
 
   createService = () => {
-<<<<<<< HEAD
-    browser.wait(this.canBindAppStep()
-      .then(canBindApp => {
-        this.createServiceInstance.waitForPage();
-=======
     this.createServiceInstance.waitForPage();
->>>>>>> d2834be3
 
-        // Select CF/Org/Space
-        this.setCfOrgSpace();
-        this.createServiceInstance.stepper.next();
+    // Select CF/Org/Space
+    this.setCfOrgSpace();
+    this.createServiceInstance.stepper.next();
 
-        // Select Service
-        this.setServiceSelection();
-        this.createServiceInstance.stepper.next();
+    // Select Service
+    this.setServiceSelection();
+    this.createServiceInstance.stepper.next();
 
-        // Select Service Plan
-        this.setServicePlan();
-        this.createServiceInstance.stepper.next();
+    // Select Service Plan
+    this.setServicePlan();
+    this.createServiceInstance.stepper.next();
 
-<<<<<<< HEAD
-        // Bind App
-        if (canBindApp) {
-          this.setBindApp();
-          this.createServiceInstance.stepper.next();
-        }
-
-        this.setServiceInstanceDetail();
-
-        this.createServiceInstance.stepper.next();
-      })
-    );
-  }
-
-  canBindAppStep = (): promise.Promise<boolean> => {
-    const cf = e2e.secrets.getDefaultCFEndpoint();
-    const endpointGuid = e2e.helper.getEndpointGuid(e2e.info, cf.name);
-    return this.cfHelper.fetchSpace(endpointGuid, cf.testSpace)
-      .then(space => space.metadata.guid)
-      .then(spaceGuid => this.cfHelper.fetchAppsCountInSpace(endpointGuid, spaceGuid))
-=======
     // Bind App
     this.createServiceInstance.stepper.isBindAppStepDisabled().then(bindAppDisabled => {
       if (!bindAppDisabled) {
@@ -100,7 +73,6 @@
   canBindAppStep = (): promise.Promise<boolean> => {
     return this.cfHelper.fetchDefaultSpaceGuid(true)
       .then(spaceGuid => this.cfHelper.fetchAppsCountInSpace(this.cfHelper.cachedDefaultCfGuid, spaceGuid))
->>>>>>> d2834be3
       .then(totalAppsInSpace => !!totalAppsInSpace);
   }
 
