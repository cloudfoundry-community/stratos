--- conflicted
+++ resolved
@@ -1,27 +1,9 @@
-import { protractor, ElementArrayFinder, ElementFinder } from 'protractor';
-<<<<<<< HEAD
-import { E2EHelpers } from '../helpers/e2e-helpers';
-=======
->>>>>>> 51c382fd
+imporimport { protractor, ElementArrayFinder, ElementFinder } from 'protractor';
 import { browser, promise } from 'protractor';
 import { Page } from '../po/page.po';
 import { ListComponent } from '../po/list.po';
 
 export class MarketplacePage extends Page {
-<<<<<<< HEAD
-  helpers = new E2EHelpers();
-
-  servicesList = new ListComponent();
-
-  navigateTo() {
-    return browser.get('/marketplace');
-  }
-
-  isMarketplacePage(strictCheck: boolean = true): promise.Promise<boolean> {
-    return browser.getCurrentUrl().then(url => {
-      return url === browser.baseUrl + '/marketplace' || (strictCheck && url === browser.baseUrl + '/');
-    });
-=======
 
   servicesList = new ListComponent();
 
@@ -31,11 +13,6 @@
 
   getServices = (): ElementArrayFinder => {
     return this.servicesList.cards.getCards();
->>>>>>> 51c382fd
-  }
-
-  getServices = (): ElementArrayFinder => {
-    return this.servicesList.cards.getCards();
   }
 
 }