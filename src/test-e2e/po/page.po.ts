--- conflicted
+++ resolved
@@ -1,14 +1,12 @@
 import { browser, by, element, promise, protractor } from 'protractor';
+
 import { E2EHelpers } from '../helpers/e2e-helpers';
 import { BreadcrumbsComponent } from './breadcrumbs.po';
 import { LoadingIndicatorComponent } from './loading-indicator.po';
 import { PageHeader } from './page-header.po';
 import { PageSubHeaderComponent } from './page-subheader.po';
 import { SideNavigation } from './side-nav.po';
-<<<<<<< HEAD
-=======
 
->>>>>>> f618c23e
 
 const until = protractor.ExpectedConditions;
 
