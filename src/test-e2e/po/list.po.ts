--- conflicted
+++ resolved
@@ -2,7 +2,6 @@
 import { ElementArrayFinder, ElementFinder } from 'protractor/built';
 import { Component } from './component.po';
 import { MetaCard } from './meta-card.po';
-import { VOLUME_UP } from '@angular/cdk/keycodes';
 
 /**
  * Page Object for the List component
@@ -79,13 +78,9 @@
   }
 
   getFilterFormField(): ElementFinder {
-<<<<<<< HEAD
-    return this.getListHeader().element(by.tagName('mat-form-field'));
-=======
     return this.getListHeader()
     .element(by.css('.list-component__header__left--multi-filters'))
     .element(by.tagName('mat-form-field'));
->>>>>>> 51c382fd
   }
 
   getRightHeaderSection(): ElementFinder {
@@ -117,11 +112,7 @@
   }
 
   getFilterText(): promise.Promise<string> {
-<<<<<<< HEAD
-    return this.locator.element(by.css('.mat-select-value')).getText();
-=======
     return this.getFilterFormField().element(by.css('.mat-select-value')).getText();
->>>>>>> 51c382fd
   }
   selectFilterOption(index: number): promise.Promise<any> {
     return this.getFilterOptions().then(options => options[index].click());
