--- conflicted
+++ resolved
@@ -1,8 +1,4 @@
-<<<<<<< HEAD
-import { by, element, promise, browser, protractor } from 'protractor';
-=======
-import { by, element, promise, Key } from 'protractor';
->>>>>>> e9bd6f0d
+import { by, element, promise, browser, protractor, Key } from 'protractor';
 import { ElementArrayFinder, ElementFinder } from 'protractor/built';
 import { Component } from './component.po';
 import { MetaCard } from './meta-card.po';
@@ -91,7 +87,6 @@
   getCard(index: number): MetaCard {
     return new MetaCard(this.getCards().get(index));
   }
-<<<<<<< HEAD
 
   findCardByTitle(title: string): promise.Promise<MetaCard> {
     return this.getCards().filter((elem) => {
@@ -112,7 +107,6 @@
     });
   }
 
-=======
 }
 // List Header (filter/search bar)
 export class ListHeaderComponent extends Component {
@@ -127,13 +121,14 @@
 
   getFilterFormField(): ElementFinder {
     return this.getListHeader()
-    .element(by.css('.list-component__header__left--multi-filters'))
-    .element(by.tagName('mat-form-field'));
+      .element(by.css('.list-component__header__left--multi-filters'))
+      .element(by.tagName('mat-form-field'));
   }
 
   getRightHeaderSection(): ElementFinder {
     return this.getListHeader().element(by.css('.list-component__header__right'));
   }
+
   getSearchInputField(): ElementFinder {
     return this.getRightHeaderSection().all(by.css('.filter')).first().element(by.css('input'));
   }
@@ -170,5 +165,4 @@
     return this.getRightHeaderSection().element(by.css('button'));
   }
 
->>>>>>> e9bd6f0d
 }