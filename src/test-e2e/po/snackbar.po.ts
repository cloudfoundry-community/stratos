--- conflicted
+++ resolved
@@ -53,17 +53,10 @@
   // Wait for snackbar with given message
   waitForMessage(message: string): promise.Promise<void> {
     const mesgElm = element(by.cssContainingText('.mat-simple-snackbar', message));
-<<<<<<< HEAD
-    return browser.wait(until.presenceOf(mesgElm), 10000,
-      'Snackbar: "' + message + '" taking too long to appear in the DOM').then(() => {
-        return browser.driver.sleep(100);
-      });
-=======
     return browser.wait(
       until.presenceOf(mesgElm),
-      5000,
+      10000,
       'Snackbar: "' + message + '" taking too long to appear in the DOM'
     ).then(() => browser.driver.sleep(100));
->>>>>>> 5abcde5a
   }
 }