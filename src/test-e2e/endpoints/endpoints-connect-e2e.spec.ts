--- conflicted
+++ resolved
@@ -32,7 +32,6 @@
         connectDialog.snackBar.waitForMessage('There are no connected endpoints, connect with your personal credentials to get started.');
         connectDialog.snackBar.safeClose();
 
-<<<<<<< HEAD
 
         endpointsPage.cards.findCardByTitle(toConnect.name)
           .then(card => card.openActionMenu())
@@ -40,16 +39,6 @@
           .then(connect => {
             expect(connect).toBeDefined();
             connect.click();
-=======
-        // Get the row in the table for this endpoint
-        endpointsPage.table.getRowForEndpoint(toConnect.name).then(row => {
-          endpointsPage.table.openRowActionMenuByRow(row);
-          const menu = new MenuComponent();
-          menu.waitUntilShown();
-          return menu.getItemMap().then(items => {
-            expect(items.connect).toBeDefined();
-            items.connect.click();
->>>>>>> 5abcde5a
             connectDialog.waitUntilShown();
             // Connect dialog should be shown
             expect(connectDialog.isPresent()).toBeTruthy();
@@ -89,30 +78,17 @@
           expect(ep.connected).toBeTruthy();
         });
         connectDialog.waitUntilNotShown();
-<<<<<<< HEAD
         endpointsPage.cards.findCardByTitle(toConnect.name)
           .then(card => card.openActionMenu())
           .then(menu => {
             menu.waitUntilShown('Endpoint Action Menu');
             return menu.getItemMap().then(items => {
-              expect(items['connect']).not.toBeDefined();
-              expect(items['disconnect']).toBeDefined();
+              expect(items.connect).not.toBeDefined();
+              expect(items.disconnect).toBeDefined();
               // Only admins can unregister
-              expect(items['unregister']).not.toBeDefined();
+              expect(items.unregister).not.toBeDefined();
               return menu.close();
             });
-=======
-        endpointsPage.table.getRowForEndpoint(toConnect.name).then(row => {
-          endpointsPage.table.openRowActionMenuByRow(row);
-          const menu = new MenuComponent();
-          menu.waitUntilShown('Endpoint Action Menu');
-          return menu.getItemMap().then(items => {
-            expect(items.connect).not.toBeDefined();
-            expect(items.disconnect).toBeDefined();
-            // Only admins can unregister
-            expect(items.unregister).not.toBeDefined();
-            return menu.close();
->>>>>>> 5abcde5a
           });
       });
 
