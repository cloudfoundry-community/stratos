import { e2e, E2ESetup } from '../../e2e';
import { E2EConfigCloudFoundry } from '../../e2e.types';
import { ConsoleUserType } from '../../helpers/e2e-helpers';
import { CFPage } from '../../po/cf-page.po';
<<<<<<< HEAD
import { ListComponent } from '../../po/list.po';
=======
>>>>>>> 6ca10b01
import { SideNavMenuItem } from '../../po/side-nav.po';
import { CfTopLevelPage } from './cf-top-level-page.po';

describe('CF - Top Level - ', () => {

  let cfPage: CfTopLevelPage;
  let e2eSetup: E2ESetup;
  let defaultCf: E2EConfigCloudFoundry;

  function navToCfPage() {
    // There is only one CF endpoint registered (since that is what we setup)
    const page = new CFPage();
    page.sideNav.goto(SideNavMenuItem.CloudFoundry);
    CfTopLevelPage.detect().then(p => {
      cfPage = p;
      cfPage.waitForPageOrChildPage();
      cfPage.loadingIndicator.waitUntilNotShown();
    });
  }

  beforeAll(() => {
    defaultCf = e2e.secrets.getDefaultCFEndpoint();
    e2eSetup = e2e.setup(ConsoleUserType.admin)
      .clearAllEndpoints()
      .registerDefaultCloudFoundry()
      .connectAllEndpoints(ConsoleUserType.admin)
      .connectAllEndpoints(ConsoleUserType.user);
  });

  describe('As Admin -', () => {
    beforeAll(() => {
      e2eSetup.loginAs(ConsoleUserType.admin);
    });

    describe('Basic Tests -', () => {
      beforeEach(navToCfPage);

      beforeEach(() => {
      });

      it('Breadcrumb', () => {
        expect(cfPage.header.getTitleText()).toBe(defaultCf.name);
      });

      it('Summary Panel', () => {
        expect(cfPage.waitForInstanceAddress().getValue()).toBe(defaultCf.url);
        expect(cfPage.waitForUsername().getValue()).toBe(`${defaultCf.creds.admin.username} (Administrator)`);
        expect(cfPage.isUserInviteIsConfigured(true)).toBeFalsy();
      });

      it('Walk Tabs', () => {
        cfPage.goToOrgTab();
        cfPage.goToRoutesTab();
        cfPage.goToUsersTab();
        cfPage.goToFeatureFlagsTab();
        cfPage.goToBuildPacksTab();
        cfPage.goToStacksTab();
        cfPage.goToSecurityGroupsTab();
        cfPage.goToSummaryTab();
        cfPage.goToFirehoseTab();
      });

    });

  });

  describe('As User', () => {
    beforeAll(() => {
      e2eSetup = e2e.setup(ConsoleUserType.admin)
        .loginAs(ConsoleUserType.user);
    });

    describe('Basic Tests -', () => {

      beforeEach(navToCfPage);

      it('Breadcrumb', () => {
        expect(cfPage.header.getTitleText()).toBe(defaultCf.name);
      });

      it('Summary Panel', () => {
        expect(cfPage.waitForInstanceAddress().getValue()).toBe(defaultCf.url);
        expect(cfPage.waitForUsername().getValue()).toBe(defaultCf.creds.nonAdmin.username);
        expect(cfPage.isUserInviteIsConfigured(false)).toBeFalsy();
      });

      it('Walk Tabs', () => {
        cfPage.goToOrgTab();
        // cfPage.goToUsersTab();// Is not shown to non-admins
        cfPage.goToRoutesTab();
        // cfPage.goToFirehoseTab();// Is not shown to non-admins
        cfPage.goToFeatureFlagsTab();
        cfPage.goToBuildPacksTab();
        cfPage.goToStacksTab();
        cfPage.goToSecurityGroupsTab();
        cfPage.goToSummaryTab();
      });
    });
  });

});<|MERGE_RESOLUTION|>--- conflicted
+++ resolved
@@ -2,10 +2,6 @@
 import { E2EConfigCloudFoundry } from '../../e2e.types';
 import { ConsoleUserType } from '../../helpers/e2e-helpers';
 import { CFPage } from '../../po/cf-page.po';
-<<<<<<< HEAD
-import { ListComponent } from '../../po/list.po';
-=======
->>>>>>> 6ca10b01
 import { SideNavMenuItem } from '../../po/side-nav.po';
 import { CfTopLevelPage } from './cf-top-level-page.po';
 
