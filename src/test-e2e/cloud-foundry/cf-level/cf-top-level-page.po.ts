--- conflicted
+++ resolved
@@ -1,10 +1,5 @@
 import { browser, by, element, promise } from 'protractor';
 
-<<<<<<< HEAD
-=======
-import { ListComponent } from '../../po/list.po';
-import { MetaDataItemComponent } from '../../po/meta-data-item.po';
->>>>>>> 7d1f738b
 import { CFPage } from '../../po/cf-page.po';
 import { ListComponent } from '../../po/list.po';
 import { MetaDataItemComponent } from '../../po/meta-data-item.po';
@@ -98,7 +93,7 @@
     return this.goToTab('Security Groups', 'security-groups');
   }
 
-  private goToTab(label: string, urlSuffix: string) {
+  private goToTab(label: string, urlSuffix: string): promise.Promise<any> {
     return this.subHeader.goToItemAndWait(label, this.navLink, urlSuffix);
   }
 
