--- conflicted
+++ resolved
@@ -44,13 +44,8 @@
 		}
 
 		// Token auth has no token refresh or expiry - so much simpler than the OAuth flow
-<<<<<<< HEAD
-		req.Header.Set("Authorization", "bearer "+string(authTokenDecodedBytes))
+		req.Header.Set("Authorization", headerPrefix+" "+string(authTokenDecodedBytes))
 		client := p.GetHttpClientForRequest(req, cnsi.SkipSSLValidation, cnsi.CACert)
-=======
-		req.Header.Set("Authorization", headerPrefix+" "+string(authTokenDecodedBytes))
-		client := p.GetHttpClientForRequest(req, cnsi.SkipSSLValidation)
->>>>>>> 463a1c30
 		return client.Do(req)
 	}
 	return p.DoAuthFlowRequest(cnsiRequest, req, authHandler)
