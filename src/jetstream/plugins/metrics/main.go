--- conflicted
+++ resolved
@@ -450,7 +450,6 @@
 		}
 	}
 
-<<<<<<< HEAD
 	for _, cnsiGuid := range cnsiList {
 		// Fetch a list of all relations with a provider for this endpoint
 		providers, err := m.portalProxy.ListRelationsByTarget(cnsiGuid)
@@ -483,33 +482,6 @@
 			}
 			if len(relationMap) == 0 {
 				return nil, fmt.Errorf("Unknown relation type %v", provider.RelationType)
-=======
-	for _, metricProviderInfo := range metricsProviders {
-		for guid, info := range endpointsMap {
-			// Depends on the type
-			if info.CNSIType == metricProviderInfo.Type && compareURL(info.DopplerLoggingEndpoint, metricProviderInfo.URL) {
-				relate := EndpointMetricsRelation{}
-				relate.endpoint = info
-				// Make a copy
-				relate.metrics = &MetricsMetadata{}
-				*relate.metrics = metricProviderInfo
-				results[guid] = relate
-				delete(endpointsMap, guid)
-				break
-			}
-			// K8s
-			log.Debugf("Processing endpoint: %+v", info)
-			log.Debugf("Processing endpoint Metrics provider: %+v", metricProviderInfo)
-			if compareURL(info.APIEndpoint.String(), metricProviderInfo.URL) {
-				relate := EndpointMetricsRelation{}
-				relate.endpoint = info
-				// Make a copy
-				relate.metrics = &MetricsMetadata{}
-				*relate.metrics = metricProviderInfo
-				results[guid] = relate
-				delete(endpointsMap, guid)
-				break
->>>>>>> a987ee74
 			}
 			// Make a copy
 			relate.metrics = &MetricsMetadata{}
