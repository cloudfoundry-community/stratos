package metrics

import (
	"errors"
	"net/http"
	"net/url"
	"regexp"
	"strings"

	"github.com/labstack/echo"
	log "github.com/sirupsen/logrus"

	"github.com/cloudfoundry-incubator/stratos/src/jetstream/repository/interfaces"
)

var (
	cellQueryWhiteList = []string{
		"firehose_value_metric_rep_unhealthy_cell",
		"firehose_value_metric_rep_garden_health_check_failed",
		"firehose_value_metric_rep_capacity_remaining_containers",
		"firehose_value_metric_rep_capacity_remaining_disk",
		"firehose_value_metric_rep_capacity_remaining_memory",
		"firehose_value_metric_rep_capacity_total_containers",
		"firehose_value_metric_rep_capacity_total_disk",
		"firehose_value_metric_rep_capacity_total_memory",
		"firehose_value_metric_rep_num_cpus",
	}
	eiriniWhiteList = []string{}
)

// Metrics endpoints - non-admin - for a Cloud Foundry Application
func (m *MetricsSpecification) getCloudFoundryAppMetrics(c echo.Context) error {
	// We need to go and fetch the CF App, to make sure that the user is permitted to access it
	// We'll do this synchronously here for now - this can be done optimistically in parallel in the future
	// Use the passthrough mechanism to get the App metadata from Cloud Foundry
	appID := c.Param("appId")
	prometheusOp := c.Param("op")
	appURL, _ := url.Parse("/v2/apps/" + appID)
	responses, err := m.portalProxy.ProxyRequest(c, appURL)
	if err != nil {
		return err
	}

	// For an application, we only support the query operation
	if prometheusOp != "query" && prometheusOp != "query_range" {
		return errors.New("Only 'query' or 'query_range' is supported for a Cloud Foundry application")
	}

	// Now make the metrics requests to the appropriate metrics endpoint
	var cnsiList []string
	for k, v := range responses {
		// Check Status Code was ok
		if v.StatusCode < 400 {
			cnsiList = append(cnsiList, k)
		}
	}

	return m.makePrometheusRequest(c, cnsiList, "application_id=\""+appID+"\"", true)
}

func makePrometheusRequestInfos(c echo.Context, userGUID string, metrics map[string]EndpointMetricsRelation, prometheusOp string, queries string, addJob bool) []interfaces.ProxyRequestInfo {
	// Construct the metadata for proxying
	requests := make([]interfaces.ProxyRequestInfo, 0)
	for _, metric := range metrics {
		req := interfaces.ProxyRequestInfo{}
		req.UserGUID = userGUID
		req.ResultGUID = metric.endpoint.GUID
		req.EndpointGUID = metric.metrics.EndpointGUID
		req.Method = c.Request().Method

		addQueries := queries
		if len(addQueries) > 0 {
			addQueries = addQueries + ","
		}

		if addJob {
			if metric.metrics.Job != "" {
				// stratos-metrics configures the firehose exporter to tag metrics with `job`
				addQueries = addQueries + "job=\"" + metric.metrics.Job + "\""
			} else if metric.metrics.Environment != "" {
				// prometheus-boshrelease deployed firehose exporter tags metrics with `environment`
				addQueries = addQueries + "environment=\"" + metric.metrics.Environment + "\""
			}
		}

		req.URI = makePrometheusRequestURI(c, prometheusOp, addQueries)
		requests = append(requests, req)
	}
	return requests
}

func makePrometheusRequestURI(c echo.Context, prometheusOp string, modify string) *url.URL {
	uri := getEchoURL(c)
	uri.Path = "/api/v1/" + prometheusOp
	values := uri.Query()
	query := values.Get("query")
	if len(query) > 0 {
		parts := strings.SplitAfter(query, "{")
		if len(parts) <= 2 {
			modified := parts[0]
			if len(parts) == 1 {
				modified = modified + "{" + modify + "}"
			} else {
				end := parts[1]
				if end != "}" && len(modify) > 0 {
					end = "," + end
				}
				modified = modified + modify + end
			}
			values.Set("query", modified)
		}
	}
	uri.RawQuery = values.Encode()
	log.Debugf("Sending prometheus query: %+v", uri.String())
	return &uri
}

func getEchoURL(c echo.Context) url.URL {
	u := c.Request().URL
	return *u
}

func (m *MetricsSpecification) isAdmin(cnsiList []string, userGUID string) error {
	// User must be an admin of the Cloud Foundry
	// Check each in the list and if any is not, then return an error
	canAccessMetrics := true
	for _, endpointID := range cnsiList {
		// Get token for the UserID and EndpointID
		token, exists := m.portalProxy.GetCNSITokenRecord(endpointID, userGUID)
		if !exists {
			// Could not get a token for the user
			canAccessMetrics = false
			break
		} else {
			userTokenInfo, err := m.portalProxy.GetUserTokenInfo(token.AuthToken)
			if err == nil {
				// Do they have they admin scope for Cloud Foundry?
				isAdmin := strings.Contains(strings.Join(userTokenInfo.Scope, ""), m.portalProxy.GetConfig().CFAdminIdentifier)
				if !isAdmin {
					canAccessMetrics = false
					break
				}
			} else {
				// Could not decode the user's token to determine if they are an admin, so default is that they are not
				canAccessMetrics = false
				break
			}
		}
	}

	// Only proceed if the user is an Cloud Foundry admin of all of the endpoints we are requesting metrics for
	if !canAccessMetrics {
		return interfaces.NewHTTPShadowError(
			http.StatusUnauthorized,
			"You must be a Cloud Foundry admin to access CF-level metrics",
			"You must be a Cloud Foundry admin to access CF-level metrics")
	}

	return nil
}

// Metrics API endpoints - admin - for a Cloud Foundry deployment
func (m *MetricsSpecification) getCloudFoundryMetrics(c echo.Context) error {
	userGUID, err := m.portalProxy.GetSessionStringValue(c, "user_id")
	if err != nil {
		return errors.New("Could not find session user_id")
	}

	cnsiList := strings.Split(c.Request().Header.Get("x-cap-cnsi-list"), ",")
	err = m.isAdmin(cnsiList, userGUID)
	if err != nil {
		return err
	}

	return m.makePrometheusRequest(c, cnsiList, "", true)
}

func (m *MetricsSpecification) makePrometheusRequest(c echo.Context, cnsiList []string, queries string, addJob bool) error {
	prometheusOp := c.Param("op")

	// get the user
	userGUID, err := m.portalProxy.GetSessionStringValue(c, "user_id")
	if err != nil {
		return errors.New("Could not find session user_id")
	}

	// For each CNSI, find the metrics endpoint that we need to talk to
	metrics, err2 := m.getMetricsEndpoints(userGUID, cnsiList)
	if err2 != nil {
		log.Error("Error getting metrics ", err2)
		return errors.New("Can not get metric endpoint metadata")
	}

	// Construct the metadata for proxying
	requests := makePrometheusRequestInfos(c, userGUID, metrics, prometheusOp, queries, addJob)
	responses, err := m.portalProxy.DoProxyRequest(requests)
	return m.portalProxy.SendProxiedResponse(c, responses)
}

func isAllowedCellMetricsQuery(query string) bool {
	for _, whiteListQuery := range cellQueryWhiteList {
		if strings.Index(query, whiteListQuery) == 0 {
			return true
		}
	}
	return false
}

func isAllowedEiriniMetricsQuery(query string) bool {
	for _, whiteListQuery := range eiriniWhiteList {
		if strings.Index(query, whiteListQuery) == 0 {
			return true
		}
	}
	match, _ := regexp.MatchString("kube_pod_labels{([\\S]*) \\/ on\\(pod\\) group_right kube_pod_info", query)

	return match
}

// Metrics endpoints - cells - with white list of cell prometheus query values
func (m *MetricsSpecification) getCloudFoundryCellMetrics(c echo.Context) error {

	uri := getEchoURL(c)
	values := uri.Query()
	query := values.Get("query")

	// Fail all queries that are not of type 'cell'
	if !isAllowedCellMetricsQuery(query) {
		return interfaces.NewHTTPShadowError(
			http.StatusForbidden,
			"Unsupported prometheus query",
			"Unsupported prometheus query")
	}

	cnsiList := strings.Split(c.Request().Header.Get("x-cap-cnsi-list"), ",")
<<<<<<< HEAD
	return m.makePrometheusRequest(c, cnsiList, "", true)
}

func (m *MetricsSpecification) getCloudFoundryEiriniMetrics(c echo.Context) error {

	uri := getEchoURL(c)
	values := uri.Query()
	query := values.Get("query")

	// Fail all queries that are not of type on the white list
	if !isAllowedEiriniMetricsQuery(query) {
		return interfaces.NewHTTPShadowError(
			http.StatusForbidden,
			"Unsupported prometheus query",
			"Unsupported prometheus query")
	}
	cnsiList := strings.Split(c.Request().Header.Get("x-cap-cnsi-list"), ",")

	return m.makePrometheusRequest(c, cnsiList, "", false)

=======
	return m.makePrometheusRequest(c, cnsiList, "")
>>>>>>> a987ee74
}<|MERGE_RESOLUTION|>--- conflicted
+++ resolved
@@ -233,7 +233,6 @@
 	}
 
 	cnsiList := strings.Split(c.Request().Header.Get("x-cap-cnsi-list"), ",")
-<<<<<<< HEAD
 	return m.makePrometheusRequest(c, cnsiList, "", true)
 }
 
@@ -254,7 +253,4 @@
 
 	return m.makePrometheusRequest(c, cnsiList, "", false)
 
-=======
-	return m.makePrometheusRequest(c, cnsiList, "")
->>>>>>> a987ee74
 }