--- conflicted
+++ resolved
@@ -55,26 +55,7 @@
 		}
 	}
 
-<<<<<<< HEAD
-	// get the user
-	userGUID, err := m.portalProxy.GetSessionStringValue(c, "user_id")
-	if err != nil {
-		return errors.New("Could not find session user_id")
-	}
-
-	// For each CNSI, find the metrics endpoint that we need to talk to
-	metrics, err2 := m.getMetricsEndpoints(userGUID, cnsiList)
-	if err2 != nil {
-		return errors.New("Can not get metric endpoint metadata")
-	}
-
-	// Construct the metadata for proxying
-	requests := makePrometheusRequestInfos(c, userGUID, metrics, prometheusOp, "application_id=\""+appID+"\"", true)
-	responses, err = m.portalProxy.DoProxyRequest(requests)
-	return m.portalProxy.SendProxiedResponse(c, responses)
-=======
 	return m.makePrometheusRequest(c, cnsiList, "application_id=\""+appID+"\"")
->>>>>>> b57a3251
 }
 
 func makePrometheusRequestInfos(c echo.Context, userGUID string, metrics map[string]EndpointMetricsRelation, prometheusOp string, queries string, addJob bool) []interfaces.ProxyRequestInfo {
@@ -156,11 +137,7 @@
 	}
 
 	// Construct the metadata for proxying
-<<<<<<< HEAD
-	requests := makePrometheusRequestInfos(c, userGUID, metrics, prometheusOp, "", true)
-=======
-	requests := makePrometheusRequestInfos(c, userGUID, metrics, prometheusOp, queries)
->>>>>>> b57a3251
+	requests := makePrometheusRequestInfos(c, userGUID, metrics, prometheusOp, queries, true)
 	responses, err := m.portalProxy.DoProxyRequest(requests)
 	return m.portalProxy.SendProxiedResponse(c, responses)
 }
