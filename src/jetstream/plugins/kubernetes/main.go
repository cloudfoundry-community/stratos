package kubernetes

import (
	"net/url"
	"strings"

	"errors"

	"github.com/cloudfoundry-incubator/stratos/src/jetstream/repository/interfaces"
	"github.com/labstack/echo"
	log "github.com/sirupsen/logrus"
)

type KubernetesSpecification struct {
	portalProxy  interfaces.PortalProxy
	endpointType string
}

const (
	EndpointType                = "k8s"
	CLIENT_ID_KEY               = "K8S_CLIENT"
	AuthConnectTypeKubeConfig   = "KubeConfig"
	AuthConnectTypeKubeConfigAz = "kubeconfig-az"
	AuthConnectTypeAWSIAM       = "aws-iam"
	AuthConnectTypeCertAuth     = "kube-cert-auth"
)

func Init(portalProxy interfaces.PortalProxy) (interfaces.StratosPlugin, error) {
	return &KubernetesSpecification{portalProxy: portalProxy, endpointType: EndpointType}, nil
}

func (c *KubernetesSpecification) GetEndpointPlugin() (interfaces.EndpointPlugin, error) {
	return c, nil
}

func (c *KubernetesSpecification) GetRoutePlugin() (interfaces.RoutePlugin, error) {
	return c, nil
}

func (c *KubernetesSpecification) GetMiddlewarePlugin() (interfaces.MiddlewarePlugin, error) {
	return nil, errors.New("Not implemented!")
}

func (c *KubernetesSpecification) GetType() string {
	return EndpointType
}

func (c *KubernetesSpecification) GetClientId() string {
<<<<<<< HEAD
	if clientId, ok := c.portalProxy.Env().Lookup(CLIENT_ID_KEY); ok {
		return clientId
	}

	return "k8s"
=======
	return c.portalProxy.Env().String(CLIENT_ID_KEY, "k8s")
>>>>>>> 3b687cc0
}

func (c *KubernetesSpecification) Register(echoContext echo.Context) error {
	log.Debug("Kubernetes Register...")
	return c.portalProxy.RegisterEndpoint(echoContext, c.Info)
}

func (c *KubernetesSpecification) Validate(userGUID string, cnsiRecord interfaces.CNSIRecord, tokenRecord interfaces.TokenRecord) error {
	response, err := c.portalProxy.DoProxySingleRequest(cnsiRecord.GUID, userGUID, "GET", "api/v1/pods?limit=1", nil, nil)
	if err != nil {
		return err
	}

	if response.StatusCode >= 400 {
		return errors.New("Unable to connect to endpoint")
	}

	return nil
}

func (c *KubernetesSpecification) Connect(ec echo.Context, cnsiRecord interfaces.CNSIRecord, userId string) (*interfaces.TokenRecord, bool, error) {
	log.Debug("Kubernetes Connect...")

	connectType := ec.FormValue("connect_type")

	// OIDC ?
	if strings.EqualFold(connectType, AuthConnectTypeKubeConfig) {
		tokenRecord, _, err := c.FetchKubeConfigTokenOIDC(cnsiRecord, ec)
		if err != nil {
			return nil, false, err
		}
		return tokenRecord, false, nil
	}
	// AKS ?
	if strings.EqualFold(connectType, AuthConnectTypeKubeConfigAz) {
		tokenRecord, _, err := c.FetchKubeConfigTokenAKS(cnsiRecord, ec)
		if err != nil {
			return nil, false, err
		}
		return tokenRecord, false, nil
	}

	// IAM Creds?
	if strings.EqualFold(connectType, AuthConnectTypeAWSIAM) {
		tokenRecord, _, err := c.FetchIAMToken(cnsiRecord, ec)
		if err != nil {
			return nil, false, err
		}
		return tokenRecord, false, nil
	}
	// Cert Auth?
	if strings.EqualFold(connectType, AuthConnectTypeCertAuth) {
		tokenRecord, _, err := c.FetchCertAuth(cnsiRecord, ec)
		if err != nil {
			return nil, false, err
		}
		return tokenRecord, false, nil
	}

	return nil, false, errors.New("Unsporrted Auth connectio type for Kubernetes endpoint")
}

func (c *KubernetesSpecification) Init() error {
	c.portalProxy.AddAuthProvider(AuthConnectTypeAWSIAM, interfaces.AuthProvider{
		Handler:  c.doAWSIAMFlowRequest,
		UserInfo: c.GetCNSIUserFromIAMToken,
	})
	c.portalProxy.AddAuthProvider(AuthConnectTypeCertAuth, interfaces.AuthProvider{
		Handler:  c.doCertAuthFlowRequest,
		UserInfo: c.GetCNSIUserFromCertAuth,
	})
	c.portalProxy.AddAuthProvider(AuthConnectTypeKubeConfigAz, interfaces.AuthProvider{
		Handler:  c.doCertAuthFlowRequest,
		UserInfo: c.GetCNSIUserFromCertAuth,
	})

	return nil
}

func (c *KubernetesSpecification) AddAdminGroupRoutes(echoGroup *echo.Group) {
	// no-op
}

func (c *KubernetesSpecification) AddSessionGroupRoutes(echoGroup *echo.Group) {

	log.Warn("Kubernetes: AddSessionGroupRoutes")

	// Helm Routes
	echoGroup.GET("/helm/releases", c.ListReleases)
	echoGroup.POST("/helm/install", c.InstallRelease)
	echoGroup.GET("/helm/versions", c.GetHelmVersions)
	echoGroup.DELETE("/helm/releases/:endpoint/:name", c.DeleteRelease)
}

func (c *KubernetesSpecification) Info(apiEndpoint string, skipSSLValidation bool) (interfaces.CNSIRecord, interface{}, error) {
	log.Debug("Kubernetes Info")
	var v2InfoResponse interfaces.V2Info
	var newCNSI interfaces.CNSIRecord

	newCNSI.CNSIType = EndpointType

	_, err := url.Parse(apiEndpoint)
	if err != nil {
		return newCNSI, nil, err
	}

	newCNSI.TokenEndpoint = apiEndpoint
	newCNSI.AuthorizationEndpoint = apiEndpoint

	return newCNSI, v2InfoResponse, nil
}

func (c *KubernetesSpecification) UpdateMetadata(info *interfaces.Info, userGUID string, echoContext echo.Context) {
}

//https://127.0.0.1:4200/pp/v1/chartsvc/v1/charts<|MERGE_RESOLUTION|>--- conflicted
+++ resolved
@@ -46,15 +46,7 @@
 }
 
 func (c *KubernetesSpecification) GetClientId() string {
-<<<<<<< HEAD
-	if clientId, ok := c.portalProxy.Env().Lookup(CLIENT_ID_KEY); ok {
-		return clientId
-	}
-
-	return "k8s"
-=======
 	return c.portalProxy.Env().String(CLIENT_ID_KEY, "k8s")
->>>>>>> 3b687cc0
 }
 
 func (c *KubernetesSpecification) Register(echoContext echo.Context) error {
@@ -139,9 +131,6 @@
 }
 
 func (c *KubernetesSpecification) AddSessionGroupRoutes(echoGroup *echo.Group) {
-
-	log.Warn("Kubernetes: AddSessionGroupRoutes")
-
 	// Helm Routes
 	echoGroup.GET("/helm/releases", c.ListReleases)
 	echoGroup.POST("/helm/install", c.InstallRelease)
@@ -168,6 +157,4 @@
 }
 
 func (c *KubernetesSpecification) UpdateMetadata(info *interfaces.Info, userGUID string, echoContext echo.Context) {
-}
-
-//https://127.0.0.1:4200/pp/v1/chartsvc/v1/charts+}