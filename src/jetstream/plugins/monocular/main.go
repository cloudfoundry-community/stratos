package monocular

import (
	"errors"
	"net/http"
	"strings"

	"github.com/cloudfoundry-incubator/stratos/src/jetstream/repository/interfaces"
	"github.com/kubeapps/common/datastore"
	"github.com/labstack/echo"
	log "github.com/sirupsen/logrus"

	"github.com/helm/monocular/chartrepo"
	"github.com/helm/monocular/chartsvc"
)

const (
	helmEndpointType = "helm"
)

const prefix = "/pp/v1/chartsvc/"

// Monocular is a plugin for Monocular
type Monocular struct {
	portalProxy    interfaces.PortalProxy
	dbSession      datastore.Session
	chartSvcRoutes http.Handler
	Store          chartrepo.ChartRepoDatastore
	QueryStore     chartsvc.ChartSvcDatastore
}

// Init creates a new Monocular
func Init(portalProxy interfaces.PortalProxy) (interfaces.StratosPlugin, error) {
	return &Monocular{portalProxy: portalProxy}, nil
}

func (m *Monocular) GetDBSession() datastore.Session {
	return m.dbSession
}

func (m *Monocular) GetChartStore() chartsvc.ChartSvcDatastore {
	return m.QueryStore
}

// Init performs plugin initialization
func (m *Monocular) Init() error {
<<<<<<< HEAD

	if !m.portalProxy.GetConfig().EnableTechPreview {
		return errors.New("Feature is in Tech Preview")
	}

	m.ConfigureSQL()
	m.chartSvcRoutes = chartsvc.GetRoutes()
	m.InitSync()
	m.syncOnStartup()
	return nil
=======
	return errors.New("Manually disabled")

	// #150 - Uncomment to enable helm plugin
	// ---------------------------------------
	// m.ConfigureSQL()
	// m.chartSvcRoutes = chartsvc.GetRoutes()
	// m.InitSync()
	// m.syncOnStartup()
	// return nil
>>>>>>> c53dbee6
}

func (m *Monocular) syncOnStartup() {

	// Get the repositories that we currently have
	repos, err := m.QueryStore.ListRepositories()
	if err != nil {
		log.Errorf("Chart Repostiory Startup: Unable to sync repositories: %v+", err)
		return
	}

	// Get all of the helm endpoints
	endpoints, err := m.portalProxy.ListEndpoints()
	if err != nil {
		log.Errorf("Chart Repostiory Startup: Unable to sync repositories: %v+", err)
		return
	}

	helmRepos := make([]string, 0)
	for _, ep := range endpoints {
		if ep.CNSIType == helmEndpointType {
			helmRepos = append(helmRepos, ep.Name)

			// Is this an endpoint that we don't have charts for ?
			if !arrayContainsString(repos, ep.Name) {
				log.Infof("Syncing helm repository to chart store: %s", ep.Name)
				m.Sync(interfaces.EndpointRegisterAction, ep)
			}
		}
	}

	// Now delete any repositories that are no longer registered as endpoints
	for _, repo := range repos {
		if !arrayContainsString(helmRepos, repo) {
			log.Infof("Removing helm repository from chart store: %s", repo)
			endpoint := &interfaces.CNSIRecord{
				GUID:     repo,
				Name:     repo,
				CNSIType: helmEndpointType,
			}
			m.Sync(interfaces.EndpointUnregisterAction, endpoint)
		}
	}
}

// ArrayContainsString checks the string array to see if it contains the specifed value
func arrayContainsString(a []string, x string) bool {
	for _, n := range a {
		if x == n {
			return true
		}
	}
	return false
}

// func (m *Monocular) ConfigureMonocular() error {
// 	log.Info("Connecting to MongoDB...")

// 	var host = "127.0.0.1"
// 	var db = "monocular"
// 	var user = "mongoadmin"
// 	var password = "secret"

// 	session, err := chartsvc.SetMongoConfig(&host, &db, &user, password)
// 	if err != nil {
// 		log.Warn("Could not connect to MongoDB")
// 		return err
// 	}

// 	store, err := chartsvc.NewMongoDBChartSvcDatastore(session)
// 	if err != nil {
// 		return err
// 	}
// 	chartsvc.SetStore(store)
// 	m.QueryStore = store

// 	syncStore, err := chartrepo.NewMongoDBChartRepoDatastore(session)
// 	if err != nil {
// 		return err
// 	}
// 	m.Store = syncStore
// 	log.Info("Connected to MongoDB")

// 	return nil
// }

func (m *Monocular) ConfigureSQL() error {

	log.Info("Connecting to SQL Helm Chart store")

	InitRepositoryProvider(m.portalProxy.GetConfig().DatabaseProviderName)

	store, err := NewSQLDBCMonocularDatastore(m.portalProxy.GetDatabaseConnection())
	if err != nil {
		return err
	}

	m.Store = store
	m.QueryStore = store

	chartsvc.SetStore(store)
	return nil
}

func (m *Monocular) OnEndpointNotification(action interfaces.EndpointAction, endpoint *interfaces.CNSIRecord) {
	if endpoint.CNSIType == helmEndpointType {
		m.Sync(action, endpoint)
	}
}

// GetMiddlewarePlugin gets the middleware plugin for this plugin
func (m *Monocular) GetMiddlewarePlugin() (interfaces.MiddlewarePlugin, error) {
	return nil, errors.New("Not implemented")
}

// GetEndpointPlugin gets the endpoint plugin for this plugin
func (m *Monocular) GetEndpointPlugin() (interfaces.EndpointPlugin, error) {
	return m, nil
}

// GetRoutePlugin gets the route plugin for this plugin
func (m *Monocular) GetRoutePlugin() (interfaces.RoutePlugin, error) {
	return m, nil
}

// AddAdminGroupRoutes adds the admin routes for this plugin to the Echo server
func (m *Monocular) AddAdminGroupRoutes(echoGroup *echo.Group) {
	// no-op
}

// AddSessionGroupRoutes adds the session routes for this plugin to the Echo server
func (m *Monocular) AddSessionGroupRoutes(echoGroup *echo.Group) {
	// API for Helm Chart Repositories
	echoGroup.GET("/chartrepos", m.ListRepos)
	echoGroup.Any("/chartsvc/*", m.handleAPI)
}

// Forward requests to the Chart Service API
func (m *Monocular) handleAPI(c echo.Context) error {
	// Modify the path to remove our prefix for the Chart Service API
	path := c.Request().URL.Path
	if strings.Index(path, prefix) == 0 {
		path = path[len(prefix)-1:]
		c.Request().URL.Path = path
	}
	m.chartSvcRoutes.ServeHTTP(c.Response().Writer, c.Request())
	return nil
}<|MERGE_RESOLUTION|>--- conflicted
+++ resolved
@@ -44,28 +44,15 @@
 
 // Init performs plugin initialization
 func (m *Monocular) Init() error {
-<<<<<<< HEAD
 
 	if !m.portalProxy.GetConfig().EnableTechPreview {
 		return errors.New("Feature is in Tech Preview")
 	}
-
 	m.ConfigureSQL()
 	m.chartSvcRoutes = chartsvc.GetRoutes()
 	m.InitSync()
 	m.syncOnStartup()
 	return nil
-=======
-	return errors.New("Manually disabled")
-
-	// #150 - Uncomment to enable helm plugin
-	// ---------------------------------------
-	// m.ConfigureSQL()
-	// m.chartSvcRoutes = chartsvc.GetRoutes()
-	// m.InitSync()
-	// m.syncOnStartup()
-	// return nil
->>>>>>> c53dbee6
 }
 
 func (m *Monocular) syncOnStartup() {
