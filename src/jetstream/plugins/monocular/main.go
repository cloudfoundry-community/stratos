package monocular

import (
	"errors"
	"net/http"
	"strings"

	"github.com/cloudfoundry-incubator/stratos/src/jetstream/repository/interfaces"
	"github.com/labstack/echo"
	log "github.com/sirupsen/logrus"

	"github.com/helm/monocular/chartsvc"
	"github.com/helm/monocular/chartsvc/foundationdb"
)

const (
	helmEndpointType = "helm"
)

const prefix = "/pp/v1/chartsvc/"

// Monocular is a plugin for Monocular
type Monocular struct {
	portalProxy    interfaces.PortalProxy
	chartSvcRoutes http.Handler
	RepoQueryStore chartsvc.ChartSvcDatastore
}

// Init creates a new Monocular
func Init(portalProxy interfaces.PortalProxy) (interfaces.StratosPlugin, error) {
	return &Monocular{portalProxy: portalProxy}, nil
}

func (m *Monocular) GetChartStore() chartsvc.ChartSvcDatastore {
	return m.RepoQueryStore
}

// Init performs plugin initialization
func (m *Monocular) Init() error {
<<<<<<< HEAD
	m.ConfigureSQL()
	m.chartSvcRoutes = chartsvc.GetRoutes()
=======
	log.SetLevel(log.DebugLevel)
	if !m.portalProxy.GetConfig().EnableTechPreview {
		return errors.New("Feature is in Tech Preview")
	}
	fdbURL := "mongodb://127.0.0.1:27016"
	fDB := "monocular-plugin"
	debug := false
	m.ConfigureChartSVC(&fdbURL, &fDB, &debug)
	m.chartSvcRoutes = chartsvc.SetupRoutes()
>>>>>>> 325c6154
	m.InitSync()
	m.syncOnStartup()
	return nil
}

func (m *Monocular) syncOnStartup() {

	// Get the repositories that we currently have
	repos, err := foundationdb.ListRepositories()
	if err != nil {
		log.Errorf("Chart Repostiory Startup: Unable to sync repositories: %v+", err)
		return
	}

	// Get all of the helm endpoints
	endpoints, err := m.portalProxy.ListEndpoints()
	if err != nil {
		log.Errorf("Chart Repostiory Startup: Unable to sync repositories: %v+", err)
		return
	}

	helmRepos := make([]string, 0)
	for _, ep := range endpoints {
		if ep.CNSIType == helmEndpointType {
			helmRepos = append(helmRepos, ep.Name)

			// Is this an endpoint that we don't have charts for ?
			if !arrayContainsString(repos, ep.Name) {
				log.Infof("Syncing helm repository to chart store: %s", ep.Name)
				m.Sync(interfaces.EndpointRegisterAction, ep)
			}
		}
	}

	// Now delete any repositories that are no longer registered as endpoints
	for _, repo := range repos {
		if !arrayContainsString(helmRepos, repo) {
			log.Infof("Removing helm repository from chart store: %s", repo)
			endpoint := &interfaces.CNSIRecord{
				GUID:     repo,
				Name:     repo,
				CNSIType: helmEndpointType,
			}
			m.Sync(interfaces.EndpointUnregisterAction, endpoint)
		}
	}
}

// ArrayContainsString checks the string array to see if it contains the specifed value
func arrayContainsString(a []string, x string) bool {
	for _, n := range a {
		if x == n {
			return true
		}
	}
	return false
}

func (m *Monocular) ConfigureChartSVC(fdbURL *string, fDB *string, debug *bool) {
	chartsvc.InitFDBDocLayerConnection(fdbURL, fDB, debug)
}

func (m *Monocular) OnEndpointNotification(action interfaces.EndpointAction, endpoint *interfaces.CNSIRecord) {
	if endpoint.CNSIType == helmEndpointType {
		m.Sync(action, endpoint)
	}
}

// GetMiddlewarePlugin gets the middleware plugin for this plugin
func (m *Monocular) GetMiddlewarePlugin() (interfaces.MiddlewarePlugin, error) {
	return nil, errors.New("Not implemented")
}

// GetEndpointPlugin gets the endpoint plugin for this plugin
func (m *Monocular) GetEndpointPlugin() (interfaces.EndpointPlugin, error) {
	return m, nil
}

// GetRoutePlugin gets the route plugin for this plugin
func (m *Monocular) GetRoutePlugin() (interfaces.RoutePlugin, error) {
	return m, nil
}

// AddAdminGroupRoutes adds the admin routes for this plugin to the Echo server
func (m *Monocular) AddAdminGroupRoutes(echoGroup *echo.Group) {
	// no-op
}

// AddSessionGroupRoutes adds the session routes for this plugin to the Echo server
func (m *Monocular) AddSessionGroupRoutes(echoGroup *echo.Group) {
	// API for Helm Chart Repositories
	echoGroup.GET("/chartrepos", m.ListRepos)
	echoGroup.Any("/chartsvc/*", m.handleAPI)
}

// Forward requests to the Chart Service API
func (m *Monocular) handleAPI(c echo.Context) error {
	// Modify the path to remove our prefix for the Chart Service API
	path := c.Request().URL.Path
	log.Debugf("URL to chartsvc requested: %v", path)
	if strings.Index(path, prefix) == 0 {
		path = path[len(prefix)-1:]
		c.Request().URL.Path = path
	}
	log.Debugf("URL to chartsvc requested after modification: %v", path)
	m.chartSvcRoutes.ServeHTTP(c.Response().Writer, c.Request())
	return nil
}<|MERGE_RESOLUTION|>--- conflicted
+++ resolved
@@ -37,20 +37,11 @@
 
 // Init performs plugin initialization
 func (m *Monocular) Init() error {
-<<<<<<< HEAD
-	m.ConfigureSQL()
-	m.chartSvcRoutes = chartsvc.GetRoutes()
-=======
-	log.SetLevel(log.DebugLevel)
-	if !m.portalProxy.GetConfig().EnableTechPreview {
-		return errors.New("Feature is in Tech Preview")
-	}
 	fdbURL := "mongodb://127.0.0.1:27016"
 	fDB := "monocular-plugin"
 	debug := false
 	m.ConfigureChartSVC(&fdbURL, &fDB, &debug)
 	m.chartSvcRoutes = chartsvc.SetupRoutes()
->>>>>>> 325c6154
 	m.InitSync()
 	m.syncOnStartup()
 	return nil
