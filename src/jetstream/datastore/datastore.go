--- conflicted
+++ resolved
@@ -4,7 +4,6 @@
 	"database/sql"
 	"fmt"
 	"os"
-	"path"
 	"regexp"
 	"strings"
 	"time"
@@ -148,31 +147,26 @@
 	}
 
 	// SQL Lite
-	return GetSQLLiteConnection(env.MustBool("SQLITE_KEEP_DB"), env.String("SQLITE_DB_DIR", "."))
+	return GetSQLLiteConnection(env.MustBool("SQLITE_KEEP_DB"))
 }
 
 // GetSQLLiteConnection returns an SQLite DB Connection
-<<<<<<< HEAD
-func GetSQLLiteConnection(sqliteKeepDB bool, sqlDbDir string) (*sql.DB, error) {
-=======
 func GetSQLLiteConnection(sqliteKeepDB bool) (*sql.DB, error) {
+
+	sqlDbDir := env.String("SQLITE_DB_DIR", ".")
+	dbFilePath := path.Join(sqlDbDir, SQLiteDatabaseFile)
+	log.Infof("SQLite Database file: %s", dbFilePath)
+	
 	return GetSQLLiteConnectionWithPath(SQLiteDatabaseFile, sqliteKeepDB)
 }
 
 // GetSQLLiteConnectionWithPath returns an SQLite DB Connection
 func GetSQLLiteConnectionWithPath(databaseFile string, sqliteKeepDB bool) (*sql.DB, error) {
->>>>>>> b033a5b9
 	if !sqliteKeepDB {
 		os.Remove(databaseFile)
 	}
 
-<<<<<<< HEAD
-	dbFilePath := path.Join(sqlDbDir, SQLiteDatabaseFile)
-	log.Infof("SQLite Database file: %s", dbFilePath)
-	db, err := sql.Open("sqlite3", dbFilePath)
-=======
 	db, err := sql.Open("sqlite3", databaseFile)
->>>>>>> b033a5b9
 	if err != nil {
 		return nil, err
 	}
