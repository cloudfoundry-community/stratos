package main

import (
	"encoding/json"
	"errors"
	"net/http"
	"strings"
	"fmt"

	"github.com/cloudfoundry-incubator/stratos/src/jetstream/repository/interfaces"
<<<<<<< HEAD
	"github.com/labstack/echo"
	log "github.com/sirupsen/logrus"
=======
	"github.com/labstack/echo/v4"
>>>>>>> 8f9aa260
)

// Endpoint - This represents the CNSI endpoint
type Endpoint struct {
	GUID     string                    `json:"guid"`
	Name     string                    `json:"name"`
	Version  string                    `json:"version"`
	User     *interfaces.ConnectedUser `json:"user"`
	CNSIType string                    `json:"type"`
}

func (p *portalProxy) info(c echo.Context) error {

	s, err := p.getInfo(c)
	if err != nil {
		return echo.NewHTTPError(http.StatusForbidden, err.Error())
	}

	return c.JSON(http.StatusOK, s)
}

// Add a set of endpoint relations to each endpoint via the relations table
func (p *portalProxy) updateEndpointsWithRelations(endpoints map[string]map[string]*interfaces.EndpointDetail) error {
	relations, err := p.ListRelations()
	if err != nil {
		return fmt.Errorf("Failed to fetch relations: %v", err)
	}
	for _, endpointsOfType := range endpoints {
		for _, endpoint := range endpointsOfType {
			if (endpoint.Relations == nil) {
				endpoint.Relations = &interfaces.EndpointRelations{
					Provides: []interfaces.EndpointRelation{},
					Receives: []interfaces.EndpointRelation{},
				}
			}
			for _, relation := range relations {
				// Add relation to appropriate Provider/Target collection
				if relation.Provider == endpoint.GUID {
					endpoint.Relations.Provides = append(endpoint.Relations.Provides, interfaces.EndpointRelation{
						Guid:         relation.Target,
						RelationType: relation.RelationType,
						Metadata:     relation.Metadata,
					})
				} else if relation.Target == endpoint.GUID {
					endpoint.Relations.Receives = append(endpoint.Relations.Receives, interfaces.EndpointRelation{
						Guid:         relation.Provider,
						RelationType: relation.RelationType,
						Metadata:     relation.Metadata,
					})
				}
			}
		}
	}

	return nil
}

func (p *portalProxy) getInfo(c echo.Context) (*interfaces.Info, error) {
	// get the version
	versions, err := p.getVersionsData()
	if err != nil {
		return nil, errors.New("Could not find database version")
	}

	// get the user
	userGUID, err := p.GetSessionStringValue(c, "user_id")
	if err != nil {
		return nil, errors.New("Could not find session user_id")
	}

	uaaUser, err := p.StratosAuthService.GetUser(userGUID)
	if err != nil {
		return nil, errors.New("Could not load session user data")
	}

	// create initial info struct
	s := &interfaces.Info{
		Versions:     versions,
		User:         uaaUser,
		Endpoints:    make(map[string]map[string]*interfaces.EndpointDetail),
		CloudFoundry: p.Config.CloudFoundryInfo,
		PluginConfig: p.Config.PluginConfig,
	}

	s.Configuration.TechPreview = p.Config.EnableTechPreview
	s.Configuration.ListMaxSize = p.Config.UIListMaxSize
	s.Configuration.ListAllowLoadMaxed = p.Config.UIListAllowLoadMaxed
	s.Configuration.APIKeysEnabled = string(p.Config.APIKeysEnabled)

	// Only add diagnostics information if the user is an admin
	if uaaUser.Admin {
		s.Diagnostics = p.Diagnostics
	}

	// initialize the Endpoints maps
	for _, plugin := range p.Plugins {
		endpointPlugin, err := plugin.GetEndpointPlugin()
		if err != nil {
			// Plugin doesn't implement an Endpoint Plugin interface, skip
			continue
		}
		// Empty Type can be used if a plugin just wants to implement UpdateMetadata
		if len(endpointPlugin.GetType()) > 0 {
			s.Endpoints[endpointPlugin.GetType()] = make(map[string]*interfaces.EndpointDetail)
		}
	}

	// get the CNSI Endpoints
	cnsiList, _ := p.buildCNSIList(c)
	for _, cnsi := range cnsiList {
		// Extend the CNSI record
		endpoint := &interfaces.EndpointDetail{
			CNSIRecord:        cnsi,
			EndpointMetadata:  marshalEndpointMetadata(cnsi.Metadata),
			Metadata:          make(map[string]string),
			SystemSharedToken: false,
		}

		// try to get the user info for this cnsi for the user
		cnsiUser, token, ok := p.GetCNSIUserAndToken(cnsi.GUID, userGUID)
		if ok {
			endpoint.User = cnsiUser
			endpoint.TokenMetadata = token.Metadata
			endpoint.SystemSharedToken = token.SystemShared
		}
		cnsiType := cnsi.CNSIType
		s.Endpoints[cnsiType][cnsi.GUID] = endpoint
	}

	err = p.updateEndpointsWithRelations(s.Endpoints)
	if err != nil {
		log.Warnf("Failed to add relations data to endpoints during info request: %v", err)
	}

	// Allow plugin to modify the info data
	for _, plugin := range p.Plugins {
		endpointPlugin, err := plugin.GetEndpointPlugin()
		if err == nil {
			endpointPlugin.UpdateMetadata(s, userGUID, c)
		}
	}

	s.Plugins = p.PluginsStatus

	return s, nil
}

func marshalEndpointMetadata(metadata string) interface{} {
	if len(metadata) > 2 && strings.Index(metadata, "{") == 0 {
		var anyJSON map[string]interface{}
		json.Unmarshal([]byte(metadata), &anyJSON)
		return anyJSON
	} else {
		return metadata
	}
}<|MERGE_RESOLUTION|>--- conflicted
+++ resolved
@@ -3,17 +3,13 @@
 import (
 	"encoding/json"
 	"errors"
+	"fmt"
 	"net/http"
 	"strings"
-	"fmt"
 
 	"github.com/cloudfoundry-incubator/stratos/src/jetstream/repository/interfaces"
-<<<<<<< HEAD
-	"github.com/labstack/echo"
+	"github.com/labstack/echo/v4"
 	log "github.com/sirupsen/logrus"
-=======
-	"github.com/labstack/echo/v4"
->>>>>>> 8f9aa260
 )
 
 // Endpoint - This represents the CNSI endpoint
@@ -43,7 +39,7 @@
 	}
 	for _, endpointsOfType := range endpoints {
 		for _, endpoint := range endpointsOfType {
-			if (endpoint.Relations == nil) {
+			if endpoint.Relations == nil {
 				endpoint.Relations = &interfaces.EndpointRelations{
 					Provides: []interfaces.EndpointRelation{},
 					Receives: []interfaces.EndpointRelation{},
