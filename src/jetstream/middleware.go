--- conflicted
+++ resolved
@@ -10,11 +10,6 @@
 
 	"github.com/gorilla/context"
 	"github.com/labstack/echo"
-<<<<<<< HEAD
-	"github.com/labstack/echo/engine/standard"
-=======
-	uuid "github.com/satori/go.uuid"
->>>>>>> 29f065d5
 	log "github.com/sirupsen/logrus"
 
 	"github.com/cloudfoundry-incubator/stratos/src/jetstream/config"
@@ -227,52 +222,10 @@
 
 func (p *portalProxy) sessionWriteMiddleware(h echo.HandlerFunc) echo.HandlerFunc {
 	return func(c echo.Context) error {
-<<<<<<< HEAD
 		log.Warn("Session Write middleware")
 		err := h(c)
 		// Save the modified session and send the cookie, if required
 		p.WriteSession(c)
 		return err
-=======
-		// Check that we are on HTTPS - redirect if not
-		proto := c.Request().Header.Get("X-Forwarded-Proto")
-		if len(proto) > 0 {
-			if proto != "https" {
-				redirect := fmt.Sprintf("https://%s%s", c.Request().Host, c.Request().RequestURI)
-				return c.Redirect(301, redirect)
-			}
-			return h(c)
-		}
-
-		return interfaces.NewHTTPShadowError(
-			http.StatusBadRequest,
-			"X-Forwarded-Proto not found and is required",
-			"X-Forwarded-Proto not found and is required",
-		)
-	}
-}
-
-// For cloud foundry session affinity
-// Ensure we add a cookie named "JSESSIONID" for Cloud Foundry session affinity
-func (p *portalProxy) cloudFoundrySessionMiddleware(h echo.HandlerFunc) echo.HandlerFunc {
-	return func(c echo.Context) error {
-		// Make sure there is a JSESSIONID cookie set to the session ID
-		session, err := p.GetSession(c)
-		if err == nil {
-			// We have a session
-			guid, err := p.GetSessionValue(c, cfSessionCookieName)
-			if err != nil || guid == nil {
-				guid = uuid.NewV4().String()
-				session.Values[cfSessionCookieName] = guid
-				p.SaveSession(c, session)
-			}
-			sessionGUID := fmt.Sprintf("%s", guid)
-			// Set the JSESSIONID coolie for Cloud Foundry session affinity
-			w := c.Response().Writer
-			cookie := sessions.NewCookie(cfSessionCookieName, sessionGUID, session.Options)
-			http.SetCookie(w, cookie)
-		}
-		return h(c)
->>>>>>> 29f065d5
 	}
 }