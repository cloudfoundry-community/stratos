--- conflicted
+++ resolved
@@ -1,6 +1,7 @@
 package main
 
 import (
+	"errors"
 	"fmt"
 	"net/http"
 	"net/url"
@@ -8,21 +9,15 @@
 	"strconv"
 	"strings"
 
+	uuid "github.com/satori/go.uuid"
 	"github.com/labstack/echo"
 	log "github.com/sirupsen/logrus"
-<<<<<<< HEAD
 	"github.com/govau/cf-common/env"
 
 	"github.com/cloudfoundry-incubator/stratos/src/jetstream/repository/console_config"
 	"github.com/cloudfoundry-incubator/stratos/src/jetstream/repository/interfaces"
 	"github.com/cloudfoundry-incubator/stratos/src/jetstream/repository/interfaces/config"
-=======
-	uuid "github.com/satori/go.uuid"
-
-	"github.com/cloudfoundry-incubator/stratos/src/jetstream/repository/console_config"
-	"github.com/cloudfoundry-incubator/stratos/src/jetstream/repository/interfaces"
 	"github.com/cloudfoundry-incubator/stratos/src/jetstream/repository/localusers"
->>>>>>> 3fb9d713
 )
 
 const (
@@ -199,76 +194,38 @@
 func (p *portalProxy) initialiseConsoleConfig(envLookup *env.VarSet) (*interfaces.ConsoleConfig, error) {
 	log.Debug("initialiseConsoleConfig")
 
-<<<<<<< HEAD
+	log.Error("_________")
+
 	consoleConfig := &interfaces.ConsoleConfig{}
 	if err := config.Load(consoleConfig, envLookup.Lookup); err != nil {
 		return consoleConfig, fmt.Errorf("Unable to load Console configuration. %v", err)
-=======
-	var err error
-
-	consoleConfig := new(interfaces.ConsoleConfig)
-	uaaEndpoint, found := p.Env().Lookup("UAA_ENDPOINT")
-	if !found {
-		return consoleConfig, errors.New("UAA_Endpoint not found")
-	}
-	authEndpoint, found := p.Env().Lookup("AUTH_ENDPOINT")
-	if !found {
-		authEndpoint = uaaEndpoint
-	}
-
-	consoleClient, found := p.Env().Lookup("CONSOLE_CLIENT")
-	if !found {
-		return consoleConfig, errors.New("CONSOLE_CLIENT not found")
-	}
-
-	consoleClientSecret, found := p.Env().Lookup("CONSOLE_CLIENT_SECRET")
-	if err != nil {
-		// Special case, mostly this is blank, so assume its blank
-		consoleClientSecret = ""
-	}
-
-	consoleAdminScope, found := p.Env().Lookup("CONSOLE_ADMIN_SCOPE")
-	if !found {
-		return consoleConfig, errors.New("CONSOLE_ADMIN_SCOPE not found")
-	}
-
-	skipSslValidation, found := p.Env().Lookup("SKIP_SSL_VALIDATION")
-	if !found {
-		return consoleConfig, errors.New("SKIP_SSL_VALIDATION not found")
-	}
-
-	authEndpointTypeVal, authEndpointTypeIsSet := p.Env().Lookup("AUTH_ENDPOINT_TYPE")
-	if !authEndpointTypeIsSet {
+	}
+
+	log.Info("============")
+	log.Infof("%v", consoleConfig)
+	if len(consoleConfig.AuthEndpointType) == 0 {
 		//return consoleConfig, errors.New("AUTH_ENDPOINT_TYPE not found")
 		//Until front-end support is implemented, default to "remote" if AUTH_ENDPOINT_TYPE is not set
-		authEndpointTypeVal = string(interfaces.Remote)
-	}
-	val, endpointTypeSupported := interfaces.AuthEndpointTypes[authEndpointTypeVal]; 
+		consoleConfig.AuthEndpointType = string(interfaces.Remote)
+	}
+
+	val, endpointTypeSupported := interfaces.AuthEndpointTypes[consoleConfig.AuthEndpointType]; 
 	if endpointTypeSupported {
 		if val == interfaces.Local {
-			consoleConfig.AuthEndpointType = string(val)
 			//Auth endpoint type is set to "local", so load the local user config
-			err = initialiseLocalUsersConfiguration(consoleConfig, p)
+			err := initialiseLocalUsersConfiguration(consoleConfig, p)
 			if err != nil {
 				return consoleConfig, err
 			}
 		} else if val == interfaces.Remote {
-			//Auth endpoint type is set to "remote", so need to load local user config vars
-			consoleConfig.AuthEndpointType = string(val)
+			// Auth endpoint type is set to "remote", so need to load local user config vars
+			// Nothing to do
 		} else {
 			//Auth endpoint type has been set to an invalid value
 			return consoleConfig, errors.New("AUTH_ENDPOINT_TYPE must be set to either \"local\" or \"remote\"")
 		}
 	} else {
 		return consoleConfig, errors.New("AUTH_ENDPOINT_TYPE not found")
-	}
-
-	if consoleConfig.UAAEndpoint, err = url.Parse(uaaEndpoint); err != nil {
-		return consoleConfig, fmt.Errorf("Unable to parse UAA Endpoint: %v", err)
-	}
-	if consoleConfig.AuthorizationEndpoint, err = url.Parse(authEndpoint); err != nil {
-		return consoleConfig, fmt.Errorf("Unable to parse Authorization Endpoint: %v", err)
->>>>>>> 3fb9d713
 	}
 
 	// Default authorization endpoint to be UAA endpoint
@@ -281,9 +238,6 @@
 	return consoleConfig, nil
 }
 
-<<<<<<< HEAD
-var setupComplete = false
-=======
 func initialiseLocalUsersConfiguration(consoleConfig *interfaces.ConsoleConfig, p *portalProxy) (error) {
 
 	var err error
@@ -330,8 +284,7 @@
 	return err
 }
 
-func (p *portalProxy) SaveConsoleConfig(consoleConfig *interfaces.ConsoleConfig, consoleRepoInterface interface{}) error {
->>>>>>> 3fb9d713
+var setupComplete = false
 
 func (p *portalProxy) SetupMiddleware() echo.MiddlewareFunc {
 
