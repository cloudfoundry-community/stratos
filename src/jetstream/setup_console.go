--- conflicted
+++ resolved
@@ -1,6 +1,7 @@
 package main
 
 import (
+	"errors"
 	"fmt"
 	"net/http"
 	"net/url"
@@ -12,34 +13,10 @@
 	"github.com/labstack/echo"
 	uuid "github.com/satori/go.uuid"
 	log "github.com/sirupsen/logrus"
-	"github.com/govau/cf-common/env"
 
 	"github.com/cloudfoundry-incubator/stratos/src/jetstream/repository/console_config"
 	"github.com/cloudfoundry-incubator/stratos/src/jetstream/repository/interfaces"
 	"github.com/cloudfoundry-incubator/stratos/src/jetstream/repository/interfaces/config"
-<<<<<<< HEAD
-)
-
-const (
-	setupRequestRegex = "^/pp/v1/setup$"
-	setupUpdateRequestRegex = "^/pp/v1/setup/update$"
-	versionRequestRegex = "^/pp/v1/version$"
-	backendRequestRegex = "^/pp/v1/"
-	systemGroupName = "env"
-)
-
-func (p *portalProxy) setupConsole(c echo.Context) error {
-
-	consoleRepo, err := console_config.NewPostgresConsoleConfigRepository(p.DatabaseConnectionPool)
-	if err != nil {
-		return echo.NewHTTPError(http.StatusForbidden, "Failed to connect to Database!")
-	}
-
-	// Check if alerady set up
-	if p.GetConfig().ConsoleConfig.IsSetupComplete() {
-		return c.NoContent(http.StatusServiceUnavailable)
-	}
-=======
 	"github.com/cloudfoundry-incubator/stratos/src/jetstream/repository/localusers"
 )
 
@@ -50,7 +27,6 @@
 	backendRequestRegex    = "^/pp/v1/"
 	systemGroupName        = "env"
 )
->>>>>>> 7b82d2c7
 
 func parseConsoleConfigFromForm(c echo.Context) (*interfaces.ConsoleConfig, error) {
 	consoleConfig := new(interfaces.ConsoleConfig)
@@ -92,14 +68,7 @@
 
 	consoleConfig, err := parseConsoleConfigFromForm(c)
 	if err != nil {
-<<<<<<< HEAD
-		return interfaces.NewHTTPShadowError(
-			http.StatusInternalServerError,
-			"Failed to store Console configuration data",
-			"Failed to establish DB connection due to %s", err)
-=======
-		return err
->>>>>>> 7b82d2c7
+		return err
 	}
 
 	username := c.FormValue("username")
@@ -138,8 +107,62 @@
 			"Failed to authenticate with UAA due to %s", err)
 	}
 
-<<<<<<< HEAD
-	// Persist to database
+	c.JSON(http.StatusOK, userTokenInfo)
+	return nil
+}
+
+func saveConsoleConfig(consoleRepo console_config.Repository, consoleConfig *interfaces.ConsoleConfig) error {
+	log.Debugf("Saving ConsoleConfig: %+v", consoleConfig)
+
+	if err := consoleRepo.SetValue(systemGroupName, "UAA_ENDPOINT", consoleConfig.UAAEndpoint.String()); err != nil {
+		return err
+	}
+
+	if err := consoleRepo.SetValue(systemGroupName, "AUTHORIZATION_ENDPOINT", consoleConfig.AuthorizationEndpoint.String()); err != nil {
+		return err
+	}
+
+	if err := consoleRepo.SetValue(systemGroupName, "CONSOLE_CLIENT", consoleConfig.ConsoleClient); err != nil {
+		return err
+	}
+
+	if err := consoleRepo.SetValue(systemGroupName, "CONSOLE_CLIENT_SECRET", consoleConfig.ConsoleClientSecret); err != nil {
+		return err
+	}
+
+	if err := consoleRepo.SetValue(systemGroupName, "SKIP_SSL_VALIDATION", strconv.FormatBool(consoleConfig.SkipSSLValidation)); err != nil {
+		return err
+	}
+
+	if err := consoleRepo.SetValue(systemGroupName, "SSO_LOGIN", strconv.FormatBool(consoleConfig.UseSSO)); err != nil {
+		return err
+	}
+
+	if err := consoleRepo.SetValue(systemGroupName, "CONSOLE_ADMIN_SCOPE", consoleConfig.ConsoleAdminScope); err != nil {
+		return err
+	}
+
+	return nil
+}
+
+// Save the console setup
+func (p *portalProxy) setupConsole(c echo.Context) error {
+
+	consoleRepo, err := console_config.NewPostgresConsoleConfigRepository(p.DatabaseConnectionPool)
+	if err != nil {
+		return echo.NewHTTPError(http.StatusForbidden, "Failed to connect to Database!")
+	}
+
+	// Check if already set up
+	if p.GetConfig().ConsoleConfig.IsSetupComplete() {
+		return c.NoContent(http.StatusServiceUnavailable)
+	}
+
+	consoleConfig, err := parseConsoleConfigFromForm(c)
+	if err != nil {
+		return err
+	}
+
 	err = saveConsoleConfig(consoleRepo, consoleConfig)
 	if err != nil {
 		return interfaces.NewHTTPShadowError(
@@ -148,150 +171,17 @@
 			"Console configuration data storage failed due to %s", err)
 	}
 
-	c.JSON(http.StatusOK, userTokenInfo)
-	return nil
-}
-
-func saveConsoleConfig(consoleRepo console_config.Repository, consoleConfig *interfaces.ConsoleConfig) error {
-	log.Debugf("Saving ConsoleConfig: %+v", consoleConfig)
-
-	if err := consoleRepo.SetValue(systemGroupName, "UAA_ENDPOINT", consoleConfig.UAAEndpoint.String()); err != nil {
-		return err
-	}
-
-	if err := consoleRepo.SetValue(systemGroupName, "CONSOLE_CLIENT", consoleConfig.ConsoleClient); err != nil {
-		return err
-	}
-
-	if err := consoleRepo.SetValue(systemGroupName, "CONSOLE_CLIENT_SECRET", consoleConfig.ConsoleClientSecret); err != nil {
-		return err
-	}
-
-	if err := consoleRepo.SetValue(systemGroupName, "SKIP_SSL_VALIDATION", strconv.FormatBool(consoleConfig.SkipSSLValidation)); err != nil {
-		return err
-	}
-
-	if err := consoleRepo.SetValue(systemGroupName, "SSO_LOGIN", strconv.FormatBool(consoleConfig.UseSSO)); err != nil {
-		return err
-	}
-
-	return nil
-}
-
-func updateConsoleConfig(consoleRepo console_config.Repository, consoleConfig *interfaces.ConsoleConfig) error {
-	log.Debugf("Update ConsoleConfig: %+v", consoleConfig)
-
-	return consoleRepo.SetValue(systemGroupName, "CONSOLE_ADMIN_SCOPE", consoleConfig.ConsoleAdminScope)
-}
-
-func (p *portalProxy) setupConsoleUpdate(c echo.Context) error {
-=======
-	c.JSON(http.StatusOK, userTokenInfo)
-	return nil
-}
-
-func saveConsoleConfig(consoleRepo console_config.Repository, consoleConfig *interfaces.ConsoleConfig) error {
-	log.Debugf("Saving ConsoleConfig: %+v", consoleConfig)
-
-	if err := consoleRepo.SetValue(systemGroupName, "UAA_ENDPOINT", consoleConfig.UAAEndpoint.String()); err != nil {
-		return err
-	}
-
-	if err := consoleRepo.SetValue(systemGroupName, "AUTHORIZATION_ENDPOINT", consoleConfig.AuthorizationEndpoint.String()); err != nil {
-		return err
-	}
-
-	if err := consoleRepo.SetValue(systemGroupName, "CONSOLE_CLIENT", consoleConfig.ConsoleClient); err != nil {
-		return err
-	}
-
-	if err := consoleRepo.SetValue(systemGroupName, "CONSOLE_CLIENT_SECRET", consoleConfig.ConsoleClientSecret); err != nil {
-		return err
-	}
-
-	if err := consoleRepo.SetValue(systemGroupName, "SKIP_SSL_VALIDATION", strconv.FormatBool(consoleConfig.SkipSSLValidation)); err != nil {
-		return err
-	}
-
-	if err := consoleRepo.SetValue(systemGroupName, "SSO_LOGIN", strconv.FormatBool(consoleConfig.UseSSO)); err != nil {
-		return err
-	}
-
-	if err := consoleRepo.SetValue(systemGroupName, "CONSOLE_ADMIN_SCOPE", consoleConfig.ConsoleAdminScope); err != nil {
-		return err
-	}
-
-	return nil
-}
-
-// Save the console setup
-func (p *portalProxy) setupConsole(c echo.Context) error {
->>>>>>> 7b82d2c7
-
-	consoleRepo, err := console_config.NewPostgresConsoleConfigRepository(p.DatabaseConnectionPool)
-	if err != nil {
-		return echo.NewHTTPError(http.StatusForbidden, "Failed to connect to Database!")
-	}
-<<<<<<< HEAD
-
-	// Check if already set up
-	if p.GetConfig().ConsoleConfig.IsSetupComplete() {
-		return c.NoContent(http.StatusServiceUnavailable)
-	}
-=======
->>>>>>> 7b82d2c7
-
-	// Check if already set up
-	if p.GetConfig().ConsoleConfig.IsSetupComplete() {
-		return c.NoContent(http.StatusServiceUnavailable)
-	}
-
-	consoleConfig, err := parseConsoleConfigFromForm(c)
-	if err != nil {
-<<<<<<< HEAD
-		return fmt.Errorf("Unable to initialise console backend config due to: %+v", err)
-		return interfaces.NewHTTPShadowError(
-			http.StatusInternalServerError,
-			"Failed to store Console configuration data",
-			"Failed to establish DB connection due to %s", err)
-	}
-
-	err = updateConsoleConfig(consoleRepo, consoleConfig)
-=======
-		return err
-	}
-
-	err = saveConsoleConfig(consoleRepo, consoleConfig)
->>>>>>> 7b82d2c7
-	if err != nil {
-		return interfaces.NewHTTPShadowError(
-			http.StatusInternalServerError,
-			"Failed to store Console configuration data",
-			"Console configuration data storage failed due to %s", err)
-	}
-
 	c.NoContent(http.StatusOK)
 	log.Infof("Updated Stratos setup")
 	return nil
 }
 
-<<<<<<< HEAD
-func (p *portalProxy) initialiseConsoleConfig(envLookup *env.VarSet, consoleRepo console_config.Repository) (*interfaces.ConsoleConfig, error) {
-=======
 func (p *portalProxy) initialiseConsoleConfig(envLookup *env.VarSet) (*interfaces.ConsoleConfig, error) {
->>>>>>> 7b82d2c7
 	log.Debug("initialiseConsoleConfig")
 
 	consoleConfig := &interfaces.ConsoleConfig{}
 	if err := config.Load(consoleConfig, envLookup.Lookup); err != nil {
 		return consoleConfig, fmt.Errorf("Unable to load Console configuration. %v", err)
-<<<<<<< HEAD
-	}
-
-	return consoleConfig, nil
-}
-
-=======
 	}
 
 	if len(consoleConfig.AuthEndpointType) == 0 {
@@ -375,7 +265,6 @@
 	return err
 }
 
->>>>>>> 7b82d2c7
 var setupComplete = false
 
 func (p *portalProxy) SetupMiddleware() echo.MiddlewareFunc {
@@ -436,11 +325,7 @@
 	console_config.InitializeConfEnvProvider(consoleRepo)
 
 	// Now that the config DB is an env provider, we can just use the env to fetch the setup values
-<<<<<<< HEAD
-	consoleConfig, err := portalProxy.initialiseConsoleConfig(portalProxy.Env(), consoleRepo)
-=======
 	consoleConfig, err := portalProxy.initialiseConsoleConfig(portalProxy.Env())
->>>>>>> 7b82d2c7
 	if err != nil {
 		log.Errorf("Unable to load console config; %+v", err)
 		return false
