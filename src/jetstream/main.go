package main

import (
	"crypto/sha1"
	"crypto/tls"
	"database/sql"
	"encoding/gob"
	"encoding/hex"
	"errors"
	"fmt"
	"io"
	"io/ioutil"
	"net"
	"net/http"
	"os"
	"os/signal"
	"path"
	"path/filepath"
	"regexp"
	"sort"
	"strings"
	"syscall"
	"time"

	"github.com/antonlindstrom/pgstore"
	"github.com/cf-stratos/mysqlstore"
	cfenv "github.com/cloudfoundry-community/go-cfenv"
	"github.com/gorilla/sessions"
	"github.com/govau/cf-common/env"
	"github.com/labstack/echo"
	"github.com/labstack/echo/middleware"
	"github.com/nwmac/sqlitestore"
	uuid "github.com/satori/go.uuid"
	log "github.com/sirupsen/logrus"

	"github.com/cloudfoundry-incubator/stratos/src/jetstream/datastore"
	"github.com/cloudfoundry-incubator/stratos/src/jetstream/repository/cnsis"
	"github.com/cloudfoundry-incubator/stratos/src/jetstream/repository/console_config"
	"github.com/cloudfoundry-incubator/stratos/src/jetstream/repository/crypto"
	"github.com/cloudfoundry-incubator/stratos/src/jetstream/repository/interfaces"
	"github.com/cloudfoundry-incubator/stratos/src/jetstream/repository/interfaces/config"
	"github.com/cloudfoundry-incubator/stratos/src/jetstream/repository/tokens"
<<<<<<< HEAD
	"github.com/cloudfoundry-incubator/stratos/src/jetstream/repository/relations"
=======
	"github.com/cloudfoundry-incubator/stratos/src/jetstream/repository/localusers"

>>>>>>> 7b82d2c7
)

// TimeoutBoundary represents the amount of time we'll wait for the database
// server to come online before we bail out.
const (
	TimeoutBoundary      = 10
	SessionExpiry        = 20 * 60 // Session cookies expire after 20 minutes
	UpgradeVolume        = "UPGRADE_VOLUME"
	UpgradeLockFileName  = "UPGRADE_LOCK_FILENAME"
	VCapApplication      = "VCAP_APPLICATION"
	defaultSessionSecret = "wheeee!"
)

var appVersion string

var (
	// Standard clients
	httpClient        = http.Client{}
	httpClientSkipSSL = http.Client{}
	// Clients to use typically for mutating operations - typically allow a longer request timeout
	httpClientMutating        = http.Client{}
	httpClientMutatingSkipSSL = http.Client{}
)

func cleanup(dbc *sql.DB, ss HttpSessionStore) {
	// Print a newline - if you pressed CTRL+C, the alighment will be slightly out, so start a new line first
	fmt.Println()
	log.Info("Attempting to shut down gracefully...")
	log.Info(`... Closing databaseConnectionPool`)
	dbc.Close()
	log.Info(`... Closing sessionStore`)
	ss.Close()
	log.Info(`.. Stopping sessionStore cleanup`)
	ss.StopCleanup(ss.Cleanup(time.Minute * 5))
	log.Info("Graceful shut down complete")
}

// getEnvironmentLookup return a search path for configuration settings
func getEnvironmentLookup() *env.VarSet {
	// Make environment lookup
	envLookup := env.NewVarSet()

	// Config database store topmost priority
	envLookup.AppendSource(console_config.ConfigLookup)

	// Environment variables
	envLookup.AppendSource(os.LookupEnv)

	// If running in CloudFoundry, fallback to a user provided service (if set)
	cfApp, err := cfenv.Current()
	if err == nil {
		envLookup.AppendSource(env.NewLookupFromUPS(cfApp, os.Getenv("CF_UPS_NAME")))
	}

	// Fallback to a "config.properties" files in our directory
	envLookup.AppendSource(config.NewConfigFileLookup("./config.properties"))

	// Fall back to "default.config.properties" in our directory
	envLookup.AppendSource(config.NewConfigFileLookup("./default.config.properties"))

	// Fallback to individual files in the "/etc/secrets" directory
	envLookup.AppendSource(config.NewSecretsDirLookup("/etc/secrets"))

	return envLookup
}

func main() {
	log.SetFormatter(&log.TextFormatter{ForceColors: true, FullTimestamp: true, TimestampFormat: time.UnixDate})
	log.SetOutput(os.Stdout)

	log.Info("========================================")
	log.Info("=== Stratos Jetstream Backend Server ===")
	log.Info("========================================")
	log.Info("")
	log.Info("Initialization started.")

	// Register time.Time in gob
	gob.Register(time.Time{})

	// Create common method for looking up config
	envLookup := getEnvironmentLookup()

	// Check to see if we are running as the database migrator
	if migrateDatabase(envLookup) {
		// End execution
		return
	}

	// Load the portal configuration from env vars
	var portalConfig interfaces.PortalConfig
	portalConfig, err := loadPortalConfig(portalConfig, envLookup)
	if err != nil {
		log.Fatal(err) // calls os.Exit(1) after logging
	}
	if portalConfig.LogLevel != "" {
		log.Infof("Setting log level to: %s", portalConfig.LogLevel)
		level, _ := log.ParseLevel(portalConfig.LogLevel)
		log.SetLevel(level)
	}

	log.Info("Configuration loaded.")
	isUpgrading := isConsoleUpgrading(envLookup)

	if isUpgrading {
		log.Info("Upgrade in progress (lock file detected) ... waiting for lock file to be removed ...")
		start(portalConfig, &portalProxy{env: envLookup}, false, true)
	}
	// Grab the Console Version from the executable
	portalConfig.ConsoleVersion = appVersion
	log.Infof("Stratos Version: %s", portalConfig.ConsoleVersion)

	// Initialize an empty config for the console - initially not setup
	portalConfig.ConsoleConfig = new(interfaces.ConsoleConfig)

	// Initialize the HTTP client
	initializeHTTPClients(portalConfig.HTTPClientTimeoutInSecs, portalConfig.HTTPClientTimeoutMutatingInSecs, portalConfig.HTTPConnectionTimeoutInSecs)
	log.Info("HTTP client initialized.")

	// Get the encryption key we need for tokens in the database
	portalConfig.EncryptionKeyInBytes, err = getEncryptionKey(portalConfig)
	if err != nil {
		log.Fatal(err)
	}
	log.Info("Encryption key set.")

	// Load database configuration
	var dc datastore.DatabaseConfig
	dc, err = loadDatabaseConfig(dc, envLookup)
	if err != nil {
		log.Fatal(err)
	}

	// Store database provider name for diagnostics
	portalConfig.DatabaseProviderName = dc.DatabaseProvider

	cnsis.InitRepositoryProvider(dc.DatabaseProvider)
	tokens.InitRepositoryProvider(dc.DatabaseProvider)
	console_config.InitRepositoryProvider(dc.DatabaseProvider)
<<<<<<< HEAD
	relations.InitRepositoryProvider(dc.DatabaseProvider)
=======
	localusers.InitRepositoryProvider(dc.DatabaseProvider)
>>>>>>> 7b82d2c7

	// Establish a Postgresql connection pool
	var databaseConnectionPool *sql.DB
	databaseConnectionPool, err = initConnPool(dc, envLookup)
	if err != nil {
		log.Fatal(err.Error())
	}
	defer func() {
		log.Info(`... Closing database connection pool`)
		databaseConnectionPool.Close()
	}()
	log.Info("Database connection pool created.")

	// Wait for Database Schema to be initialized (or exit if this times out)
	if err = datastore.WaitForMigrations(databaseConnectionPool); err != nil {
		log.Fatal(err)
	}

	// Before any changes it, log that we detected a non-default session store secret, so we can tell it has been set from the log
	if portalConfig.SessionStoreSecret != defaultSessionSecret {
		log.Info("Session Store Secret detected okay")
	}

	for _, configPlugin := range interfaces.JetstreamConfigPlugins {
		configPlugin(envLookup, &portalConfig)
	}

	if portalConfig.SessionStoreSecret == defaultSessionSecret {
		// The Session store secret needs to be set for secure cookies to work properly
		// We should not be using the default value - this indicates that it has not been set by the user
		// So for saftey, set a random value
		log.Warn("When running in production, ensure you set SESSION_STORE_SECRET to a secure value")
		portalConfig.SessionStoreSecret = uuid.NewV4().String()
	}

	// Initialize session store for Gorilla sessions
	sessionStore, sessionStoreOptions, err := initSessionStore(databaseConnectionPool, dc.DatabaseProvider, portalConfig, SessionExpiry, envLookup)
	if err != nil {
		log.Fatal(err)
	}

	defer func() {
		log.Info(`... Closing session store`)
		sessionStore.Close()
	}()

	// Ensure the cleanup tick starts now (this will delete expired sessions from the DB)
	quitCleanup, doneCleanup := sessionStore.Cleanup(time.Minute * 3)
	defer func() {
		log.Info(`... Cleaning up session store`)
		sessionStore.StopCleanup(quitCleanup, doneCleanup)
	}()
	log.Info("Session store initialized.")

	// Setup the global interface for the proxy
	portalProxy := newPortalProxy(portalConfig, databaseConnectionPool, sessionStore, sessionStoreOptions, envLookup)
	log.Info("Initialization complete.")

	c := make(chan os.Signal, 2)
	signal.Notify(c, os.Interrupt, syscall.SIGTERM)
	go func() {
		<-c
		cleanup(databaseConnectionPool, sessionStore)
		os.Exit(1)
	}()

	// Initialise configuration
	needSetupMiddleware, err := initialiseConsoleConfiguration(portalProxy)
	if err != nil {
		log.Infof("Failed to initialise console config due to: %s", err)
		return
	}

	showSSOConfig(portalProxy)

	// Initialise Plugins
	portalProxy.loadPlugins()

	initedPlugins := make(map[string]interfaces.StratosPlugin)
	portalProxy.PluginsStatus = make(map[string]bool)

	// Initialise general plugins
	for name, plugin := range portalProxy.Plugins {
		if err = plugin.Init(); err == nil {
			initedPlugins[name] = plugin
			portalProxy.PluginsStatus[name] = true
		} else {
			log.Infof("Plugin %s is disabled: %s", name, err.Error())
			portalProxy.PluginsStatus[name] = false
		}
	}

	portalProxy.Plugins = initedPlugins
	log.Info("Plugins initialized")

	// Get Diagnostics and store them once - ensure this is done after plugins are loaded
	portalProxy.StoreDiagnostics()

	// Start the back-end
	if err := start(portalProxy.Config, portalProxy, needSetupMiddleware, false); err != nil {
		log.Fatalf("Unable to start: %v", err)
	}
	log.Info("Unable to start Stratos JetStream backend")

}

// GetDatabaseConnection makes db connection available to plugins
func (portalProxy *portalProxy) GetDatabaseConnection() *sql.DB {
	return portalProxy.DatabaseConnectionPool
}

func (portalProxy *portalProxy) GetPlugin(name string) interface{} {
	plugin := portalProxy.Plugins[name]
	log.Warn(portalProxy.Plugins)
	return plugin
}

func initialiseConsoleConfiguration(portalProxy *portalProxy) (bool, error) {

	addSetupMiddleware := false
	consoleRepo, err := console_config.NewPostgresConsoleConfigRepository(portalProxy.DatabaseConnectionPool)
	if err != nil {
		log.Errorf("Unable to initialize Stratos backend config due to: %+v", err)
		return addSetupMiddleware, err
	}

	// Do this BEFORE we load the config from the database, so env var lookup at this stage
	// looks at environment variables etc but NOT the database
	// Migrate data from old setup table to new config table (if needed)
	err = console_config.MigrateSetupData(portalProxy, consoleRepo)
	if err != nil {
		log.Warnf("Unable to initialize config environment provider: %+v", err)
	}

	// Load config stored in the database
	err = console_config.InitializeConfEnvProvider(consoleRepo)
	if err != nil {
		log.Warnf("Unable to load configuration from database: %+v", err)
	}

	// Now that the config DB is an env provider, we can just use the env to fetch the setup values
<<<<<<< HEAD
	consoleConfig, err := portalProxy.initialiseConsoleConfig(portalProxy.Env(), consoleRepo)
=======
	consoleConfig, err := portalProxy.initialiseConsoleConfig(portalProxy.Env())
>>>>>>> 7b82d2c7
	if err != nil {
		// Could not read config - this should not happen - so abort if it does
		log.Fatalf("Unable to load console config; %+v", err)
	}

	// We dynamically determine if we need to enter setup mode based on the configuration
	// We need: UAA Endpoint and Console Admin Scope
	if !consoleConfig.IsSetupComplete() {
		addSetupMiddleware = true
		log.Info("Will add `setup` route and middleware")
	} else {
		showStratosConfig(consoleConfig)
		portalProxy.Config.ConsoleConfig = consoleConfig
		portalProxy.Config.SSOLogin = consoleConfig.UseSSO
	}

	return addSetupMiddleware, nil
}

func showStratosConfig(config *interfaces.ConsoleConfig) {
	log.Infof("Stratos is initialized with the following setup:")
<<<<<<< HEAD
	log.Infof("... UAA Endpoint        : %s", config.UAAEndpoint)
	log.Infof("... Console Client      : %s", config.ConsoleClient)
	log.Infof("... Skip SSL Validation : %t", config.SkipSSLValidation)
	log.Infof("... Setup Complete      : %t", config.IsSetupComplete())
	log.Infof("... Admin Scope         : %s", config.ConsoleAdminScope)
	log.Infof("... Use SSO Login       : %t", config.UseSSO)
=======
	log.Infof("... Auth Endpoint Type      : %s", config.AuthEndpointType)
	if val, found := interfaces.AuthEndpointTypes[config.AuthEndpointType]; found {
		if val == interfaces.Local {
			log.Infof("... Local User              : %s", config.LocalUser)
			log.Infof("... Local User Scope        : %s", config.LocalUserScope)
		} else { //Auth type is set to remote
			log.Infof("... UAA Endpoint            : %s", config.UAAEndpoint)
			log.Infof("... Authorization Endpoint  : %s", config.AuthorizationEndpoint)
			log.Infof("... Console Client          : %s", config.ConsoleClient)
			log.Infof("... Admin Scope             : %s", config.ConsoleAdminScope)
			log.Infof("... Use SSO Login           : %t", config.UseSSO)
				}
	}
	log.Infof("... Skip SSL Validation     : %t", config.SkipSSLValidation)
	log.Infof("... Setup Complete          : %t", config.IsSetupComplete())
>>>>>>> 7b82d2c7
}

func showSSOConfig(portalProxy *portalProxy) {
	// Show SSO Configuration
	log.Infof("SSO Configuration:")
	log.Infof("... SSO Enabled             : %t", portalProxy.Config.SSOLogin)
	log.Infof("... SSO Options             : %s", portalProxy.Config.SSOOptions)
}

func getEncryptionKey(pc interfaces.PortalConfig) ([]byte, error) {
	log.Debug("getEncryptionKey")

	// If it exists in "EncryptionKey" we must be in compose; use it.
	if len(pc.EncryptionKey) > 0 {
		key32bytes, err := hex.DecodeString(string(pc.EncryptionKey))
		if err != nil {
			log.Error(err)
		}

		return key32bytes, nil
	}

	// Check we have volume and filename
	if len(pc.EncryptionKeyVolume) == 0 && len(pc.EncryptionKeyFilename) == 0 {
		return nil, errors.New("You must configure either an Encryption key or the Encryption key filename")
	}

	// Read the key from the shared volume
	key, err := crypto.ReadEncryptionKey(pc.EncryptionKeyVolume, pc.EncryptionKeyFilename)
	if err != nil {
		log.Errorf("Unable to read the encryption key from the shared volume: %v", err)
		return nil, err
	}

	return key, nil
}

func initConnPool(dc datastore.DatabaseConfig, env *env.VarSet) (*sql.DB, error) {
	log.Debug("initConnPool")

	// initialize the database connection pool
	pool, err := datastore.GetConnection(dc, env)
	if err != nil {
		return nil, err
	}

	// Ensure that the database is responsive
	for {

		// establish an outer timeout boundary
		timeout := time.Now().Add(time.Minute * TimeoutBoundary)

		// Ping the database
		err = datastore.Ping(pool)
		if err == nil {
			log.Info("Database appears to now be available.")
			break
		}

		// If our timeout boundary has been exceeded, bail out
		if timeout.Sub(time.Now()) < 0 {
			return nil, fmt.Errorf("timeout boundary of %d minutes has been exceeded. Exiting", TimeoutBoundary)
		}

		// Circle back and try again
		log.Infof("Waiting for database to be responsive: %+v", err)
		time.Sleep(time.Second)
	}

	return pool, nil
}

func initSessionStore(db *sql.DB, databaseProvider string, pc interfaces.PortalConfig, sessionExpiry int, env *env.VarSet) (HttpSessionStore, *sessions.Options, error) {
	log.Debug("initSessionStore")

	sessionsTable := "sessions"

	// Allow the cookie domain to be configured
	domain := pc.CookieDomain
	if domain == "-" {
		domain = ""
	}

	log.Infof("Session Cookie Domain: %s", domain)

	// Store depends on the DB Type
	if databaseProvider == datastore.PGSQL {
		log.Info("Creating Postgres session store")
		sessionStore, err := pgstore.NewPGStoreFromPool(db, []byte(pc.SessionStoreSecret))
		// Setup cookie-store options
		sessionStore.Options.MaxAge = sessionExpiry
		sessionStore.Options.HttpOnly = true
		sessionStore.Options.Secure = true
		if len(domain) > 0 {
			sessionStore.Options.Domain = domain
		}
		return sessionStore, sessionStore.Options, err
	}
	// Store depends on the DB Type
	if databaseProvider == datastore.MYSQL {
		log.Info("Creating MySQL session store")
		sessionStore, err := mysqlstore.NewMySQLStoreFromConnection(db, sessionsTable, "/", 3600, []byte(pc.SessionStoreSecret))
		// Setup cookie-store options
		sessionStore.Options.MaxAge = sessionExpiry
		sessionStore.Options.HttpOnly = true
		sessionStore.Options.Secure = true
		if len(domain) > 0 {
			sessionStore.Options.Domain = domain
		}
		return sessionStore, sessionStore.Options, err
	}

	log.Info("Creating SQLite session store")
	sessionStore, err := sqlitestore.NewSqliteStoreFromConnection(db, sessionsTable, "/", 3600, []byte(pc.SessionStoreSecret))
	// Setup cookie-store options
	sessionStore.Options.MaxAge = sessionExpiry
	sessionStore.Options.HttpOnly = true
	sessionStore.Options.Secure = true
	if len(domain) > 0 {
		sessionStore.Options.Domain = domain
	}
	return sessionStore, sessionStore.Options, err
}

func loadPortalConfig(pc interfaces.PortalConfig, env *env.VarSet) (interfaces.PortalConfig, error) {
	log.Debug("loadPortalConfig")

	if err := config.Load(&pc, env.Lookup); err != nil {
		return pc, fmt.Errorf("Unable to load configuration. %v", err)
	}

	// Add custom properties
	pc.CFAdminIdentifier = CFAdminIdentifier
	pc.HTTPS = true
	pc.PluginConfig = make(map[string]string)

	// Default to standard timeout if the mutating one is not configured
	if pc.HTTPClientTimeoutMutatingInSecs == 0 {
		pc.HTTPClientTimeoutMutatingInSecs = pc.HTTPClientTimeoutInSecs
	}

	return pc, nil
}

func loadDatabaseConfig(dc datastore.DatabaseConfig, env *env.VarSet) (datastore.DatabaseConfig, error) {
	log.Debug("loadDatabaseConfig")

	parsedDBConfig, err := datastore.ParseCFEnvs(&dc, env)
	if err != nil {
		return dc, errors.New("Could not parse Cloud Foundry Services environment")
	}

	if parsedDBConfig {
		log.Info("Using Cloud Foundry DB service")
	} else if err := config.Load(&dc, env.Lookup); err != nil {
		return dc, fmt.Errorf("Unable to load database configuration. %v", err)
	}

	dc, err = datastore.NewDatabaseConnectionParametersFromConfig(dc)
	if err != nil {
		return dc, fmt.Errorf("Unable to load database configuration. %v", err)
	}

	return dc, nil
}

func detectTLSCert(pc interfaces.PortalConfig) (string, string, error) {
	log.Debug("detectTLSCert")
	certFilename := "pproxy.crt"
	certKeyFilename := "pproxy.key"

	// If there's a developer cert/key, use that instead of using what's in the
	// config. This is to bypass an issue with docker-compose not being able to
	// handle multi-line variables in an env_file
	devCertsDir := "dev-certs/"
	_, errDevcert := os.Stat(devCertsDir + certFilename)
	_, errDevkey := os.Stat(devCertsDir + certKeyFilename)
	if errDevcert == nil && errDevkey == nil {
		return devCertsDir + certFilename, devCertsDir + certKeyFilename, nil
	}

	// Check if certificate have been provided as files (as is the case in kubernetes)
	if pc.TLSCertPath != "" && pc.TLSCertKeyPath != "" {
		log.Infof("Using TLS cert: %s, %s", pc.TLSCertPath, pc.TLSCertKeyPath)
		_, errCertMissing := os.Stat(pc.TLSCertPath)
		_, errCertKeyMissing := os.Stat(pc.TLSCertKeyPath)
		if errCertMissing != nil || errCertKeyMissing != nil {
			return "", "", fmt.Errorf("unable to find certificate %s or certificate key %s", pc.TLSCertPath, pc.TLSCertKeyPath)
		}
		return pc.TLSCertPath, pc.TLSCertKeyPath, nil
	}

	err := ioutil.WriteFile(certFilename, []byte(pc.TLSCert), 0600)
	if err != nil {
		return "", "", err
	}

	err = ioutil.WriteFile(certKeyFilename, []byte(pc.TLSCertKey), 0600)
	if err != nil {
		return "", "", err
	}
	return certFilename, certKeyFilename, nil
}

func newPortalProxy(pc interfaces.PortalConfig, dcp *sql.DB, ss HttpSessionStore, sessionStoreOptions *sessions.Options, env *env.VarSet) *portalProxy {
	log.Debug("newPortalProxy")

	// Generate cookie name - avoids issues if the cookie domain is changed
	cookieName := jetstreamSessionName
	domain := pc.CookieDomain
	if len(domain) > 0 && domain != "-" {
		h := sha1.New()
		io.WriteString(h, domain)
		hash := fmt.Sprintf("%x", h.Sum(nil))
		cookieName = fmt.Sprintf("%s-%s", jetstreamSessionName, hash[0:10])
	}

	log.Infof("Session Cookie name: %s", cookieName)

	pp := &portalProxy{
		Config:                 pc,
		DatabaseConnectionPool: dcp,
		SessionStore:           ss,
		SessionStoreOptions:    sessionStoreOptions,
		SessionCookieName:      cookieName,
		EmptyCookieMatcher:     regexp.MustCompile(cookieName + "=(?:;[ ]*|$)"),
		AuthProviders:          make(map[string]interfaces.AuthProvider),
		env:                    env,
	}

	// Initialize built-in auth providers

	// Basic Auth
	pp.AddAuthProvider(interfaces.AuthTypeHttpBasic, interfaces.AuthProvider{
		Handler:  pp.doHttpBasicFlowRequest,
		UserInfo: pp.GetCNSIUserFromBasicToken,
	})

	// OIDC
	pp.AddAuthProvider(interfaces.AuthTypeOIDC, interfaces.AuthProvider{
		Handler: pp.doOidcFlowRequest,
	})

	return pp
}

func initializeHTTPClients(timeout int64, timeoutMutating int64, connectionTimeout int64) {
	log.Debug("initializeHTTPClients")

	// Common KeepAlive dialer shared by both transports
	dial := (&net.Dialer{
		Timeout:   time.Duration(connectionTimeout) * time.Second,
		KeepAlive: 30 * time.Second, // should be less than any proxy connection timeout (typically 2-3 minutes)
	}).Dial

	tr := &http.Transport{
		Proxy:               http.ProxyFromEnvironment,
		Dial:                dial,
		TLSHandshakeTimeout: 10 * time.Second, // 10 seconds is a sound default value (default is 0)
		TLSClientConfig:     &tls.Config{InsecureSkipVerify: false},
		MaxIdleConnsPerHost: 6, // (default is 2)
	}
	httpClient.Transport = tr
	httpClient.Timeout = time.Duration(timeout) * time.Second

	trSkipSSL := &http.Transport{
		Proxy:               http.ProxyFromEnvironment,
		Dial:                dial,
		TLSHandshakeTimeout: 10 * time.Second, // 10 seconds is a sound default value (default is 0)
		TLSClientConfig:     &tls.Config{InsecureSkipVerify: true},
		MaxIdleConnsPerHost: 6, // (default is 2)
	}

	httpClientSkipSSL.Transport = trSkipSSL
	httpClientSkipSSL.Timeout = time.Duration(timeout) * time.Second

	// Clients with longer timeouts (use for mutating operations)
	httpClientMutating.Transport = tr
	httpClientMutating.Timeout = time.Duration(timeoutMutating) * time.Second
	httpClientMutatingSkipSSL.Transport = trSkipSSL
	httpClientMutatingSkipSSL.Timeout = time.Duration(timeoutMutating) * time.Second
}

func start(config interfaces.PortalConfig, p *portalProxy, needSetupMiddleware bool, isUpgrade bool) error {
	log.Debug("start")
	e := echo.New()
	e.HideBanner = true
	e.HidePort = true

	// Root level middleware
	if !isUpgrade {
		e.Use(sessionCleanupMiddleware)
	}
	customLoggerConfig := middleware.LoggerConfig{
		Format: `Request: [${time_rfc3339}] Remote-IP:"${remote_ip}" ` +
			`Method:"${method}" Path:"${path}" Status:${status} Latency:${latency_human} ` +
			`Bytes-In:${bytes_in} Bytes-Out:${bytes_out}` + "\n",
	}
	e.Use(middleware.LoggerWithConfig(customLoggerConfig))
	e.Use(middleware.Recover())
	e.Use(middleware.CORSWithConfig(middleware.CORSConfig{
		AllowOrigins:     config.AllowedOrigins,
		AllowMethods:     []string{echo.GET, echo.PUT, echo.POST, echo.DELETE},
		AllowCredentials: true,
	}))
	// See #151
	e.Use(middleware.SecureWithConfig(middleware.SecureConfig{
		XFrameOptions: "DENY",
	}))

	if !isUpgrade {
		e.Use(errorLoggingMiddleware)
	}
	e.Use(bindToEnv(retryAfterUpgradeMiddleware, p.Env()))

	if !isUpgrade {
		p.registerRoutes(e, needSetupMiddleware)
	}

	if isUpgrade {
		go stopEchoWhenUpgraded(e, p.Env())
	}

	var engineErr error
	address := config.TLSAddress
	if config.HTTPS {
		certFile, certKeyFile, err := detectTLSCert(config)
		if err != nil {
			return err
		}
		log.Infof("Starting HTTPS Server at address: %s", address)
		engineErr = e.StartTLS(address, certFile, certKeyFile)
	} else {
		log.Infof("Starting HTTP Server at address: %s", address)
		engineErr = e.Start(address)
	}

	if engineErr != nil {
		engineErrStr := fmt.Sprintf("%s", engineErr)
		if !strings.Contains(engineErrStr, "Server closed") {
			log.Warnf("Failed to start HTTP/S server: %+v", engineErr)
		}
	}

	return nil
}

func (p *portalProxy) GetEndpointTypeSpec(typeName string) (interfaces.EndpointPlugin, error) {

	for _, plugin := range p.Plugins {
		endpointPlugin, err := plugin.GetEndpointPlugin()
		if err != nil {
			// Plugin doesn't implement an Endpoint Plugin interface, skip
			continue
		}
		endpointType := endpointPlugin.GetType()

		if endpointType == typeName {
			return endpointPlugin, nil
		}
	}

	return nil, errors.New("Endpoint type plugin not loaded")
}

func (p *portalProxy) GetHttpClient(skipSSLValidation bool) http.Client {
	return p.getHttpClient(skipSSLValidation, false)
}

func (p *portalProxy) GetHttpClientForRequest(req *http.Request, skipSSLValidation bool) http.Client {
	isMutating := req.Method != "GET" && req.Method != "HEAD"
	return p.getHttpClient(skipSSLValidation, isMutating)
}

func (p *portalProxy) getHttpClient(skipSSLValidation bool, mutating bool) http.Client {
	var client http.Client
	if !mutating {
		if skipSSLValidation {
			client = httpClientSkipSSL
		} else {
			client = httpClient
		}
	} else {
		if skipSSLValidation {
			client = httpClientMutatingSkipSSL
		} else {
			client = httpClientMutating
		}
	}
	return client
}

func (p *portalProxy) registerRoutes(e *echo.Echo, needSetupMiddleware bool) {
	log.Debug("registerRoutes")

	for _, plugin := range p.Plugins {
		middlewarePlugin, err := plugin.GetMiddlewarePlugin()
		if err != nil {
			// Plugin doesn't implement an middleware Plugin interface, skip
			continue
		}
		e.Use(middlewarePlugin.EchoMiddleware)
	}

	staticDir, staticDirErr := getStaticFiles(p.Env().String("UI_PATH", "./ui"))

	// Always serve the backend API from /pp
	pp := e.Group("/pp")

	pp.Use(p.setSecureCacheContentMiddleware)

	// Add middleware to block requests if unconfigured
	if needSetupMiddleware {
		e.Use(p.SetupMiddleware())
		pp.POST("/v1/setup", p.setupConsole)
		pp.POST("/v1/setup/check", p.setupConsoleCheck)
	}

	pp.POST("/v1/auth/login/uaa", p.loginToUAA)
	pp.POST("/v1/auth/logout", p.logout)

	// SSO Routes will only respond if SSO is enabled
	pp.GET("/v1/auth/sso_login", p.initSSOlogin)
	pp.GET("/v1/auth/sso_logout", p.ssoLogoutOfUAA)

	// Local User login/logout
	pp.POST("/v1/auth/local_login", p.localLogin)
	pp.POST("/v1/auth/local_logout", p.logout)

	// Callback is used by both login to Stratos and login to an Endpoint
	pp.GET("/v1/auth/sso_login_callback", p.ssoLoginToUAA)

	// Version info
	pp.GET("/v1/version", p.getVersions)

	// All routes in the session group need the user to be authenticated
	sessionGroup := pp.Group("/v1")
	sessionGroup.Use(p.sessionMiddleware)
	sessionGroup.Use(p.xsrfMiddleware)

	for _, plugin := range p.Plugins {
		middlewarePlugin, err := plugin.GetMiddlewarePlugin()
		if err != nil {
			// Plugin doesn't implement an middleware Plugin interface, skip
			continue
		}
		e.Use(middlewarePlugin.SessionEchoMiddleware)
	}

	// Connect to endpoint
	sessionGroup.POST("/auth/login/cnsi", p.loginToCNSI)

	// Connect to Enpoint (SSO)
	sessionGroup.GET("/auth/login/cnsi", p.ssoLoginToCNSI)

	// Disconnect endpoint
	sessionGroup.POST("/auth/logout/cnsi", p.logoutOfCNSI)

	// Verify Session
	sessionGroup.GET("/auth/session/verify", p.verifySession)

	// CNSI operations
	sessionGroup.GET("/cnsis", p.listCNSIs)
	sessionGroup.GET("/cnsis/registered", p.listRegisteredCNSIs)

	// Relations operations
	sessionGroup.GET("/relations", p.listRelations)
	// sessionGroup.GET("/relation", p.getRelation)
	sessionGroup.POST("/relation", p.saveRelation)
	sessionGroup.DELETE("/relation", p.removeRelation)

	// Info
	sessionGroup.GET("/info", p.info)

	for _, plugin := range p.Plugins {
		routePlugin, err := plugin.GetRoutePlugin()
		if err != nil {
			// Plugin doesn't implement an Endpoint Plugin interface, skip
			continue
		}
		routePlugin.AddSessionGroupRoutes(sessionGroup)
	}

	// This is used for passthru of requests
	group := sessionGroup.Group("/proxy")
	group.Any("/*", p.proxy)

	// The admin-only routes need to be last as the admin middleware will be
	// applied to any routes below it's instantiation
	adminGroup := sessionGroup
	adminGroup.Use(p.adminMiddleware)

	for _, plugin := range p.Plugins {
		endpointPlugin, err := plugin.GetEndpointPlugin()
		if err == nil {
			// Plugin supports endpoint plugin
			endpointType := endpointPlugin.GetType()
			adminGroup.POST("/register/"+endpointType, endpointPlugin.Register)
		}

		routePlugin, err := plugin.GetRoutePlugin()
		if err == nil {
			routePlugin.AddAdminGroupRoutes(adminGroup)
		}
	}

	adminGroup.POST("/unregister", p.unregisterCluster)
	// sessionGroup.DELETE("/cnsis", p.removeCluster)

	// Serve up static resources
	if staticDirErr == nil {
		e.Use(p.setStaticCacheContentMiddleware)
		log.Debug("Add URL Check Middleware")
		e.Use(p.urlCheckMiddleware)
		e.Group("", middleware.Gzip()).Static("/", staticDir)
		e.HTTPErrorHandler = getUICustomHTTPErrorHandler(staticDir, e.DefaultHTTPErrorHandler)
		log.Info("Serving static UI resources")
	} else {
		// Not serving UI - use V2 Error compatability error handler
		e.HTTPErrorHandler = echoV2DefaultHTTPErrorHandler
	}
}

func (p *portalProxy) AddLoginHook(priority int, function interfaces.LoginHookFunc) error {
	p.GetConfig().LoginHooks = append(p.GetConfig().LoginHooks, interfaces.LoginHook{
		Priority: priority,
		Function: function,
	})
	return nil
}

func (p *portalProxy) ExecuteLoginHooks(c echo.Context) error {
	hooks := p.GetConfig().LoginHooks
	sort.SliceStable(hooks, func(i, j int) bool {
		return hooks[i].Priority < hooks[j].Priority
	})

	erred := false
	for _, hook := range hooks {
		err := hook.Function(c)
		if err != nil {
			erred = true
			log.Errorf("Failed to execute log in hook: %v", err)
		}
	}

	if erred {
		return fmt.Errorf("Failed to execute one or more login hooks")
	}
	return nil
}

// Custom error handler to let Angular app handle application URLs (catches non-backend 404 errors)
func getUICustomHTTPErrorHandler(staticDir string, defaultHandler echo.HTTPErrorHandler) echo.HTTPErrorHandler {
	return func(err error, c echo.Context) {
		code := http.StatusInternalServerError
		if he, ok := err.(*echo.HTTPError); ok {
			code = he.Code
		}

		// If this was not a back-end request and the error code is 404, serve the app and let it route
		if strings.Index(c.Request().RequestURI, "/pp") != 0 && code == 404 {
			c.File(path.Join(staticDir, "index.html"))
			// Let the default handler handle it
			defaultHandler(err, c)
		} else {
			// Use V2 Error compatability error handler
			echoV2DefaultHTTPErrorHandler(err, c)
		}
	}
}

// EchoV2DefaultHTTPErrorHandler ensures we get V2 error behaviour
// i.e. no wrapping in 'message' JSON object
func echoV2DefaultHTTPErrorHandler(err error, c echo.Context) {
	code := http.StatusInternalServerError
	msg := http.StatusText(code)
	if he, ok := err.(*echo.HTTPError); ok {
		code = he.Code
		if msgStr, ok := he.Message.(string); ok {
			msg = msgStr
		} else {
			msg = he.Error()
		}
		if he.Internal != nil {
			err = fmt.Errorf("%v, %v", err, he.Internal)
		}
	}

	// Send response
	if !c.Response().Committed {
		if c.Request().Method == http.MethodHead { // Issue #608
			c.NoContent(code)
		} else {
			c.String(code, msg)
		}
	}

	if err != nil {
		c.Logger().Error(err)
	}
}

func getStaticFiles(uiFolder string) (string, error) {
	dir, err := filepath.Abs(uiFolder)
	if err == nil {
		// Check if folder exists
		_, err := os.Stat(dir)
		if err == nil || !os.IsNotExist(err) {
			return dir, nil
		}
	}
	return "", errors.New("UI folder not found")
}

func isConsoleUpgrading(env *env.VarSet) bool {

	upgradeVolume, noUpgradeVolumeOK := env.Lookup(UpgradeVolume)
	upgradeLockFile, noUpgradeLockFileNameOK := env.Lookup(UpgradeLockFileName)

	// If any of those properties are not set, consider Console is running in a non-upgradeable environment
	if !noUpgradeVolumeOK || !noUpgradeLockFileNameOK {
		return false
	}

	upgradeLockPath := fmt.Sprintf("/%s/%s", upgradeVolume, upgradeLockFile)
	if string(upgradeVolume[0]) == "/" {
		upgradeLockPath = fmt.Sprintf("%s/%s", upgradeVolume, upgradeLockFile)
	}

	if _, err := os.Stat(upgradeLockPath); err == nil {
		return true
	}
	return false
}

func stopEchoWhenUpgraded(e *echo.Echo, env *env.VarSet) {
	for isConsoleUpgrading(env) {
		time.Sleep(1 * time.Second)
	}
	log.Info("Upgrade has completed! Shutting down Upgrade web server instance")
	e.Close()
}<|MERGE_RESOLUTION|>--- conflicted
+++ resolved
@@ -40,12 +40,9 @@
 	"github.com/cloudfoundry-incubator/stratos/src/jetstream/repository/interfaces"
 	"github.com/cloudfoundry-incubator/stratos/src/jetstream/repository/interfaces/config"
 	"github.com/cloudfoundry-incubator/stratos/src/jetstream/repository/tokens"
-<<<<<<< HEAD
 	"github.com/cloudfoundry-incubator/stratos/src/jetstream/repository/relations"
-=======
 	"github.com/cloudfoundry-incubator/stratos/src/jetstream/repository/localusers"
 
->>>>>>> 7b82d2c7
 )
 
 // TimeoutBoundary represents the amount of time we'll wait for the database
@@ -184,11 +181,8 @@
 	cnsis.InitRepositoryProvider(dc.DatabaseProvider)
 	tokens.InitRepositoryProvider(dc.DatabaseProvider)
 	console_config.InitRepositoryProvider(dc.DatabaseProvider)
-<<<<<<< HEAD
 	relations.InitRepositoryProvider(dc.DatabaseProvider)
-=======
 	localusers.InitRepositoryProvider(dc.DatabaseProvider)
->>>>>>> 7b82d2c7
 
 	// Establish a Postgresql connection pool
 	var databaseConnectionPool *sql.DB
@@ -330,11 +324,7 @@
 	}
 
 	// Now that the config DB is an env provider, we can just use the env to fetch the setup values
-<<<<<<< HEAD
-	consoleConfig, err := portalProxy.initialiseConsoleConfig(portalProxy.Env(), consoleRepo)
-=======
 	consoleConfig, err := portalProxy.initialiseConsoleConfig(portalProxy.Env())
->>>>>>> 7b82d2c7
 	if err != nil {
 		// Could not read config - this should not happen - so abort if it does
 		log.Fatalf("Unable to load console config; %+v", err)
@@ -356,14 +346,6 @@
 
 func showStratosConfig(config *interfaces.ConsoleConfig) {
 	log.Infof("Stratos is initialized with the following setup:")
-<<<<<<< HEAD
-	log.Infof("... UAA Endpoint        : %s", config.UAAEndpoint)
-	log.Infof("... Console Client      : %s", config.ConsoleClient)
-	log.Infof("... Skip SSL Validation : %t", config.SkipSSLValidation)
-	log.Infof("... Setup Complete      : %t", config.IsSetupComplete())
-	log.Infof("... Admin Scope         : %s", config.ConsoleAdminScope)
-	log.Infof("... Use SSO Login       : %t", config.UseSSO)
-=======
 	log.Infof("... Auth Endpoint Type      : %s", config.AuthEndpointType)
 	if val, found := interfaces.AuthEndpointTypes[config.AuthEndpointType]; found {
 		if val == interfaces.Local {
@@ -379,7 +361,6 @@
 	}
 	log.Infof("... Skip SSL Validation     : %t", config.SkipSSLValidation)
 	log.Infof("... Setup Complete          : %t", config.IsSetupComplete())
->>>>>>> 7b82d2c7
 }
 
 func showSSOConfig(portalProxy *portalProxy) {
