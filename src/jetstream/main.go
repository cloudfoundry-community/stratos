--- conflicted
+++ resolved
@@ -340,24 +340,14 @@
 }
 
 func showStratosConfig(config *interfaces.ConsoleConfig) {
-<<<<<<< HEAD
 	log.Infof("Stratos is initialized with the following setup:")
-	log.Infof("... UAA Endpoint        : %s", config.UAAEndpoint)
-	log.Infof("... Console Client      : %s", config.ConsoleClient)
-	log.Infof("... Skip SSL Validation : %t", config.SkipSSLValidation)
-	log.Infof("... Setup Complete      : %t", config.IsSetupComplete())
-	log.Infof("... Admin Scope         : %s", config.ConsoleAdminScope)
-	log.Infof("... Use SSO Login       : %t", config.UseSSO)
-=======
-	log.Infof("Stratos is intialised with the following setup:")
 	log.Infof("... UAA Endpoint                  : %s", config.UAAEndpoint)
 	log.Infof("... Authorization Endpoint        : %s", config.AuthorizationEndpoint)
 	log.Infof("... Console Client                : %s", config.ConsoleClient)
 	log.Infof("... Skip SSL Validation           : %t", config.SkipSSLValidation)
-	log.Infof("... Setup Complete                : %t", config.IsSetupComplete)
+	log.Infof("... Setup Complete                : %t", config.IsSetupComplete())
 	log.Infof("... Admin Scope                   : %s", config.ConsoleAdminScope)
 	log.Infof("... Use SSO Login                 : %t", config.UseSSO)
->>>>>>> 617eab59
 }
 
 func showSSOConfig(portalProxy *portalProxy) {
