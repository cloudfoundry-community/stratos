package main

import (
	"crypto/sha1"
	"crypto/tls"
	"database/sql"
	"encoding/gob"
	"encoding/hex"
	"errors"
	"fmt"
	"io"
	"io/ioutil"
	"math/rand"
	"net"
	"net/http"
	"os"
	"os/signal"
	"path"
	"path/filepath"
	"regexp"
	"sort"
	"strings"
	"syscall"
	"time"

	"github.com/cloudfoundry-incubator/stratos/src/jetstream/custombinder"
	_ "github.com/cloudfoundry-incubator/stratos/src/jetstream/docs"

	"bitbucket.org/liamstask/goose/lib/goose"
	"github.com/antonlindstrom/pgstore"
	"github.com/cf-stratos/mysqlstore"
	cfenv "github.com/cloudfoundry-community/go-cfenv"
	"github.com/gorilla/sessions"
	"github.com/govau/cf-common/env"
	"github.com/labstack/echo/v4"
	"github.com/labstack/echo/v4/middleware"
	"github.com/nwmac/sqlitestore"
	uuid "github.com/satori/go.uuid"
	log "github.com/sirupsen/logrus"
	echoSwagger "github.com/swaggo/echo-swagger"

	"github.com/cloudfoundry-incubator/stratos/src/jetstream/crypto"
	"github.com/cloudfoundry-incubator/stratos/src/jetstream/datastore"
	"github.com/cloudfoundry-incubator/stratos/src/jetstream/repository/apikeys"
	"github.com/cloudfoundry-incubator/stratos/src/jetstream/repository/cnsis"
	"github.com/cloudfoundry-incubator/stratos/src/jetstream/repository/console_config"
	"github.com/cloudfoundry-incubator/stratos/src/jetstream/repository/interfaces"
	"github.com/cloudfoundry-incubator/stratos/src/jetstream/repository/interfaces/config"
	"github.com/cloudfoundry-incubator/stratos/src/jetstream/repository/localusers"
	"github.com/cloudfoundry-incubator/stratos/src/jetstream/repository/sessiondata"
	"github.com/cloudfoundry-incubator/stratos/src/jetstream/repository/tokens"
)

// @title Stratos API
// @version 1.0
// @description Stratos backend API.

// @contact.name Stratos maintainers
// @contact.url https://github.com/cloudfoundry/stratos/issues

// @license.name Apache 2.0
// @license.url http://www.apache.org/licenses/LICENSE-2.0.html

// @tag.name admin
// @tag.description Endpoints that require admin permissions

// @BasePath /api/v1
// @securityDefinitions.apikey ApiKeyAuth
// @in header
// @name Authentication

// TimeoutBoundary represents the amount of time we'll wait for the database
// server to come online before we bail out.
const (
	TimeoutBoundary      = 10
	SessionExpiry        = 20 * 60 // Session cookies expire after 20 minutes
	UpgradeVolume        = "UPGRADE_VOLUME"
	UpgradeLockFileName  = "UPGRADE_LOCK_FILENAME"
	LogToJSON            = "LOG_TO_JSON"
	LogAPIRequests       = "LOG_API_REQUESTS" // Defaults to true
	VCapApplication      = "VCAP_APPLICATION"
	defaultSessionSecret = "wheeee!"
)

var appVersion string

var (
	// Standard clients
	httpClient        = http.Client{}
	httpClientSkipSSL = http.Client{}
	// Clients to use typically for mutating operations - typically allow a longer request timeout
	httpClientMutating        = http.Client{}
	httpClientMutatingSkipSSL = http.Client{}
)

// getEnvironmentLookup return a search path for configuration settings
func getEnvironmentLookup() *env.VarSet {
	// Make environment lookup
	envLookup := env.NewVarSet()

	// Config database store topmost priority
	envLookup.AppendSource(console_config.ConfigLookup)

	// Environment variables
	envLookup.AppendSource(os.LookupEnv)

	// If running in CloudFoundry, fallback to a user provided service (if set)
	cfApp, err := cfenv.Current()
	if err == nil {
		envLookup.AppendSource(env.NewLookupFromUPS(cfApp, os.Getenv("CF_UPS_NAME")))
	}

	// Fallback to a "config.properties" files in our directory
	envLookup.AppendSource(config.NewConfigFileLookup("./config.properties"))

	// Fallback to individual files in the "/etc/secrets" directory
	envLookup.AppendSource(config.NewSecretsDirLookup("/etc/secrets"))

	return envLookup
}

func main() {

	// Register time.Time in gob
	gob.Register(time.Time{})

	// Create common method for looking up config
	envLookup := getEnvironmentLookup()

	log.SetFormatter(&log.TextFormatter{ForceColors: true, FullTimestamp: true, TimestampFormat: time.UnixDate})

	// Change to JSON logging if configured
	if logToJSON, ok := envLookup.Lookup(LogToJSON); ok {
		if logToJSON == "true" {
			log.SetFormatter(&log.JSONFormatter{TimestampFormat: time.UnixDate})
		}
	}

	rand.Seed(time.Now().UnixNano())

	log.SetOutput(os.Stdout)

	log.Info("========================================")
	log.Info("=== Stratos Jetstream Backend Server ===")
	log.Info("========================================")
	log.Info("")
	log.Info("Initialization started.")

	// Load the portal configuration from env vars
	var portalConfig interfaces.PortalConfig
	portalConfig, err := loadPortalConfig(portalConfig, envLookup)
	if err != nil {
		log.Fatal(err) // calls os.Exit(1) after logging
	}
	if portalConfig.LogLevel != "" {
		log.Infof("Setting log level to: %s", portalConfig.LogLevel)
		level, _ := log.ParseLevel(portalConfig.LogLevel)
		log.SetLevel(level)
	}

	// Initially, default state is that DB Migrations can be performed
	portalConfig.CanMigrateDatabaseSchema = true

	log.Info("Configuration loaded.")
	isUpgrading := isConsoleUpgrading(envLookup)

	if isUpgrading {
		log.Info("Upgrade in progress (lock file detected) ... waiting for lock file to be removed ...")
		start(portalConfig, &portalProxy{env: envLookup}, false, true, envLookup)
	}
	// Grab the Console Version from the executable
	portalConfig.ConsoleVersion = appVersion
	log.Infof("Stratos Version: %s", portalConfig.ConsoleVersion)

	// Initialize an empty config for the console - initially not setup
	portalConfig.ConsoleConfig = new(interfaces.ConsoleConfig)

	// Initialize the HTTP client
	initializeHTTPClients(portalConfig.HTTPClientTimeoutInSecs, portalConfig.HTTPClientTimeoutMutatingInSecs, portalConfig.HTTPConnectionTimeoutInSecs)
	log.Info("HTTP client initialized.")

	// Get the encryption key we need for tokens in the database
	portalConfig.EncryptionKeyInBytes, err = getEncryptionKey(portalConfig)
	if err != nil {
		log.Fatal(err)
	}
	log.Info("Encryption key set.")

	// Load database configuration
	var dc datastore.DatabaseConfig
	dc, err = loadDatabaseConfig(dc, envLookup)
	if err != nil {
		log.Fatal(err)
	}

	// Store database provider name for diagnostics
	portalConfig.DatabaseProviderName = dc.DatabaseProvider

	cnsis.InitRepositoryProvider(dc.DatabaseProvider)
	tokens.InitRepositoryProvider(dc.DatabaseProvider)
	console_config.InitRepositoryProvider(dc.DatabaseProvider)
	localusers.InitRepositoryProvider(dc.DatabaseProvider)
	sessiondata.InitRepositoryProvider(dc.DatabaseProvider)
	apikeys.InitRepositoryProvider(dc.DatabaseProvider)

	// Establish a Postgresql connection pool
	databaseConnectionPool, migratorConf, err := initConnPool(dc, envLookup)
	if err != nil {
		log.Fatal(err.Error())
	}
	defer func() {
		log.Info(`... Closing database connection pool`)
		databaseConnectionPool.Close()
	}()
	log.Info("Database connection pool created.")

	// Before any changes it, log that we detected a non-default session store secret, so we can tell it has been set from the log
	if portalConfig.SessionStoreSecret != defaultSessionSecret {
		log.Info("Session Store Secret detected okay")
	}

	for _, configPlugin := range interfaces.JetstreamConfigPlugins {
		configPlugin(envLookup, &portalConfig)
	}

	if portalConfig.SessionStoreSecret == defaultSessionSecret {
		// The Session store secret needs to be set for secure cookies to work properly
		// We should not be using the default value - this indicates that it has not been set by the user
		// So for saftey, set a random value
		log.Warn("When running in production, ensure you set SESSION_STORE_SECRET to a secure value")
		portalConfig.SessionStoreSecret = uuid.NewV4().String()
	}

	// Config plugins get to determine if we should run migrations on this instance
	if portalConfig.CanMigrateDatabaseSchema {
		// Create the database schema otherwise wait for the datbase schema
		err = datastore.ApplyMigrations(migratorConf, databaseConnectionPool)
		if err != nil {
			log.Fatal(err)
		}
	} else {
		log.Warn("Waiting for migrations ...")
		// Wait for Database Schema to be initialized (or exit if this times out)
		if err = datastore.WaitForMigrations(databaseConnectionPool); err != nil {
			log.Fatal(err)
		}
	}

	// Initialize session store for Gorilla sessions
	sessionStore, sessionStoreOptions, err := initSessionStore(databaseConnectionPool, dc.DatabaseProvider, portalConfig, SessionExpiry, envLookup)
	if err != nil {
		log.Fatal(err)
	}

	defer func() {
		log.Info(`... Closing session store`)
		sessionStore.Close()
	}()

	// Ensure the cleanup tick starts now (this will delete expired sessions from the DB)
	quitCleanup, doneCleanup := sessionStore.Cleanup(time.Minute * 3)
	defer func() {
		log.Info(`... Cleaning up session store`)
		sessionStore.StopCleanup(quitCleanup, doneCleanup)
	}()
	log.Info("Session store initialized.")

	// Create session data store
	sessionDataStore, err := sessiondata.NewPostgresSessionDataRepository(databaseConnectionPool)
	if err != nil {
		log.Fatal(err)
	}

	// Session Data Store: Ensure the cleanup tick starts now (this will delete expired session data from the DB)
	dataQuitCleanup, dataDoneCleanup := sessionDataStore.Cleanup(time.Minute * 3)
	defer func() {
		log.Info(`... Cleaning up session data store`)
		sessionDataStore.StopCleanup(dataQuitCleanup, dataDoneCleanup)
	}()
	log.Info("Session data store initialized.")

	// Setup the global interface for the proxy
	portalProxy := newPortalProxy(portalConfig, databaseConnectionPool, sessionStore, sessionStoreOptions, envLookup)
	portalProxy.SessionDataStore = sessionDataStore
	log.Info("Initialization complete.")

	c := make(chan os.Signal, 2)
	signal.Notify(c, os.Interrupt, syscall.SIGTERM)
	go func() {
		<-c
		// Print a newline - if you pressed CTRL+C, the alighment will be slightly out, so start a new line first
		fmt.Println()
		log.Info("Attempting to shut down gracefully...")

		// Database connection pool
		log.Info(`... Closing database connection pool`)
		databaseConnectionPool.Close()

		// Session store
		log.Info(`... Closing session store`)
		sessionStore.Close()
		log.Info(`... Stopping sessionStore cleanup`)
		sessionStore.StopCleanup(quitCleanup, doneCleanup)

		// Session Data Store
		log.Info(`... Stopping sessiondata store cleanup`)
		sessionDataStore.StopCleanup(dataQuitCleanup, dataDoneCleanup)

		// Plugin cleanup
		for _, plugin := range portalProxy.Plugins {
			if pCleanup, ok := plugin.(interfaces.StratosPluginCleanup); ok {
				pCleanup.Destroy()
			}
		}

		log.Info("Graceful shut down complete")
		os.Exit(1)
	}()

	// Initialise configuration
	err = initialiseConsoleConfiguration(portalProxy)
	if err != nil {
		log.Infof("Failed to initialise console config due to: %s", err)
		return
	}

	// Init auth service
	err = portalProxy.InitStratosAuthService(interfaces.AuthEndpointTypes[portalProxy.Config.AuthEndpointType])
	if err != nil {
		log.Warnf("Defaulting to UAA authentication: %v", err)
		err = portalProxy.InitStratosAuthService(interfaces.Remote)
		if err != nil {
			log.Fatalf("Could not initialise auth service. %v", err)
		}
	}

	// Initialise Plugins
	portalProxy.loadPlugins()

	initedPlugins := make(map[string]interfaces.StratosPlugin)
	portalProxy.PluginsStatus = make(map[string]bool)

	// Initialise general plugins
	for name, plugin := range portalProxy.Plugins {
		if err = plugin.Init(); err == nil {
			initedPlugins[name] = plugin
			portalProxy.PluginsStatus[name] = true
		} else {
			log.Infof("Plugin %s is disabled: %s", name, err.Error())
			portalProxy.PluginsStatus[name] = false
		}
	}

	portalProxy.Plugins = initedPlugins
	log.Info("Plugins initialized")

	var needSetupMiddleware bool

	// At this stage, all plugins have had a chance to modify configurtion based on hosting environment
	// Check to see if we are setup or not
	if !portalProxy.Config.ConsoleConfig.IsSetupComplete() {
		needSetupMiddleware = true
		log.Info("Console does not have a complete configuration - going to enter setup mode (adding `setup` route and middleware)")
	} else {
		needSetupMiddleware = false
		showStratosConfig(portalProxy.Config.ConsoleConfig)
		showSSOConfig(portalProxy)
	}

	// Get Diagnostics and store them once - ensure this is done after plugins are loaded
	portalProxy.StoreDiagnostics()

	// Start the back-end
	if err := start(portalProxy.Config, portalProxy, needSetupMiddleware, false, envLookup); err != nil {
		log.Fatalf("Unable to start: %v", err)
	}
	log.Info("Unable to start Stratos JetStream backend")

}

// GetDatabaseConnection makes db connection available to plugins
func (portalProxy *portalProxy) GetDatabaseConnection() *sql.DB {
	return portalProxy.DatabaseConnectionPool
}

// GetSessionDataStore returns the store that can be used for extra session data
func (portalProxy *portalProxy) GetSessionDataStore() interfaces.SessionDataStore {
	return portalProxy.SessionDataStore
}

func (portalProxy *portalProxy) GetPlugin(name string) interface{} {
	plugin := portalProxy.Plugins[name]
	return plugin
}

func initialiseConsoleConfiguration(portalProxy *portalProxy) error {

	consoleRepo, err := console_config.NewPostgresConsoleConfigRepository(portalProxy.DatabaseConnectionPool)
	if err != nil {
		log.Errorf("Unable to initialize Stratos backend config due to: %+v", err)
		return err
	}

	// Do this BEFORE we load the config from the database, so env var lookup at this stage
	// looks at environment variables etc but NOT the database
	// Migrate data from old setup table to new config table (if needed)
	err = console_config.MigrateSetupData(portalProxy, consoleRepo)
	if err != nil {
		log.Warnf("Unable to initialize config environment provider: %+v", err)
	}

	// Load config stored in the database
	err = console_config.InitializeConfEnvProvider(consoleRepo)
	if err != nil {
		log.Warnf("Unable to load configuration from database: %+v", err)
	}

	// Now that the config DB is an env provider, we can just use the env to fetch the setup values
	consoleConfig, err := portalProxy.initialiseConsoleConfig(portalProxy.Env())
	if err != nil {
		// Could not read config - this should not happen - so abort if it does
		log.Fatalf("Unable to load console config; %+v", err)
	}

	if consoleConfig.IsSetupComplete() {
		portalProxy.Config.ConsoleConfig = consoleConfig
		portalProxy.Config.SSOLogin = consoleConfig.UseSSO
		portalProxy.Config.AuthEndpointType = consoleConfig.AuthEndpointType
	}

	return nil
}

func showStratosConfig(config *interfaces.ConsoleConfig) {
	log.Infof("Stratos is initialized with the following setup:")
	log.Infof("... Auth Endpoint Type      : %s", config.AuthEndpointType)
	if val, found := interfaces.AuthEndpointTypes[config.AuthEndpointType]; found {
		if val == interfaces.Local {
			log.Infof("... Local User              : %s", config.LocalUser)
			log.Infof("... Local User Scope        : %s", config.LocalUserScope)
		} else { //Auth type is set to remote
			log.Infof("... UAA Endpoint            : %s", config.UAAEndpoint)
			log.Infof("... Authorization Endpoint  : %s", config.AuthorizationEndpoint)
			log.Infof("... Console Client          : %s", config.ConsoleClient)
			log.Infof("... Admin Scope             : %s", config.ConsoleAdminScope)
			log.Infof("... Use SSO Login           : %t", config.UseSSO)
		}
	}
	log.Infof("... Skip SSL Validation     : %t", config.SkipSSLValidation)
	log.Infof("... Setup Complete          : %t", config.IsSetupComplete())
}

func showSSOConfig(portalProxy *portalProxy) {
	// Show SSO Configuration
	log.Infof("SSO Configuration:")
	log.Infof("... SSO Enabled             : %t", portalProxy.Config.SSOLogin)
	log.Infof("... SSO Options             : %s", portalProxy.Config.SSOOptions)
	log.Infof("... SSO Redirect Whitelist  : %s", portalProxy.Config.SSOWhiteList)
}

func getEncryptionKey(pc interfaces.PortalConfig) ([]byte, error) {
	log.Debug("getEncryptionKey")

	// If it exists in "EncryptionKey" we must be in compose; use it.
	if len(pc.EncryptionKey) > 0 {
		key32bytes, err := hex.DecodeString(string(pc.EncryptionKey))
		if err != nil {
			log.Error(err)
		}

		return key32bytes, nil
	}

	// Check we have volume and filename
	if len(pc.EncryptionKeyVolume) == 0 && len(pc.EncryptionKeyFilename) == 0 {
		return nil, errors.New("You must configure either an Encryption key or the Encryption key filename")
	}

	// Read the key from the shared volume
	key, err := crypto.ReadEncryptionKey(pc.EncryptionKeyVolume, pc.EncryptionKeyFilename)
	if err != nil {
		log.Errorf("Unable to read the encryption key from the shared volume: %v", err)
		return nil, err
	}

	return key, nil
}

func initConnPool(dc datastore.DatabaseConfig, env *env.VarSet) (*sql.DB, *goose.DBConf, error) {
	log.Debug("initConnPool")

	// initialize the database connection pool
	pool, conf, err := datastore.GetConnection(dc, env)
	if err != nil {
		return nil, nil, err
	}

	// Ensure that the database is responsive
	for {

		// establish an outer timeout boundary
		timeout := time.Now().Add(time.Minute * TimeoutBoundary)

		// Ping the database
		err = datastore.Ping(pool)
		if err == nil {
			log.Info("Database appears to now be available.")
			break
		}

		// If our timeout boundary has been exceeded, bail out
		if timeout.Sub(time.Now()) < 0 {
			return nil, nil, fmt.Errorf("timeout boundary of %d minutes has been exceeded. Exiting", TimeoutBoundary)
		}

		// Circle back and try again
		log.Infof("Waiting for database to be responsive: %+v", err)
		time.Sleep(time.Second)
	}

	return pool, conf, nil
}

func initSessionStore(db *sql.DB, databaseProvider string, pc interfaces.PortalConfig, sessionExpiry int, env *env.VarSet) (HttpSessionStore, *sessions.Options, error) {
	log.Debug("initSessionStore")

	sessionsTable := "sessions"

	// Allow the cookie domain to be configured
	domain := pc.CookieDomain
	if domain == "-" {
		domain = ""
	}

	log.Infof("Session Cookie Domain: %s", domain)

	// Store depends on the DB Type
	if databaseProvider == datastore.PGSQL {
		log.Info("Creating Postgres session store")
		sessionStore, err := pgstore.NewPGStoreFromPool(db, []byte(pc.SessionStoreSecret))
		// Setup cookie-store options
		sessionStore.Options.MaxAge = sessionExpiry
		sessionStore.Options.HttpOnly = true
		sessionStore.Options.Secure = true
		if len(domain) > 0 {
			sessionStore.Options.Domain = domain
		}
		return sessionStore, sessionStore.Options, err
	}
	// Store depends on the DB Type
	if databaseProvider == datastore.MYSQL {
		log.Info("Creating MySQL session store")
		sessionStore, err := mysqlstore.NewMySQLStoreFromConnection(db, sessionsTable, "/", 3600, []byte(pc.SessionStoreSecret))
		// Setup cookie-store options
		sessionStore.Options.MaxAge = sessionExpiry
		sessionStore.Options.HttpOnly = true
		sessionStore.Options.Secure = true
		if len(domain) > 0 {
			sessionStore.Options.Domain = domain
		}
		return sessionStore, sessionStore.Options, err
	}

	log.Info("Creating SQLite session store")
	sessionStore, err := sqlitestore.NewSqliteStoreFromConnection(db, sessionsTable, "/", 3600, []byte(pc.SessionStoreSecret))
	// Setup cookie-store options
	sessionStore.Options.MaxAge = sessionExpiry
	sessionStore.Options.HttpOnly = true
	sessionStore.Options.Secure = true
	if len(domain) > 0 {
		sessionStore.Options.Domain = domain
	}
	return sessionStore, sessionStore.Options, err
}

func loadPortalConfig(pc interfaces.PortalConfig, env *env.VarSet) (interfaces.PortalConfig, error) {
	log.Debug("loadPortalConfig")

	if err := config.Load(&pc, env.Lookup); err != nil {
		return pc, fmt.Errorf("Unable to load configuration. %v", err)
	}

	// Add custom properties
	pc.CFAdminIdentifier = CFAdminIdentifier
	pc.HTTPS = true
	pc.PluginConfig = make(map[string]string)

	// Default to standard timeout if the mutating one is not configured
	if pc.HTTPClientTimeoutMutatingInSecs == 0 {
		pc.HTTPClientTimeoutMutatingInSecs = pc.HTTPClientTimeoutInSecs
	}

	if len(pc.AuthEndpointType) == 0 {
		//Default to "remote" if AUTH_ENDPOINT_TYPE is not set
		pc.AuthEndpointType = string(interfaces.Remote)
	} else {
		val, endpointTypeSupported := interfaces.AuthEndpointTypes[pc.AuthEndpointType]
		if endpointTypeSupported {
			pc.AuthEndpointType = string(val)
		} else {
			return pc, fmt.Errorf("AUTH_ENDPOINT_TYPE: %v is not valid. Must be set to local or remote (defaults to remote)", val)
		}
	}

	log.Debugf("Portal config auth endpoint type initialised to: %v", pc.AuthEndpointType)
	return pc, nil
}

func loadDatabaseConfig(dc datastore.DatabaseConfig, env *env.VarSet) (datastore.DatabaseConfig, error) {
	log.Debug("loadDatabaseConfig")

	parsedDBConfig, err := datastore.ParseCFEnvs(&dc, env)
	if err != nil {
		return dc, errors.New("Could not parse Cloud Foundry Services environment")
	}

	if parsedDBConfig {
		log.Info("Using Cloud Foundry DB service")
	} else if err := config.Load(&dc, env.Lookup); err != nil {
		return dc, fmt.Errorf("Unable to load database configuration. %v", err)
	}

	dc, err = datastore.NewDatabaseConnectionParametersFromConfig(dc)
	if err != nil {
		return dc, fmt.Errorf("Unable to load database configuration. %v", err)
	}

	return dc, nil
}

func detectTLSCert(pc interfaces.PortalConfig) (string, string, error) {
	log.Debug("detectTLSCert")
	certFilename := "pproxy.crt"
	certKeyFilename := "pproxy.key"

	// If there's a developer cert/key, use that instead of using what's in the
	// config. This is to bypass an issue with docker-compose not being able to
	// handle multi-line variables in an env_file
	devCertsDir := "dev-certs/"
	_, errDevcert := os.Stat(devCertsDir + certFilename)
	_, errDevkey := os.Stat(devCertsDir + certKeyFilename)
	if errDevcert == nil && errDevkey == nil {
		return devCertsDir + certFilename, devCertsDir + certKeyFilename, nil
	}

	// Check if certificate have been provided as files (as is the case in kubernetes)
	if pc.TLSCertPath != "" && pc.TLSCertKeyPath != "" {
		log.Infof("Using TLS cert: %s, %s", pc.TLSCertPath, pc.TLSCertKeyPath)
		_, errCertMissing := os.Stat(pc.TLSCertPath)
		_, errCertKeyMissing := os.Stat(pc.TLSCertKeyPath)
		if errCertMissing != nil || errCertKeyMissing != nil {
			return "", "", fmt.Errorf("unable to find certificate %s or certificate key %s", pc.TLSCertPath, pc.TLSCertKeyPath)
		}
		return pc.TLSCertPath, pc.TLSCertKeyPath, nil
	}

	err := ioutil.WriteFile(certFilename, []byte(pc.TLSCert), 0600)
	if err != nil {
		return "", "", err
	}

	err = ioutil.WriteFile(certKeyFilename, []byte(pc.TLSCertKey), 0600)
	if err != nil {
		return "", "", err
	}
	return certFilename, certKeyFilename, nil
}

func newPortalProxy(pc interfaces.PortalConfig, dcp *sql.DB, ss HttpSessionStore, sessionStoreOptions *sessions.Options, env *env.VarSet) *portalProxy {
	log.Debug("newPortalProxy")

	// Generate cookie name - avoids issues if the cookie domain is changed
	cookieName := jetstreamSessionName
	domain := pc.CookieDomain
	if len(domain) > 0 && domain != "-" {
		h := sha1.New()
		io.WriteString(h, domain)
		hash := fmt.Sprintf("%x", h.Sum(nil))
		cookieName = fmt.Sprintf("%s-%s", jetstreamSessionName, hash[0:10])
	}

	log.Infof("Session Cookie name: %s", cookieName)

	// Setting default value for APIKeysEnabled
	if pc.APIKeysEnabled == "" {
		log.Debug(`APIKeysEnabled not set, setting to "admin_only"`)
		pc.APIKeysEnabled = config.APIKeysConfigEnum.AdminOnly
	}

	pp := &portalProxy{
		Config:                 pc,
		DatabaseConnectionPool: dcp,
		SessionStore:           ss,
		SessionStoreOptions:    sessionStoreOptions,
		SessionCookieName:      cookieName,
		EmptyCookieMatcher:     regexp.MustCompile(cookieName + "=(?:;[ ]*|$)"),
		AuthProviders:          make(map[string]interfaces.AuthProvider),
		env:                    env,
	}

	// Initialize built-in auth providers

	// Basic Auth
	pp.AddAuthProvider(interfaces.AuthTypeHttpBasic, interfaces.AuthProvider{
		Handler:  pp.doHttpBasicFlowRequest,
		UserInfo: pp.GetCNSIUserFromBasicToken,
	})

	// OIDC
	pp.AddAuthProvider(interfaces.AuthTypeOIDC, interfaces.AuthProvider{
		Handler: pp.DoOidcFlowRequest,
	})

	var err error
	pp.APIKeysRepository, err = apikeys.NewPgsqlAPIKeysRepository(pp.DatabaseConnectionPool)
	if err != nil {
		panic(fmt.Errorf("Can't initialize APIKeysRepository: %v", err))
	}

	return pp
}

func initializeHTTPClients(timeout int64, timeoutMutating int64, connectionTimeout int64) {
	log.Debug("initializeHTTPClients")

	// Common KeepAlive dialer shared by both transports
	dial := (&net.Dialer{
		Timeout:   time.Duration(connectionTimeout) * time.Second,
		KeepAlive: 30 * time.Second, // should be less than any proxy connection timeout (typically 2-3 minutes)
	}).Dial

	tr := &http.Transport{
		Proxy:               http.ProxyFromEnvironment,
		Dial:                dial,
		TLSHandshakeTimeout: 10 * time.Second, // 10 seconds is a sound default value (default is 0)
		TLSClientConfig:     &tls.Config{InsecureSkipVerify: false},
		MaxIdleConnsPerHost: 6, // (default is 2)
	}
	httpClient.Transport = tr
	httpClient.Timeout = time.Duration(timeout) * time.Second

	trSkipSSL := &http.Transport{
		Proxy:               http.ProxyFromEnvironment,
		Dial:                dial,
		TLSHandshakeTimeout: 10 * time.Second, // 10 seconds is a sound default value (default is 0)
		TLSClientConfig:     &tls.Config{InsecureSkipVerify: true},
		MaxIdleConnsPerHost: 6, // (default is 2)
	}

	httpClientSkipSSL.Transport = trSkipSSL
	httpClientSkipSSL.Timeout = time.Duration(timeout) * time.Second

	// Clients with longer timeouts (use for mutating operations)
	httpClientMutating.Transport = tr
	httpClientMutating.Timeout = time.Duration(timeoutMutating) * time.Second
	httpClientMutatingSkipSSL.Transport = trSkipSSL
	httpClientMutatingSkipSSL.Timeout = time.Duration(timeoutMutating) * time.Second
}

func echoShouldNotLog(ec echo.Context) bool {
	// Don't log readiness probes
	if ec.Request().RequestURI == "/pp/v1/ping" {
		return true
	}
	return false
}

func start(config interfaces.PortalConfig, p *portalProxy, needSetupMiddleware bool, isUpgrade bool, envLookup *env.VarSet) error {
	log.Debug("start")
	e := echo.New()
	e.HideBanner = true
	e.HidePort = true

	e.Binder = new(custombinder.CustomBinder)

	// Root level middleware
	if !isUpgrade {
		e.Use(sessionCleanupMiddleware)
	}

	logAPIRequests := "true"
	if envLogAPIRequests, ok := envLookup.Lookup(LogAPIRequests); ok {
		logAPIRequests = envLogAPIRequests
	}
	if logAPIRequests == "true" {
		customLoggerConfig := middleware.LoggerConfig{
			Format: `Request: [${time_rfc3339}] Remote-IP:"${remote_ip}" ` +
				`Method:"${method}" Path:"${path}" Status:${status} Latency:${latency_human} ` +
				`Bytes-In:${bytes_in} Bytes-Out:${bytes_out}` + "\n",
		}
		customLoggerConfig.Skipper = echoShouldNotLog

		e.Use(middleware.LoggerWithConfig(customLoggerConfig))
	} else {
		log.Warn("Disabled logging of API requests received by Jetstream")
	}

	e.Use(middleware.Recover())
	e.Use(middleware.CORSWithConfig(middleware.CORSConfig{
		AllowOrigins:     config.AllowedOrigins,
		AllowMethods:     []string{echo.GET, echo.PUT, echo.POST, echo.DELETE},
		AllowCredentials: true,
	}))
	e.Use(middleware.SecureWithConfig(middleware.SecureConfig{
		XFrameOptions: "SAMEORIGIN",
	}))

	if !isUpgrade {
		e.Use(errorLoggingMiddleware)
	}
	e.Use(bindToEnv(retryAfterUpgradeMiddleware, p.Env()))

	if !isUpgrade {
		p.registerRoutes(e, needSetupMiddleware)
	}

	if isUpgrade {
		go stopEchoWhenUpgraded(e, p.Env())
	}

	var engineErr error
	address := config.TLSAddress
	if config.HTTPS {
		certFile, certKeyFile, err := detectTLSCert(config)
		if err != nil {
			return err
		}
		log.Infof("Starting HTTPS Server at address: %s", address)
		engineErr = e.StartTLS(address, certFile, certKeyFile)
	} else {
		log.Infof("Starting HTTP Server at address: %s", address)
		engineErr = e.Start(address)
	}

	if engineErr != nil {
		engineErrStr := fmt.Sprintf("%s", engineErr)
		if !strings.Contains(engineErrStr, "Server closed") {
			log.Warnf("Failed to start HTTP/S server: %+v", engineErr)
		}
	}

	return nil
}

func (p *portalProxy) GetEndpointTypeSpec(typeName string) (interfaces.EndpointPlugin, error) {

	for _, plugin := range p.Plugins {
		endpointPlugin, err := plugin.GetEndpointPlugin()
		if err != nil {
			// Plugin doesn't implement an Endpoint Plugin interface, skip
			continue
		}
		endpointType := endpointPlugin.GetType()

		if endpointType == typeName {
			return endpointPlugin, nil
		}
	}

	return nil, errors.New("Endpoint type plugin not loaded")
}

func (p *portalProxy) GetHttpClient(skipSSLValidation bool) http.Client {
	return p.getHttpClient(skipSSLValidation, false)
}

// GetHttpClientForRequest returns an Http Client for the giving request
func (p *portalProxy) GetHttpClientForRequest(req *http.Request, skipSSLValidation bool) http.Client {
	isMutating := req.Method != "GET" && req.Method != "HEAD"
	client := p.getHttpClient(skipSSLValidation, isMutating)

	// Is this is a long-running request, then use a different timeout
	if req.Header.Get(longRunningTimeoutHeader) == "true" {
		longRunningClient := http.Client{}
		longRunningClient.Transport = client.Transport
		longRunningClient.Timeout = time.Duration(p.GetConfig().HTTPClientTimeoutLongRunningInSecs) * time.Second
		return longRunningClient
	}

	return client
}

func (p *portalProxy) getHttpClient(skipSSLValidation bool, mutating bool) http.Client {
	var client http.Client
	if !mutating {
		if skipSSLValidation {
			client = httpClientSkipSSL
		} else {
			client = httpClient
		}
	} else {
		if skipSSLValidation {
			client = httpClientMutatingSkipSSL
		} else {
			client = httpClientMutating
		}
	}
	return client
}

// routes endpoint registration requests to Register functions of respective plugins
// based on endpoint_type parameter

// pluginRegisterRouter godoc
// @Summary Register endpoint
// @Description
// @Tags admin
// @Accept	x-www-form-urlencoded
// @Produce	json
// @Param endpoint_type formData string true "Endpoint type"
// @Param cnsi_name formData string true "Endpoint name"
// @Param api_endpoint formData string true "Endpoint URL"
// @Param skip_ssl_validation formData string false "Skip SSL validation" Enums(true, false)
// @Param sso_allowed formData string false "SSO allowed" Enums(true, false)
// @Param cnsi_client_id formData string false "Client ID"
// @Param cnsi_client_secret formData string false "Client secret"
// @Param sub_type formData string false "Endpoint subtype"
// @Success 200 {object} interfaces.CNSIRecord "Endpoint object"
// @Failure 400 {object} interfaces.ErrorResponseBody "Error response"
// @Failure 401 {object} interfaces.ErrorResponseBody "Error response"
// @Security ApiKeyAuth
// @Router /endpoints [post]
func (p *portalProxy) pluginRegisterRouter(c echo.Context) error {
	log.Debug("pluginRegisterRouter")

	params := new(interfaces.RegisterEndpointParams)
	err := interfaces.BindOnce(params, c)
	if err != nil {
		return err
	}

	if params.EndpointType == "" {
		return errors.New("endpoint_type parameter is missing")
	}

	if val, ok := p.PluginRegisterRoutes[params.EndpointType]; ok {
		log.Debugf("Routing to plugin: %s.Register", params.EndpointType)
		return val(c)
	}

	return fmt.Errorf("Unknown endpoint_type %s", params.EndpointType)
}

func (p *portalProxy) registerRoutes(e *echo.Echo, needSetupMiddleware bool) {
	log.Debug("registerRoutes")

	e.GET("/swagger/*", echoSwagger.WrapHandler)

	for _, plugin := range p.Plugins {
		middlewarePlugin, err := plugin.GetMiddlewarePlugin()
		if err != nil {
			// Plugin doesn't implement an middleware Plugin interface, skip
			continue
		}
		e.Use(middlewarePlugin.EchoMiddleware)
	}

	staticDir, staticDirErr := getStaticFiles(p.Env().String("UI_PATH", "./ui"))

	// Verify Session
	e.GET("/api/v1/auth/verify", p.verifySession)

	// Always serve the backend API from /pp
	pp := e.Group("/pp")

	pp.Use(p.setSecureCacheContentMiddleware)

	// Add middleware to block requests if unconfigured
	if needSetupMiddleware {
		e.Use(p.SetupMiddleware())
		pp.POST("/v1/setup/check", p.setupGetAvailableScopes)
		pp.POST("/v1/setup/save", p.setupSaveConfig)
	}

	loginAuthGroup := pp.Group("/v1/auth")
	loginAuthGroup.POST("/login/uaa", p.consoleLogin)
	loginAuthGroup.POST("/logout", p.consoleLogout)

	// SSO Routes will only respond if SSO is enabled
	loginAuthGroup.GET("/sso_login", p.initSSOlogin)
	loginAuthGroup.GET("/sso_logout", p.ssoLogoutOfUAA)

	// Callback is used by both login to Stratos and login to an Endpoint
	loginAuthGroup.GET("/sso_login_callback", p.ssoLoginToUAA)

	// Version info
	pp.GET("/v1/version", p.getVersions)

	// Ping - returns version (but is not logged)
	pp.GET("/v1/ping", p.getVersions)

	// All routes in the session group need the user to be authenticated
	sessionGroup := pp.Group("/v1")
	sessionGroup.Use(p.sessionMiddleware())
	sessionGroup.Use(p.xsrfMiddleware())

	sessionGroup.POST("/api_keys", p.addAPIKey)
	sessionGroup.GET("/api_keys", p.listAPIKeys)
	sessionGroup.DELETE("/api_keys", p.deleteAPIKey)

	for _, plugin := range p.Plugins {
		middlewarePlugin, err := plugin.GetMiddlewarePlugin()
		if err != nil {
			// Plugin doesn't implement an middleware Plugin interface, skip
			continue
		}
		e.Use(middlewarePlugin.SessionEchoMiddleware)
	}

	apiKeyGroupConfig := MiddlewareConfig{Skipper: p.apiKeySkipper}

	// API endpoints with Swagger documentation and accessible with an API key
	stableAPIGroup := e.Group("/api/v1")
	stableAPIGroup.Use(p.apiKeyMiddleware)
	stableAPIGroup.Use(p.sessionMiddlewareWithConfig(apiKeyGroupConfig))
	stableAPIGroup.Use(p.xsrfMiddlewareWithConfig(apiKeyGroupConfig))

	// Connect to endpoint
	stableAPIGroup.POST("/tokens", p.loginToCNSI)

	// Disconnect endpoint
	stableAPIGroup.DELETE("/tokens/:cnsi_guid", p.logoutOfCNSI)

	// Connect to Endpoint (SSO)
	stableAPIGroup.GET("/tokens", p.ssoLoginToCNSI)

	// CNSI operations
	stableAPIGroup.GET("/endpoints", p.listCNSIs)

<<<<<<< HEAD
=======
	// Proxy single request
	stableAPIGroup.GET("/proxy/:uuid/*", p.ProxySingleRequest)

	sessionAuthGroup := sessionGroup.Group("/auth")

	// Connect to Endpoint (SSO)
	sessionAuthGroup.GET("/tokens", p.ssoLoginToCNSI)

>>>>>>> 7ed0e997
	// Info
	sessionGroup.GET("/info", p.info)

	for _, plugin := range p.Plugins {
		routePlugin, err := plugin.GetRoutePlugin()
		if err != nil {
			// Plugin doesn't implement an Endpoint Plugin interface, skip
			continue
		}
		routePlugin.AddSessionGroupRoutes(sessionGroup)
	}

	// This is used for passthru of requests
	group := sessionGroup.Group("/proxy")
	group.Any("/*", p.proxy)

	// The admin-only routes need to be last as the admin middleware will be
	// applied to any routes below it's instantiation
	adminGroup := sessionGroup
	adminGroup.Use(p.adminMiddleware)

	p.PluginRegisterRoutes = make(map[string]func(echo.Context) error)

	for _, plugin := range p.Plugins {
		endpointPlugin, err := plugin.GetEndpointPlugin()
		if err == nil {
			// Plugin supports endpoint plugin
			p.PluginRegisterRoutes[endpointPlugin.GetType()] = endpointPlugin.Register
		}

		routePlugin, err := plugin.GetRoutePlugin()
		if err == nil {
			routePlugin.AddAdminGroupRoutes(adminGroup)
		}
	}

	// API endpoints with Swagger documentation and accessible with an API key that require admin permissions
	stableAdminAPIGroup := stableAPIGroup
	stableAdminAPIGroup.Use(p.adminMiddleware)

	// route endpoint creation requests to respecive plugins
	stableAdminAPIGroup.POST("/endpoints", p.pluginRegisterRouter)

	// Apply edits for the given endpoint
	stableAdminAPIGroup.POST("/endpoints/:id", p.updateEndpoint)
	stableAdminAPIGroup.DELETE("/endpoints/:id", p.unregisterCluster)
	// sessionGroup.DELETE("/cnsis", p.removeCluster)

	// Serve up static resources
	if staticDirErr == nil {
		e.Use(p.setStaticCacheContentMiddleware)
		log.Debug("Add URL Check Middleware")
		e.Use(p.urlCheckMiddleware)
		e.Group("", middleware.Gzip()).Static("/", staticDir)
		e.HTTPErrorHandler = getUICustomHTTPErrorHandler(staticDir, e.DefaultHTTPErrorHandler)
		log.Info("Serving static UI resources")
	} else {
		// Not serving UI - use V2 Error compatability error handler
		e.HTTPErrorHandler = echoV2DefaultHTTPErrorHandler
	}
}

func (p *portalProxy) AddLoginHook(priority int, function interfaces.LoginHookFunc) error {
	p.GetConfig().LoginHooks = append(p.GetConfig().LoginHooks, interfaces.LoginHook{
		Priority: priority,
		Function: function,
	})
	return nil
}

func (p *portalProxy) ExecuteLoginHooks(c echo.Context) error {
	hooks := p.GetConfig().LoginHooks
	sort.SliceStable(hooks, func(i, j int) bool {
		return hooks[i].Priority < hooks[j].Priority
	})

	erred := false
	for _, hook := range hooks {
		err := hook.Function(c)
		if err != nil {
			erred = true
			log.Errorf("Failed to execute log in hook: %v", err)
		}
	}

	if erred {
		return fmt.Errorf("Failed to execute one or more login hooks")
	}
	return nil
}

// Custom error handler to let Angular app handle application URLs (catches non-backend 404 errors)
func getUICustomHTTPErrorHandler(staticDir string, defaultHandler echo.HTTPErrorHandler) echo.HTTPErrorHandler {
	return func(err error, c echo.Context) {
		code := http.StatusInternalServerError
		if he, ok := err.(*echo.HTTPError); ok {
			code = he.Code
		}

		// If this was not a back-end request and the error code is 404, serve the app and let it route
		if strings.Index(c.Request().RequestURI, "/pp") != 0 && code == 404 {
			c.File(path.Join(staticDir, "index.html"))
			// Let the default handler handle it
			defaultHandler(err, c)
		} else {
			// Use V2 Error compatability error handler
			echoV2DefaultHTTPErrorHandler(err, c)
		}
	}
}

// EchoV2DefaultHTTPErrorHandler ensures we get V2 error behaviour
// i.e. no wrapping in 'message' JSON object
func echoV2DefaultHTTPErrorHandler(err error, c echo.Context) {

	code := http.StatusInternalServerError
	msg := http.StatusText(code)
	if he, ok := err.(*echo.HTTPError); ok {
		code = he.Code
		if msgStr, ok := he.Message.(string); ok {
			msg = msgStr
		} else {
			msg = he.Error()
		}
		if he.Internal != nil {
			err = fmt.Errorf("%v, %v", err, he.Internal)
		}
	}

	// Send response
	if !c.Response().Committed {
		if c.Request().Method == http.MethodHead { // Issue #608
			c.NoContent(code)
		} else {
			c.String(code, msg)
		}
	}

	// Always log error
	if err != nil {
		c.Logger().Error(err)
	}
}

func getStaticFiles(uiFolder string) (string, error) {
	dir, err := filepath.Abs(uiFolder)
	if err == nil {
		// Check if folder exists
		_, err := os.Stat(dir)
		if err == nil || !os.IsNotExist(err) {
			return dir, nil
		}
	}
	return "", errors.New("UI folder not found")
}

func isConsoleUpgrading(env *env.VarSet) bool {

	upgradeVolume, noUpgradeVolumeOK := env.Lookup(UpgradeVolume)
	upgradeLockFile, noUpgradeLockFileNameOK := env.Lookup(UpgradeLockFileName)

	// If any of those properties are not set, consider Console is running in a non-upgradeable environment
	if !noUpgradeVolumeOK || !noUpgradeLockFileNameOK {
		return false
	}

	upgradeLockPath := fmt.Sprintf("/%s/%s", upgradeVolume, upgradeLockFile)
	if string(upgradeVolume[0]) == "/" {
		upgradeLockPath = fmt.Sprintf("%s/%s", upgradeVolume, upgradeLockFile)
	}

	if _, err := os.Stat(upgradeLockPath); err == nil {
		return true
	}
	return false
}

func stopEchoWhenUpgraded(e *echo.Echo, env *env.VarSet) {
	for isConsoleUpgrading(env) {
		time.Sleep(1 * time.Second)
	}
	log.Info("Upgrade has completed! Shutting down Upgrade web server instance")
	e.Close()
}<|MERGE_RESOLUTION|>--- conflicted
+++ resolved
@@ -1027,17 +1027,9 @@
 	// CNSI operations
 	stableAPIGroup.GET("/endpoints", p.listCNSIs)
 
-<<<<<<< HEAD
-=======
 	// Proxy single request
 	stableAPIGroup.GET("/proxy/:uuid/*", p.ProxySingleRequest)
 
-	sessionAuthGroup := sessionGroup.Group("/auth")
-
-	// Connect to Endpoint (SSO)
-	sessionAuthGroup.GET("/tokens", p.ssoLoginToCNSI)
-
->>>>>>> 7ed0e997
 	// Info
 	sessionGroup.GET("/info", p.info)
 
