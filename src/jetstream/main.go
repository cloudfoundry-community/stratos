--- conflicted
+++ resolved
@@ -997,6 +997,12 @@
 	sessionGroup.GET("/api_keys", p.listAPIKeys)
 	sessionGroup.DELETE("/api_keys", p.deleteAPIKey)
 
+	// Relations operations
+	sessionGroup.GET("/relations", p.listRelations)
+	// sessionGroup.GET("/relation", p.getRelation)
+	sessionGroup.POST("/relation", p.saveRelation)
+	sessionGroup.DELETE("/relation", p.removeRelation)
+
 	for _, plugin := range p.Plugins {
 		middlewarePlugin, err := plugin.GetMiddlewarePlugin()
 		if err != nil {
@@ -1031,19 +1037,6 @@
 	// Verify Session
 	sessionAuthGroup.GET("/session/verify", p.verifySession)
 
-<<<<<<< HEAD
-	// CNSI operations
-	apiKeyGroup.GET("/cnsis", p.listCNSIs)
-	apiKeyGroup.GET("/cnsis/registered", p.listRegisteredCNSIs)
-
-	// Relations operations
-	sessionGroup.GET("/relations", p.listRelations)
-	// sessionGroup.GET("/relation", p.getRelation)
-	sessionGroup.POST("/relation", p.saveRelation)
-	sessionGroup.DELETE("/relation", p.removeRelation)
-
-=======
->>>>>>> 8f9aa260
 	// Info
 	sessionGroup.GET("/info", p.info)
 
