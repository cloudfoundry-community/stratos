package main

import (
	"crypto/sha1"
	"crypto/tls"
	"database/sql"
	"encoding/gob"
	"encoding/hex"
	"errors"
	"fmt"
	"io"
	"io/ioutil"
	"net"
	"net/http"
	"os"
	"os/signal"
	"path"
	"path/filepath"
	"regexp"
	"sort"
	"strings"
	"syscall"
	"time"

	"github.com/antonlindstrom/pgstore"
	"github.com/cf-stratos/mysqlstore"
	cfenv "github.com/cloudfoundry-community/go-cfenv"
	"github.com/gorilla/sessions"
	"github.com/govau/cf-common/env"
	"github.com/labstack/echo"
	"github.com/labstack/echo/middleware"
	"github.com/nwmac/sqlitestore"
	uuid "github.com/satori/go.uuid"
	log "github.com/sirupsen/logrus"

	"github.com/cloudfoundry-incubator/stratos/src/jetstream/datastore"
	"github.com/cloudfoundry-incubator/stratos/src/jetstream/repository/cnsis"
	"github.com/cloudfoundry-incubator/stratos/src/jetstream/repository/console_config"
	"github.com/cloudfoundry-incubator/stratos/src/jetstream/repository/crypto"
	"github.com/cloudfoundry-incubator/stratos/src/jetstream/repository/interfaces"
	"github.com/cloudfoundry-incubator/stratos/src/jetstream/repository/interfaces/config"
	"github.com/cloudfoundry-incubator/stratos/src/jetstream/repository/tokens"
	"github.com/cloudfoundry-incubator/stratos/src/jetstream/repository/localusers"

)

// TimeoutBoundary represents the amount of time we'll wait for the database
// server to come online before we bail out.
const (
	TimeoutBoundary      = 10
	SessionExpiry        = 20 * 60 // Session cookies expire after 20 minutes
	UpgradeVolume        = "UPGRADE_VOLUME"
	UpgradeLockFileName  = "UPGRADE_LOCK_FILENAME"
	VCapApplication      = "VCAP_APPLICATION"
	defaultSessionSecret = "wheeee!"
)

var appVersion string

var (
	// Standard clients
	httpClient        = http.Client{}
	httpClientSkipSSL = http.Client{}
	// Clients to use typically for mutating operations - typically allow a longer request timeout
	httpClientMutating        = http.Client{}
	httpClientMutatingSkipSSL = http.Client{}
)

func cleanup(dbc *sql.DB, ss HttpSessionStore) {
	// Print a newline - if you pressed CTRL+C, the alighment will be slightly out, so start a new line first
	fmt.Println()
	log.Info("Attempting to shut down gracefully...")
	log.Info(`... Closing databaseConnectionPool`)
	dbc.Close()
	log.Info(`... Closing sessionStore`)
	ss.Close()
	log.Info(`.. Stopping sessionStore cleanup`)
	ss.StopCleanup(ss.Cleanup(time.Minute * 5))
	log.Info("Graceful shut down complete")
}

// getEnvironmentLookup return a search path for configuration settings
func getEnvironmentLookup() *env.VarSet {
	// Make environment lookup
	envLookup := env.NewVarSet()

	// Config database store topmost priority
	envLookup.AppendSource(console_config.ConfigLookup)

	// Environment variables
	envLookup.AppendSource(os.LookupEnv)

	// If running in CloudFoundry, fallback to a user provided service (if set)
	cfApp, err := cfenv.Current()
	if err == nil {
		envLookup.AppendSource(env.NewLookupFromUPS(cfApp, os.Getenv("CF_UPS_NAME")))
	}

	// Fallback to a "config.properties" files in our directory
	envLookup.AppendSource(config.NewConfigFileLookup("./config.properties"))

	// Fall back to "default.config.properties" in our directory
	envLookup.AppendSource(config.NewConfigFileLookup("./default.config.properties"))

	// Fallback to individual files in the "/etc/secrets" directory
	envLookup.AppendSource(config.NewSecretsDirLookup("/etc/secrets"))

	return envLookup
}

func main() {
	log.SetFormatter(&log.TextFormatter{ForceColors: true, FullTimestamp: true, TimestampFormat: time.UnixDate})
	log.SetOutput(os.Stdout)

	log.Info("========================================")
	log.Info("=== Stratos Jetstream Backend Server ===")
	log.Info("========================================")
	log.Info("")
	log.Info("Initialization started.")

	// Register time.Time in gob
	gob.Register(time.Time{})

	// Create common method for looking up config
	envLookup := getEnvironmentLookup()

	// Check to see if we are running as the database migrator
	if migrateDatabase(envLookup) {
		// End execution
		return
	}

	// Load the portal configuration from env vars
	var portalConfig interfaces.PortalConfig
	portalConfig, err := loadPortalConfig(portalConfig, envLookup)
	if err != nil {
		log.Fatal(err) // calls os.Exit(1) after logging
	}
	if portalConfig.LogLevel != "" {
		log.Infof("Setting log level to: %s", portalConfig.LogLevel)
		level, _ := log.ParseLevel(portalConfig.LogLevel)
		log.SetLevel(level)
	}

	log.Info("Configuration loaded.")
	isUpgrading := isConsoleUpgrading(envLookup)

	if isUpgrading {
		log.Info("Upgrade in progress (lock file detected) ... waiting for lock file to be removed ...")
		start(portalConfig, &portalProxy{env: envLookup}, false, true)
	}
	// Grab the Console Version from the executable
	portalConfig.ConsoleVersion = appVersion
	log.Infof("Stratos Version: %s", portalConfig.ConsoleVersion)

	// Initialize an empty config for the console - initially not setup
	portalConfig.ConsoleConfig = new(interfaces.ConsoleConfig)

	// Initialize the HTTP client
	initializeHTTPClients(portalConfig.HTTPClientTimeoutInSecs, portalConfig.HTTPClientTimeoutMutatingInSecs, portalConfig.HTTPConnectionTimeoutInSecs)
	log.Info("HTTP client initialized.")

	// Get the encryption key we need for tokens in the database
	portalConfig.EncryptionKeyInBytes, err = getEncryptionKey(portalConfig)
	if err != nil {
		log.Fatal(err)
	}
	log.Info("Encryption key set.")

	// Load database configuration
	var dc datastore.DatabaseConfig
	dc, err = loadDatabaseConfig(dc, envLookup)
	if err != nil {
		log.Fatal(err)
	}

	// Store database provider name for diagnostics
	portalConfig.DatabaseProviderName = dc.DatabaseProvider

	cnsis.InitRepositoryProvider(dc.DatabaseProvider)
	tokens.InitRepositoryProvider(dc.DatabaseProvider)
	console_config.InitRepositoryProvider(dc.DatabaseProvider)
	localusers.InitRepositoryProvider(dc.DatabaseProvider)

	// Establish a Postgresql connection pool
	var databaseConnectionPool *sql.DB
	databaseConnectionPool, err = initConnPool(dc, envLookup)
	if err != nil {
		log.Fatal(err.Error())
	}
	defer func() {
		log.Info(`... Closing database connection pool`)
		databaseConnectionPool.Close()
	}()
	log.Info("Database connection pool created.")

	// Wait for Database Schema to be initialized (or exit if this times out)
	if err = datastore.WaitForMigrations(databaseConnectionPool); err != nil {
		log.Fatal(err)
	}

	// Before any changes it, log that we detected a non-default session store secret, so we can tell it has been set from the log
	if portalConfig.SessionStoreSecret != defaultSessionSecret {
		log.Info("Session Store Secret detected okay")
	}

	for _, configPlugin := range interfaces.JetstreamConfigPlugins {
		configPlugin(envLookup, &portalConfig)
	}

	if portalConfig.SessionStoreSecret == defaultSessionSecret {
		// The Session store secret needs to be set for secure cookies to work properly
		// We should not be using the default value - this indicates that it has not been set by the user
		// So for saftey, set a random value
		log.Warn("When running in production, ensure you set SESSION_STORE_SECRET to a secure value")
		portalConfig.SessionStoreSecret = uuid.NewV4().String()
	}

	// Initialize session store for Gorilla sessions
	sessionStore, sessionStoreOptions, err := initSessionStore(databaseConnectionPool, dc.DatabaseProvider, portalConfig, SessionExpiry, envLookup)
	if err != nil {
		log.Fatal(err)
	}

	defer func() {
		log.Info(`... Closing session store`)
		sessionStore.Close()
	}()

	// Ensure the cleanup tick starts now (this will delete expired sessions from the DB)
	quitCleanup, doneCleanup := sessionStore.Cleanup(time.Minute * 3)
	defer func() {
		log.Info(`... Cleaning up session store`)
		sessionStore.StopCleanup(quitCleanup, doneCleanup)
	}()
	log.Info("Session store initialized.")

	// Setup the global interface for the proxy
	portalProxy := newPortalProxy(portalConfig, databaseConnectionPool, sessionStore, sessionStoreOptions, envLookup)
	log.Info("Initialization complete.")

	c := make(chan os.Signal, 2)
	signal.Notify(c, os.Interrupt, syscall.SIGTERM)
	go func() {
		<-c
		cleanup(databaseConnectionPool, sessionStore)
		os.Exit(1)
	}()

	// Initialise configuration
	needSetupMiddleware, err := initialiseConsoleConfiguration(portalProxy)
	if err != nil {
		log.Infof("Failed to initialise console config due to: %s", err)
		return
	}

	showSSOConfig(portalProxy)

	// Initialise Plugins
	portalProxy.loadPlugins()

	initedPlugins := make(map[string]interfaces.StratosPlugin)
	portalProxy.PluginsStatus = make(map[string]bool)

	// Initialise general plugins
	for name, plugin := range portalProxy.Plugins {
		if err = plugin.Init(); err == nil {
			initedPlugins[name] = plugin
			portalProxy.PluginsStatus[name] = true
		} else {
			log.Infof("Plugin %s is disabled: %s", name, err.Error())
			portalProxy.PluginsStatus[name] = false
		}
	}

	portalProxy.Plugins = initedPlugins
	log.Info("Plugins initialized")

	// Get Diagnostics and store them once - ensure this is done after plugins are loaded
	portalProxy.StoreDiagnostics()

	// Start the back-end
	if err := start(portalProxy.Config, portalProxy, needSetupMiddleware, false); err != nil {
		log.Fatalf("Unable to start: %v", err)
	}
	log.Info("Unable to start Stratos JetStream backend")

}

// GetDatabaseConnection makes db connection available to plugins
func (portalProxy *portalProxy) GetDatabaseConnection() *sql.DB {
	return portalProxy.DatabaseConnectionPool
}

func (portalProxy *portalProxy) GetPlugin(name string) interface{} {
	plugin := portalProxy.Plugins[name]
	log.Warn(portalProxy.Plugins)
	return plugin
}

func initialiseConsoleConfiguration(portalProxy *portalProxy) (bool, error) {

	addSetupMiddleware := false
	consoleRepo, err := console_config.NewPostgresConsoleConfigRepository(portalProxy.DatabaseConnectionPool)
	if err != nil {
		log.Errorf("Unable to initialize Stratos backend config due to: %+v", err)
		return addSetupMiddleware, err
	}

	// Do this BEFORE we load the config from the database, so env var lookup at this stage
	// looks at environment variables etc but NOT the database
	// Migrate data from old setup table to new config table (if needed)
	err = console_config.MigrateSetupData(portalProxy, consoleRepo)
	if err != nil {
		log.Warnf("Unable to initialize config environment provider: %+v", err)
	}

	// Load config stored in the database
	err = console_config.InitializeConfEnvProvider(consoleRepo)
	if err != nil {
		log.Warnf("Unable to load configuration from database: %+v", err)
	}

	// Now that the config DB is an env provider, we can just use the env to fetch the setup values
	consoleConfig, err := portalProxy.initialiseConsoleConfig(portalProxy.Env())
	if err != nil {
		// Could not read config - this should not happen - so abort if it does
		log.Fatalf("Unable to load console config; %+v", err)
	}

	// We dynamically determine if we need to enter setup mode based on the configuration
	// We need: UAA Endpoint and Console Admin Scope
	if !consoleConfig.IsSetupComplete() {
		addSetupMiddleware = true
		log.Info("Will add `setup` route and middleware")
	} else {
		showStratosConfig(consoleConfig)
		portalProxy.Config.ConsoleConfig = consoleConfig
		portalProxy.Config.SSOLogin = consoleConfig.UseSSO
	}

	return addSetupMiddleware, nil
}

func showStratosConfig(config *interfaces.ConsoleConfig) {
<<<<<<< HEAD
	log.Infof("Stratos is initialized with the following setup:")
	log.Infof("... UAA Endpoint                  : %s", config.UAAEndpoint)
	log.Infof("... Authorization Endpoint        : %s", config.AuthorizationEndpoint)
	log.Infof("... Console Client                : %s", config.ConsoleClient)
	log.Infof("... Skip SSL Validation           : %t", config.SkipSSLValidation)
	log.Infof("... Setup Complete                : %t", config.IsSetupComplete())
	log.Infof("... Admin Scope                   : %s", config.ConsoleAdminScope)
	log.Infof("... Use SSO Login                 : %t", config.UseSSO)
=======
	log.Infof("Stratos is intialised with the following setup:")
	log.Infof("... Auth Endpoint Type  : %s", config.AuthEndpointType)
	if val, found := interfaces.AuthEndpointTypes[config.AuthEndpointType]; found {
		if val == interfaces.Local {
			log.Infof("... Local User          		: %s", config.LocalUser)
			log.Infof("... Local User Scope    		: %s", config.LocalUserScope)
		} else { //Auth type is set to remote
			log.Infof("... UAA Endpoint        		: %s", config.UAAEndpoint)
			log.Infof("... Authorization Endpoint 	: %s", config.AuthorizationEndpoint)
			log.Infof("... Console Client      		: %s", config.ConsoleClient)
			log.Infof("... Admin Scope         		: %s", config.ConsoleAdminScope)
			log.Infof("... Use SSO Login       		: %t", config.UseSSO)
		}
	}
	log.Infof("... Skip SSL Validation : %t", config.SkipSSLValidation)
	log.Infof("... Setup Complete      : %t", config.IsSetupComplete)
>>>>>>> 3fb9d713
}

func showSSOConfig(portalProxy *portalProxy) {
	// Show SSO Configuration
	log.Infof("SSO Configuration:")
	log.Infof("... SSO Enabled         : %t", portalProxy.Config.SSOLogin)
	log.Infof("... SSO Options         : %s", portalProxy.Config.SSOOptions)
}

func getEncryptionKey(pc interfaces.PortalConfig) ([]byte, error) {
	log.Debug("getEncryptionKey")

	// If it exists in "EncryptionKey" we must be in compose; use it.
	if len(pc.EncryptionKey) > 0 {
		key32bytes, err := hex.DecodeString(string(pc.EncryptionKey))
		if err != nil {
			log.Error(err)
		}

		return key32bytes, nil
	}

	// Check we have volume and filename
	if len(pc.EncryptionKeyVolume) == 0 && len(pc.EncryptionKeyFilename) == 0 {
		return nil, errors.New("You must configure either an Encryption key or the Encryption key filename")
	}

	// Read the key from the shared volume
	key, err := crypto.ReadEncryptionKey(pc.EncryptionKeyVolume, pc.EncryptionKeyFilename)
	if err != nil {
		log.Errorf("Unable to read the encryption key from the shared volume: %v", err)
		return nil, err
	}

	return key, nil
}

func initConnPool(dc datastore.DatabaseConfig, env *env.VarSet) (*sql.DB, error) {
	log.Debug("initConnPool")

	// initialize the database connection pool
	pool, err := datastore.GetConnection(dc, env)
	if err != nil {
		return nil, err
	}

	// Ensure that the database is responsive
	for {

		// establish an outer timeout boundary
		timeout := time.Now().Add(time.Minute * TimeoutBoundary)

		// Ping the database
		err = datastore.Ping(pool)
		if err == nil {
			log.Info("Database appears to now be available.")
			break
		}

		// If our timeout boundary has been exceeded, bail out
		if timeout.Sub(time.Now()) < 0 {
			return nil, fmt.Errorf("timeout boundary of %d minutes has been exceeded. Exiting", TimeoutBoundary)
		}

		// Circle back and try again
		log.Infof("Waiting for database to be responsive: %+v", err)
		time.Sleep(time.Second)
	}

	return pool, nil
}

func initSessionStore(db *sql.DB, databaseProvider string, pc interfaces.PortalConfig, sessionExpiry int, env *env.VarSet) (HttpSessionStore, *sessions.Options, error) {
	log.Debug("initSessionStore")

	sessionsTable := "sessions"

	// Allow the cookie domain to be configured
	domain := pc.CookieDomain
	if domain == "-" {
		domain = ""
	}

	log.Infof("Session Cookie Domain: %s", domain)

	// Store depends on the DB Type
	if databaseProvider == datastore.PGSQL {
		log.Info("Creating Postgres session store")
		sessionStore, err := pgstore.NewPGStoreFromPool(db, []byte(pc.SessionStoreSecret))
		// Setup cookie-store options
		sessionStore.Options.MaxAge = sessionExpiry
		sessionStore.Options.HttpOnly = true
		sessionStore.Options.Secure = true
		if len(domain) > 0 {
			sessionStore.Options.Domain = domain
		}
		return sessionStore, sessionStore.Options, err
	}
	// Store depends on the DB Type
	if databaseProvider == datastore.MYSQL {
		log.Info("Creating MySQL session store")
		sessionStore, err := mysqlstore.NewMySQLStoreFromConnection(db, sessionsTable, "/", 3600, []byte(pc.SessionStoreSecret))
		// Setup cookie-store options
		sessionStore.Options.MaxAge = sessionExpiry
		sessionStore.Options.HttpOnly = true
		sessionStore.Options.Secure = true
		if len(domain) > 0 {
			sessionStore.Options.Domain = domain
		}
		return sessionStore, sessionStore.Options, err
	}

	log.Info("Creating SQLite session store")
	sessionStore, err := sqlitestore.NewSqliteStoreFromConnection(db, sessionsTable, "/", 3600, []byte(pc.SessionStoreSecret))
	// Setup cookie-store options
	sessionStore.Options.MaxAge = sessionExpiry
	sessionStore.Options.HttpOnly = true
	sessionStore.Options.Secure = true
	if len(domain) > 0 {
		sessionStore.Options.Domain = domain
	}
	return sessionStore, sessionStore.Options, err
}

func loadPortalConfig(pc interfaces.PortalConfig, env *env.VarSet) (interfaces.PortalConfig, error) {
	log.Debug("loadPortalConfig")

	if err := config.Load(&pc, env.Lookup); err != nil {
		return pc, fmt.Errorf("Unable to load configuration. %v", err)
	}

	// Add custom properties
	pc.CFAdminIdentifier = CFAdminIdentifier
	pc.HTTPS = true
	pc.PluginConfig = make(map[string]string)

	// Default to standard timeout if the mutating one is not configured
	if pc.HTTPClientTimeoutMutatingInSecs == 0 {
		pc.HTTPClientTimeoutMutatingInSecs = pc.HTTPClientTimeoutInSecs
	}

	return pc, nil
}

func loadDatabaseConfig(dc datastore.DatabaseConfig, env *env.VarSet) (datastore.DatabaseConfig, error) {
	log.Debug("loadDatabaseConfig")

	parsedDBConfig, err := datastore.ParseCFEnvs(&dc, env)
	if err != nil {
		return dc, errors.New("Could not parse Cloud Foundry Services environment")
	}

	if parsedDBConfig {
		log.Info("Using Cloud Foundry DB service")
	} else if err := config.Load(&dc, env.Lookup); err != nil {
		return dc, fmt.Errorf("Unable to load database configuration. %v", err)
	}

	dc, err = datastore.NewDatabaseConnectionParametersFromConfig(dc)
	if err != nil {
		return dc, fmt.Errorf("Unable to load database configuration. %v", err)
	}

	return dc, nil
}

func detectTLSCert(pc interfaces.PortalConfig) (string, string, error) {
	log.Debug("detectTLSCert")
	certFilename := "pproxy.crt"
	certKeyFilename := "pproxy.key"

	// If there's a developer cert/key, use that instead of using what's in the
	// config. This is to bypass an issue with docker-compose not being able to
	// handle multi-line variables in an env_file
	devCertsDir := "dev-certs/"
	_, errDevcert := os.Stat(devCertsDir + certFilename)
	_, errDevkey := os.Stat(devCertsDir + certKeyFilename)
	if errDevcert == nil && errDevkey == nil {
		return devCertsDir + certFilename, devCertsDir + certKeyFilename, nil
	}

	// Check if certificate have been provided as files (as is the case in kubernetes)
	if pc.TLSCertPath != "" && pc.TLSCertKeyPath != "" {
		log.Infof("Using TLS cert: %s, %s", pc.TLSCertPath, pc.TLSCertKeyPath)
		_, errCertMissing := os.Stat(pc.TLSCertPath)
		_, errCertKeyMissing := os.Stat(pc.TLSCertKeyPath)
		if errCertMissing != nil || errCertKeyMissing != nil {
			return "", "", fmt.Errorf("unable to find certificate %s or certificate key %s", pc.TLSCertPath, pc.TLSCertKeyPath)
		}
		return pc.TLSCertPath, pc.TLSCertKeyPath, nil
	}

	err := ioutil.WriteFile(certFilename, []byte(pc.TLSCert), 0600)
	if err != nil {
		return "", "", err
	}

	err = ioutil.WriteFile(certKeyFilename, []byte(pc.TLSCertKey), 0600)
	if err != nil {
		return "", "", err
	}
	return certFilename, certKeyFilename, nil
}

func newPortalProxy(pc interfaces.PortalConfig, dcp *sql.DB, ss HttpSessionStore, sessionStoreOptions *sessions.Options, env *env.VarSet) *portalProxy {
	log.Debug("newPortalProxy")

	// Generate cookie name - avoids issues if the cookie domain is changed
	cookieName := jetstreamSessionName
	domain := pc.CookieDomain
	if len(domain) > 0 && domain != "-" {
		h := sha1.New()
		io.WriteString(h, domain)
		hash := fmt.Sprintf("%x", h.Sum(nil))
		cookieName = fmt.Sprintf("%s-%s", jetstreamSessionName, hash[0:10])
	}

	log.Infof("Session Cookie name: %s", cookieName)

	pp := &portalProxy{
		Config:                 pc,
		DatabaseConnectionPool: dcp,
		SessionStore:           ss,
		SessionStoreOptions:    sessionStoreOptions,
		SessionCookieName:      cookieName,
		EmptyCookieMatcher:     regexp.MustCompile(cookieName + "=(?:;[ ]*|$)"),
		AuthProviders:          make(map[string]interfaces.AuthProvider),
		env:                    env,
	}

	// Initialize built-in auth providers

	// Basic Auth
	pp.AddAuthProvider(interfaces.AuthTypeHttpBasic, interfaces.AuthProvider{
		Handler:  pp.doHttpBasicFlowRequest,
		UserInfo: pp.GetCNSIUserFromBasicToken,
	})

	// OIDC
	pp.AddAuthProvider(interfaces.AuthTypeOIDC, interfaces.AuthProvider{
		Handler: pp.doOidcFlowRequest,
	})

	return pp
}

func initializeHTTPClients(timeout int64, timeoutMutating int64, connectionTimeout int64) {
	log.Debug("initializeHTTPClients")

	// Common KeepAlive dialer shared by both transports
	dial := (&net.Dialer{
		Timeout:   time.Duration(connectionTimeout) * time.Second,
		KeepAlive: 30 * time.Second, // should be less than any proxy connection timeout (typically 2-3 minutes)
	}).Dial

	tr := &http.Transport{
		Proxy:               http.ProxyFromEnvironment,
		Dial:                dial,
		TLSHandshakeTimeout: 10 * time.Second, // 10 seconds is a sound default value (default is 0)
		TLSClientConfig:     &tls.Config{InsecureSkipVerify: false},
		MaxIdleConnsPerHost: 6, // (default is 2)
	}
	httpClient.Transport = tr
	httpClient.Timeout = time.Duration(timeout) * time.Second

	trSkipSSL := &http.Transport{
		Proxy:               http.ProxyFromEnvironment,
		Dial:                dial,
		TLSHandshakeTimeout: 10 * time.Second, // 10 seconds is a sound default value (default is 0)
		TLSClientConfig:     &tls.Config{InsecureSkipVerify: true},
		MaxIdleConnsPerHost: 6, // (default is 2)
	}

	httpClientSkipSSL.Transport = trSkipSSL
	httpClientSkipSSL.Timeout = time.Duration(timeout) * time.Second

	// Clients with longer timeouts (use for mutating operations)
	httpClientMutating.Transport = tr
	httpClientMutating.Timeout = time.Duration(timeoutMutating) * time.Second
	httpClientMutatingSkipSSL.Transport = trSkipSSL
	httpClientMutatingSkipSSL.Timeout = time.Duration(timeoutMutating) * time.Second
}

func start(config interfaces.PortalConfig, p *portalProxy, needSetupMiddleware bool, isUpgrade bool) error {
	log.Debug("start")
	e := echo.New()
	e.HideBanner = true
	e.HidePort = true

	// Root level middleware
	if !isUpgrade {
		e.Use(sessionCleanupMiddleware)
	}
	customLoggerConfig := middleware.LoggerConfig{
		Format: `Request: [${time_rfc3339}] Remote-IP:"${remote_ip}" ` +
			`Method:"${method}" Path:"${path}" Status:${status} Latency:${latency_human} ` +
			`Bytes-In:${bytes_in} Bytes-Out:${bytes_out}` + "\n",
	}
	e.Use(middleware.LoggerWithConfig(customLoggerConfig))
	e.Use(middleware.Recover())
	e.Use(middleware.CORSWithConfig(middleware.CORSConfig{
		AllowOrigins:     config.AllowedOrigins,
		AllowMethods:     []string{echo.GET, echo.PUT, echo.POST, echo.DELETE},
		AllowCredentials: true,
	}))
	// See #151
	e.Use(middleware.SecureWithConfig(middleware.SecureConfig{
		XFrameOptions: "DENY",
	}))

	if !isUpgrade {
		e.Use(errorLoggingMiddleware)
	}
	e.Use(bindToEnv(retryAfterUpgradeMiddleware, p.Env()))

	if !isUpgrade {
		p.registerRoutes(e, needSetupMiddleware)
	}

	if isUpgrade {
		go stopEchoWhenUpgraded(e, p.Env())
	}

	var engineErr error
	address := config.TLSAddress
	if config.HTTPS {
		certFile, certKeyFile, err := detectTLSCert(config)
		if err != nil {
			return err
		}
		log.Infof("Starting HTTPS Server at address: %s", address)
		engineErr = e.StartTLS(address, certFile, certKeyFile)
	} else {
		log.Infof("Starting HTTP Server at address: %s", address)
		engineErr = e.Start(address)
	}

	if engineErr != nil {
		engineErrStr := fmt.Sprintf("%s", engineErr)
		if !strings.Contains(engineErrStr, "Server closed") {
			log.Warnf("Failed to start HTTP/S server: %+v", engineErr)
		}
	}

	return nil
}

func (p *portalProxy) GetEndpointTypeSpec(typeName string) (interfaces.EndpointPlugin, error) {

	for _, plugin := range p.Plugins {
		endpointPlugin, err := plugin.GetEndpointPlugin()
		if err != nil {
			// Plugin doesn't implement an Endpoint Plugin interface, skip
			continue
		}
		endpointType := endpointPlugin.GetType()

		if endpointType == typeName {
			return endpointPlugin, nil
		}
	}

	return nil, errors.New("Endpoint type plugin not loaded")
}

func (p *portalProxy) GetHttpClient(skipSSLValidation bool) http.Client {
	return p.getHttpClient(skipSSLValidation, false)
}

func (p *portalProxy) GetHttpClientForRequest(req *http.Request, skipSSLValidation bool) http.Client {
	isMutating := req.Method != "GET" && req.Method != "HEAD"
	return p.getHttpClient(skipSSLValidation, isMutating)
}

func (p *portalProxy) getHttpClient(skipSSLValidation bool, mutating bool) http.Client {
	var client http.Client
	if !mutating {
		if skipSSLValidation {
			client = httpClientSkipSSL
		} else {
			client = httpClient
		}
	} else {
		if skipSSLValidation {
			client = httpClientMutatingSkipSSL
		} else {
			client = httpClientMutating
		}
	}
	return client
}

func (p *portalProxy) registerRoutes(e *echo.Echo, needSetupMiddleware bool) {
	log.Debug("registerRoutes")

	for _, plugin := range p.Plugins {
		middlewarePlugin, err := plugin.GetMiddlewarePlugin()
		if err != nil {
			// Plugin doesn't implement an middleware Plugin interface, skip
			continue
		}
		e.Use(middlewarePlugin.EchoMiddleware)
	}

	staticDir, staticDirErr := getStaticFiles(p.Env().String("UI_PATH", "./ui"))

	// Always serve the backend API from /pp
	pp := e.Group("/pp")

	pp.Use(p.setSecureCacheContentMiddleware)

	// Add middleware to block requests if unconfigured
	if needSetupMiddleware {
		e.Use(p.SetupMiddleware())
		pp.POST("/v1/setup", p.setupConsole)
		pp.POST("/v1/setup/update", p.setupConsoleUpdate)
	}

	pp.POST("/v1/auth/login/uaa", p.loginToUAA)
	pp.POST("/v1/auth/logout", p.logout)

	// SSO Routes will only respond if SSO is enabled
	pp.GET("/v1/auth/sso_login", p.initSSOlogin)
	pp.GET("/v1/auth/sso_logout", p.ssoLogoutOfUAA)

	// Local User login/logout
	pp.POST("/v1/auth/local_login", p.localLogin)
	pp.POST("/v1/auth/local_logout", p.logout)

	// Callback is used by both login to Stratos and login to an Endpoint
	pp.GET("/v1/auth/sso_login_callback", p.ssoLoginToUAA)

	// Version info
	pp.GET("/v1/version", p.getVersions)

	// All routes in the session group need the user to be authenticated
	sessionGroup := pp.Group("/v1")
	sessionGroup.Use(p.sessionMiddleware)
	sessionGroup.Use(p.xsrfMiddleware)

	for _, plugin := range p.Plugins {
		middlewarePlugin, err := plugin.GetMiddlewarePlugin()
		if err != nil {
			// Plugin doesn't implement an middleware Plugin interface, skip
			continue
		}
		e.Use(middlewarePlugin.SessionEchoMiddleware)
	}

	// Connect to endpoint
	sessionGroup.POST("/auth/login/cnsi", p.loginToCNSI)

	// Connect to Enpoint (SSO)
	sessionGroup.GET("/auth/login/cnsi", p.ssoLoginToCNSI)

	// Disconnect endpoint
	sessionGroup.POST("/auth/logout/cnsi", p.logoutOfCNSI)

	// Verify Session
	sessionGroup.GET("/auth/session/verify", p.verifySession)

	// CNSI operations
	sessionGroup.GET("/cnsis", p.listCNSIs)
	sessionGroup.GET("/cnsis/registered", p.listRegisteredCNSIs)

	// Info
	sessionGroup.GET("/info", p.info)

	for _, plugin := range p.Plugins {
		routePlugin, err := plugin.GetRoutePlugin()
		if err != nil {
			// Plugin doesn't implement an Endpoint Plugin interface, skip
			continue
		}
		routePlugin.AddSessionGroupRoutes(sessionGroup)
	}

	// This is used for passthru of requests
	group := sessionGroup.Group("/proxy")
	group.Any("/*", p.proxy)

	// The admin-only routes need to be last as the admin middleware will be
	// applied to any routes below it's instantiation
	adminGroup := sessionGroup
	adminGroup.Use(p.adminMiddleware)

	for _, plugin := range p.Plugins {
		endpointPlugin, err := plugin.GetEndpointPlugin()
		if err == nil {
			// Plugin supports endpoint plugin
			endpointType := endpointPlugin.GetType()
			adminGroup.POST("/register/"+endpointType, endpointPlugin.Register)
		}

		routePlugin, err := plugin.GetRoutePlugin()
		if err == nil {
			routePlugin.AddAdminGroupRoutes(adminGroup)
		}
	}

	adminGroup.POST("/unregister", p.unregisterCluster)
	// sessionGroup.DELETE("/cnsis", p.removeCluster)

	// Serve up static resources
	if staticDirErr == nil {
		e.Use(p.setStaticCacheContentMiddleware)
		log.Debug("Add URL Check Middleware")
		e.Use(p.urlCheckMiddleware)
		e.Group("", middleware.Gzip()).Static("/", staticDir)
		e.HTTPErrorHandler = getUICustomHTTPErrorHandler(staticDir, e.DefaultHTTPErrorHandler)
		log.Info("Serving static UI resources")
	} else {
		// Not serving UI - use V2 Error compatability error handler
		e.HTTPErrorHandler = echoV2DefaultHTTPErrorHandler
	}
}

func (p *portalProxy) AddLoginHook(priority int, function interfaces.LoginHookFunc) error {
	p.GetConfig().LoginHooks = append(p.GetConfig().LoginHooks, interfaces.LoginHook{
		Priority: priority,
		Function: function,
	})
	return nil
}

func (p *portalProxy) ExecuteLoginHooks(c echo.Context) error {
	hooks := p.GetConfig().LoginHooks
	sort.SliceStable(hooks, func(i, j int) bool {
		return hooks[i].Priority < hooks[j].Priority
	})

	erred := false
	for _, hook := range hooks {
		err := hook.Function(c)
		if err != nil {
			erred = true
			log.Errorf("Failed to execute log in hook: %v", err)
		}
	}

	if erred {
		return fmt.Errorf("Failed to execute one or more login hooks")
	}
	return nil
}

// Custom error handler to let Angular app handle application URLs (catches non-backend 404 errors)
func getUICustomHTTPErrorHandler(staticDir string, defaultHandler echo.HTTPErrorHandler) echo.HTTPErrorHandler {
	return func(err error, c echo.Context) {
		code := http.StatusInternalServerError
		if he, ok := err.(*echo.HTTPError); ok {
			code = he.Code
		}

		// If this was not a back-end request and the error code is 404, serve the app and let it route
		if strings.Index(c.Request().RequestURI, "/pp") != 0 && code == 404 {
			c.File(path.Join(staticDir, "index.html"))
			// Let the default handler handle it
			defaultHandler(err, c)
		} else {
			// Use V2 Error compatability error handler
			echoV2DefaultHTTPErrorHandler(err, c)
		}
	}
}

// EchoV2DefaultHTTPErrorHandler ensures we get V2 error behaviour
// i.e. no wrapping in 'message' JSON object
func echoV2DefaultHTTPErrorHandler(err error, c echo.Context) {
	code := http.StatusInternalServerError
	msg := http.StatusText(code)
	if he, ok := err.(*echo.HTTPError); ok {
		code = he.Code
		if msgStr, ok := he.Message.(string); ok {
			msg = msgStr
		} else {
			msg = he.Error()
		}
		if he.Internal != nil {
			err = fmt.Errorf("%v, %v", err, he.Internal)
		}
	}

	// Send response
	if !c.Response().Committed {
		if c.Request().Method == http.MethodHead { // Issue #608
			c.NoContent(code)
		} else {
			c.String(code, msg)
		}
	}

	if err != nil {
		c.Logger().Error(err)
	}
}

func getStaticFiles(uiFolder string) (string, error) {
	dir, err := filepath.Abs(uiFolder)
	if err == nil {
		// Check if folder exists
		_, err := os.Stat(dir)
		if err == nil || !os.IsNotExist(err) {
			return dir, nil
		}
	}
	return "", errors.New("UI folder not found")
}

func isConsoleUpgrading(env *env.VarSet) bool {

	upgradeVolume, noUpgradeVolumeOK := env.Lookup(UpgradeVolume)
	upgradeLockFile, noUpgradeLockFileNameOK := env.Lookup(UpgradeLockFileName)

	// If any of those properties are not set, consider Console is running in a non-upgradeable environment
	if !noUpgradeVolumeOK || !noUpgradeLockFileNameOK {
		return false
	}

	upgradeLockPath := fmt.Sprintf("/%s/%s", upgradeVolume, upgradeLockFile)
	if string(upgradeVolume[0]) == "/" {
		upgradeLockPath = fmt.Sprintf("%s/%s", upgradeVolume, upgradeLockFile)
	}

	if _, err := os.Stat(upgradeLockPath); err == nil {
		return true
	}
	return false
}

func stopEchoWhenUpgraded(e *echo.Echo, env *env.VarSet) {
	for isConsoleUpgrading(env) {
		time.Sleep(1 * time.Second)
	}
	log.Info("Upgrade has completed! Shutting down Upgrade web server instance")
	e.Close()
}<|MERGE_RESOLUTION|>--- conflicted
+++ resolved
@@ -343,40 +343,29 @@
 }
 
 func showStratosConfig(config *interfaces.ConsoleConfig) {
-<<<<<<< HEAD
 	log.Infof("Stratos is initialized with the following setup:")
-	log.Infof("... UAA Endpoint                  : %s", config.UAAEndpoint)
-	log.Infof("... Authorization Endpoint        : %s", config.AuthorizationEndpoint)
-	log.Infof("... Console Client                : %s", config.ConsoleClient)
-	log.Infof("... Skip SSL Validation           : %t", config.SkipSSLValidation)
-	log.Infof("... Setup Complete                : %t", config.IsSetupComplete())
-	log.Infof("... Admin Scope                   : %s", config.ConsoleAdminScope)
-	log.Infof("... Use SSO Login                 : %t", config.UseSSO)
-=======
-	log.Infof("Stratos is intialised with the following setup:")
-	log.Infof("... Auth Endpoint Type  : %s", config.AuthEndpointType)
+	log.Infof("... Auth Endpoint Type      : %s", config.AuthEndpointType)
 	if val, found := interfaces.AuthEndpointTypes[config.AuthEndpointType]; found {
 		if val == interfaces.Local {
-			log.Infof("... Local User          		: %s", config.LocalUser)
-			log.Infof("... Local User Scope    		: %s", config.LocalUserScope)
+			log.Infof("... Local User              : %s", config.LocalUser)
+			log.Infof("... Local User Scope        : %s", config.LocalUserScope)
 		} else { //Auth type is set to remote
-			log.Infof("... UAA Endpoint        		: %s", config.UAAEndpoint)
-			log.Infof("... Authorization Endpoint 	: %s", config.AuthorizationEndpoint)
-			log.Infof("... Console Client      		: %s", config.ConsoleClient)
-			log.Infof("... Admin Scope         		: %s", config.ConsoleAdminScope)
-			log.Infof("... Use SSO Login       		: %t", config.UseSSO)
-		}
-	}
-	log.Infof("... Skip SSL Validation : %t", config.SkipSSLValidation)
-	log.Infof("... Setup Complete      : %t", config.IsSetupComplete)
->>>>>>> 3fb9d713
+			log.Infof("... UAA Endpoint            : %s", config.UAAEndpoint)
+			log.Infof("... Authorization Endpoint  : %s", config.AuthorizationEndpoint)
+			log.Infof("... Console Client          : %s", config.ConsoleClient)
+			log.Infof("... Admin Scope             : %s", config.ConsoleAdminScope)
+			log.Infof("... Use SSO Login           : %t", config.UseSSO)
+				}
+	}
+	log.Infof("... Skip SSL Validation     : %t", config.SkipSSLValidation)
+	log.Infof("... Setup Complete          : %t", config.IsSetupComplete())
 }
 
 func showSSOConfig(portalProxy *portalProxy) {
 	// Show SSO Configuration
 	log.Infof("SSO Configuration:")
-	log.Infof("... SSO Enabled         : %t", portalProxy.Config.SSOLogin)
-	log.Infof("... SSO Options         : %s", portalProxy.Config.SSOOptions)
+	log.Infof("... SSO Enabled             : %t", portalProxy.Config.SSOLogin)
+	log.Infof("... SSO Options             : %s", portalProxy.Config.SSOOptions)
 }
 
 func getEncryptionKey(pc interfaces.PortalConfig) ([]byte, error) {
