--- conflicted
+++ resolved
@@ -17,11 +17,7 @@
 var findUserGUID = `SELECT user_guid FROM local_users WHERE user_name = $1`
 var findUserScope = `SELECT user_scope FROM local_users WHERE user_guid = $1`
 var insertLocalUser = `INSERT INTO local_users (user_guid, password_hash, user_name, user_email, user_scope, given_name, family_name) VALUES ($1, $2, $3, $4, $5, $6, $7)`
-<<<<<<< HEAD
-var updateLocalUser = `UPDATE local_users SET password_hash=$1, user_name=$2, user_email=$3, user_scope=$4, given_name=$5, family_name=$6, last_updated=now() WHERE user_guid=$7`
-=======
 var updateLocalUser = `UPDATE local_users SET password_hash=$1, user_name=$2, user_email=$3, user_scope=$4, given_name=$5, family_name=$6, last_updated=CURRENT_TIMESTAMP WHERE user_guid=$7`
->>>>>>> ecf40aa7
 var updateLastLoginTime = `UPDATE local_users SET last_login=$1 WHERE user_guid = $2`
 var findLastLoginTime = `SELECT last_login FROM local_users WHERE user_guid = $1`
 var getTableCount = `SELECT count(user_guid) FROM local_users`
