package interfaces

import (
	"net/http"
	"net/url"

	"github.com/gorilla/sessions"
	"github.com/labstack/echo"
)

type AuthHandlerFunc func(tokenRec TokenRecord, cnsi CNSIRecord) (*http.Response, error)
type RefreshOAuthTokenFunc func(skipSSLValidation bool, cnsiGUID, userGUID, client, clientSecret, tokenEndpoint string) (t TokenRecord, err error)

type GetUserInfoFromToken func(cnsiGUID string, cfTokenRecord *TokenRecord) (*ConnectedUser, bool)

type AuthFlowHandlerFunc func(cnsiRequest *CNSIRequest, req *http.Request) (*http.Response, error)

type AuthProvider struct {
	Handler  AuthFlowHandlerFunc
	UserInfo GetUserInfoFromToken
}

type V2Info struct {
	AuthorizationEndpoint    string `json:"authorization_endpoint"`
	TokenEndpoint            string `json:"token_endpoint"`
	DopplerLoggingEndpoint   string `json:"doppler_logging_endpoint"`
	AppSSHEndpoint           string `json:"app_ssh_endpoint"`
	AppSSHHostKeyFingerprint string `json:"app_ssh_host_key_fingerprint"`
	AppSSHOauthCLient        string `json:"app_ssh_oauth_client"`
}

type InfoFunc func(apiEndpoint string, skipSSLValidation bool) (CNSIRecord, interface{}, error)

//TODO this could be moved back to cnsis subpackage, and extensions could import it?
type CNSIRecord struct {
	GUID                   string   `json:"guid"`
	Name                   string   `json:"name"`
	CNSIType               string   `json:"cnsi_type"`
	APIEndpoint            *url.URL `json:"api_endpoint"`
	AuthorizationEndpoint  string   `json:"authorization_endpoint"`
	TokenEndpoint          string   `json:"token_endpoint"`
	DopplerLoggingEndpoint string   `json:"doppler_logging_endpoint"`
	SkipSSLValidation      bool     `json:"skip_ssl_validation"`
	ClientId               string   `json:"client_id"`
	ClientSecret           string   `json:"-"`
	SSOAllowed             bool     `json:"sso_allowed"`
	SubType                string   `json:"sub_type"`
	Metadata               string   `json:"metadata"`
}

// ConnectedEndpoint
type ConnectedEndpoint struct {
	GUID                   string   `json:"guid"`
	Name                   string   `json:"name"`
	CNSIType               string   `json:"cnsi_type"`
	APIEndpoint            *url.URL `json:"api_endpoint"`
	Account                string   `json:"account"`
	TokenExpiry            int64    `json:"token_expiry"`
	DopplerLoggingEndpoint string   `json:"-"`
	AuthorizationEndpoint  string   `json:"-"`
	SkipSSLValidation      bool     `json:"skip_ssl_validation"`
	TokenMetadata          string   `json:"-"`
	SubType                string   `json:"sub_type"`
	EndpointMetadata       string   `json:"metadata"`
}

const (
	// AuthTypeOAuth2 means OAuth2
	AuthTypeOAuth2 = "OAuth2"
	// AuthTypeOIDC means no OIDC
	AuthTypeOIDC = "OIDC"
	// AuthTypeHttpBasic means HTTP Basic auth
	AuthTypeHttpBasic = "HttpBasic"
	// AuthTypeAKS means AKS
	AuthTypeAKS = "AKS"
)

const (
	// AuthConnectTypeCreds means authenticate with username/password credentials
	AuthConnectTypeCreds = "creds"
	// AuthConnectTypeNone means no authentication
	AuthConnectTypeNone = "none"
)

// Token record for an endpoint (includes the Endpoint GUID)
type EndpointTokenRecord struct {
	*TokenRecord
	EndpointGUID    string
	EndpointType    string
	APIEndpint      string
	LoggingEndpoint string
}

// TokenRecord repsrents and endpoint or uaa token
type TokenRecord struct {
	TokenGUID      string
	AuthToken      string
	RefreshToken   string
	TokenExpiry    int64
	Disconnected   bool
	AuthType       string
	Metadata       string
	SystemShared   bool
	LinkedGUID     string // Indicates the GUID of the token that this token is linked to (if any)
	Certificate    string
	CertificateKey string
}

type CFInfo struct {
	EndpointGUID string
	SpaceGUID    string
	AppGUID      string
}

// Structure for optional metadata for an OAuth2 Token
type OAuth2Metadata struct {
	ClientID     string
	ClientSecret string
	IssuerURL    string
}

type VCapApplicationData struct {
	API           string `json:"cf_api"`
	ApplicationID string `json:"application_id"`
	SpaceID       string `json:"space_id"`
}

type LoginRes struct {
	Account     string         `json:"account"`
	TokenExpiry int64          `json:"token_expiry"`
	APIEndpoint *url.URL       `json:"api_endpoint"`
	Admin       bool           `json:"admin"`
	User        *ConnectedUser `json:"user"`
}

type LocalLoginRes struct {
	User *ConnectedUser `json:"user"`
}

type LoginHookFunc func(c echo.Context) error
type LoginHook struct {
	Priority int
	Function LoginHookFunc
}

type ProxyRequestInfo struct {
	EndpointGUID string
	URI          *url.URL
	UserGUID     string
	ResultGUID   string
	Headers      http.Header
	Body         []byte
	Method       string
}

type SessionStorer interface {
	Get(r *http.Request, name string) (*sessions.Session, error)
	Save(r *http.Request, w http.ResponseWriter, session *sessions.Session) error
}

// ConnectedUser - details about the user connected to a specific service or UAA
type ConnectedUser struct {
	GUID   string   `json:"guid"`
	Name   string   `json:"name"`
	Admin  bool     `json:"admin"`
	Scopes []string `json:"scopes"`
}

type JWTUserTokenInfo struct {
	UserGUID    string   `json:"user_id"`
	UserName    string   `json:"user_name"`
	TokenExpiry int64    `json:"exp"`
	Scope       []string `json:"scope"`
}

// Diagnostics - Diagnostic metadata
type Diagnostics struct {
	DeploymentType   string                  `json:"deploymentType"`
	GitClientVersion string                  `json:"gitClientVersion"`
	DBMigrations     []*GooseDBVersionRecord `json:"databaseMigrations"`
	DatabaseBackend  string                  `json:"databaseBackend"`
	HelmName         string                  `json:"helmName,omitempty"`
	HelmRevision     string                  `json:"helmRevision,omitempty"`
	HelmChartVersion string                  `json:"helmChartVersion,omitempty"`
	HelmLastModified string                  `json:"helmLastModified,omitempty"`
}

// GooseDBVersionRecord - the version record in the database that Goose reads/writes
type GooseDBVersionRecord struct {
	ID        int64  `json:"id"`
	VersionID int64  `json:"version_id"`
	IsApplied bool   `json:"is_applied"`
	Timestamp string `json:"timestamp"`
}

// Info - this represents user specific info
type Info struct {
	Versions     *Versions                             `json:"version"`
	User         *ConnectedUser                        `json:"user"`
	Endpoints    map[string]map[string]*EndpointDetail `json:"endpoints"`
	CloudFoundry *CFInfo                               `json:"cloud-foundry,omitempty"`
	Plugins      map[string]bool                       `json:"plugins"`
	PluginConfig map[string]string                     `json:"plugin-config,omitempty"`
	Diagnostics  *Diagnostics                          `json:"diagnostics,omitempty"`
}

// Extends CNSI Record and adds the user
type EndpointDetail struct {
	*CNSIRecord
	EndpointMetadata  interface{}       `json:"endpoint_metadata,omitempty"`
	User              *ConnectedUser    `json:"user"`
	Metadata          map[string]string `json:"metadata,omitempty"`
	TokenMetadata     string            `json:"-"`
	SystemSharedToken bool              `json:"system_shared_token"`
}

// Versions - response returned to caller from a getVersions action
type Versions struct {
	ProxyVersion    string `json:"proxy_version"`
	DatabaseVersion int64  `json:"database_version"`
}

//AuthEndpointType - Restrict the possible values of the configured
type AuthEndpointType string

const (
	//Remote - String representation of remote auth endpoint type
	Remote AuthEndpointType = "remote"
	//Local - String representation of remote auth endpoint type
	Local AuthEndpointType = "local"
)

//AuthEndpointTypes - Allows lookup of internal string representation by the
//value of the AUTH_ENDPOINT_TYPE env variable
var AuthEndpointTypes = map[string]AuthEndpointType{
	"remote": Remote,
	"local":  Local,
}

type ConsoleConfig struct {
<<<<<<< HEAD
	UAAEndpoint         *url.URL `json:"uaa_endpoint"`
	ConsoleAdminScope   string   `json:"console_admin_scope"`
	ConsoleClient       string   `json:"console_client"`
	ConsoleClientSecret string   `json:"console_client_secret"`
	LocalUser           string   `json:"local_user"`
	LocalUserPassword   string   `json:"local_user_password"`
	LocalUserScope      string   `json:"local_user_scope"`
	AuthEndpointType    string   `json:"auth_endpoint_type"`
	SkipSSLValidation   bool     `json:"skip_ssl_validation"`
	IsSetupComplete     bool     `json:"is_setup_complete"`
	UseSSO              bool     `json:"use_sso"`
=======
	UAAEndpoint           *url.URL `json:"uaa_endpoint"`
	AuthorizationEndpoint *url.URL `json:"authorization_endpoint"`
	ConsoleAdminScope     string   `json:"console_admin_scope"`
	ConsoleClient         string   `json:"console_client"`
	ConsoleClientSecret   string   `json:"console_client_secret"`
	SkipSSLValidation     bool     `json:"skip_ssl_validation"`
	IsSetupComplete       bool     `json:"is_setup_complete"`
	UseSSO                bool     `json:"use_sso"`
>>>>>>> 1d1dd074
}

// CNSIRequest
type CNSIRequest struct {
	GUID     string `json:"-"`
	UserGUID string `json:"-"`

	Method      string      `json:"-"`
	Body        []byte      `json:"-"`
	Header      http.Header `json:"-"`
	URL         *url.URL    `json:"-"`
	StatusCode  int         `json:"statusCode"`
	Status      string      `json:"status"`
	PassThrough bool        `json:"-"`

	Response     []byte `json:"-"`
	Error        error  `json:"-"`
	ResponseGUID string `json:"-"`
}

type PortalConfig struct {
	HTTPClientTimeoutInSecs         int64    `configName:"HTTP_CLIENT_TIMEOUT_IN_SECS"`
	HTTPClientTimeoutMutatingInSecs int64    `configName:"HTTP_CLIENT_TIMEOUT_MUTATING_IN_SECS"`
	HTTPConnectionTimeoutInSecs     int64    `configName:"HTTP_CONNECTION_TIMEOUT_IN_SECS"`
	TLSAddress                      string   `configName:"CONSOLE_PROXY_TLS_ADDRESS"`
	TLSCert                         string   `configName:"CONSOLE_PROXY_CERT"`
	TLSCertKey                      string   `configName:"CONSOLE_PROXY_CERT_KEY"`
	TLSCertPath                     string   `configName:"CONSOLE_PROXY_CERT_PATH"`
	TLSCertKeyPath                  string   `configName:"CONSOLE_PROXY_CERT_KEY_PATH"`
	CFClient                        string   `configName:"CF_CLIENT"`
	CFClientSecret                  string   `configName:"CF_CLIENT_SECRET"`
	AllowedOrigins                  []string `configName:"ALLOWED_ORIGINS"`
	SessionStoreSecret              string   `configName:"SESSION_STORE_SECRET"`
	EncryptionKeyVolume             string   `configName:"ENCRYPTION_KEY_VOLUME"`
	EncryptionKeyFilename           string   `configName:"ENCRYPTION_KEY_FILENAME"`
	EncryptionKey                   string   `configName:"ENCRYPTION_KEY"`
	AutoRegisterCFUrl               string   `configName:"AUTO_REG_CF_URL"`
	AutoRegisterCFName              string   `configName:"AUTO_REG_CF_NAME"`
	SSOLogin                        bool     `configName:"SSO_LOGIN"`
	SSOOptions                      string   `configName:"SSO_OPTIONS"`
	AuthEndpointType                string   `configName:"AUTH_ENDPOINT_TYPE"`
	CookieDomain                    string   `configName:"COOKIE_DOMAIN"`
	LogLevel                        string   `configName:"LOG_LEVEL"`
	CFAdminIdentifier               string
	CloudFoundryInfo                *CFInfo
	HTTPS                           bool
	EncryptionKeyInBytes            []byte
	ConsoleVersion                  string
	IsCloudFoundry                  bool
	LoginHooks                      []LoginHook
	SessionStore                    SessionStorer
	ConsoleConfig                   *ConsoleConfig
	PluginConfig                    map[string]string
	DatabaseProviderName            string
}<|MERGE_RESOLUTION|>--- conflicted
+++ resolved
@@ -238,28 +238,18 @@
 }
 
 type ConsoleConfig struct {
-<<<<<<< HEAD
-	UAAEndpoint         *url.URL `json:"uaa_endpoint"`
-	ConsoleAdminScope   string   `json:"console_admin_scope"`
-	ConsoleClient       string   `json:"console_client"`
-	ConsoleClientSecret string   `json:"console_client_secret"`
-	LocalUser           string   `json:"local_user"`
-	LocalUserPassword   string   `json:"local_user_password"`
-	LocalUserScope      string   `json:"local_user_scope"`
-	AuthEndpointType    string   `json:"auth_endpoint_type"`
-	SkipSSLValidation   bool     `json:"skip_ssl_validation"`
-	IsSetupComplete     bool     `json:"is_setup_complete"`
-	UseSSO              bool     `json:"use_sso"`
-=======
 	UAAEndpoint           *url.URL `json:"uaa_endpoint"`
 	AuthorizationEndpoint *url.URL `json:"authorization_endpoint"`
 	ConsoleAdminScope     string   `json:"console_admin_scope"`
 	ConsoleClient         string   `json:"console_client"`
 	ConsoleClientSecret   string   `json:"console_client_secret"`
+	LocalUser             string   `json:"local_user"`
+	LocalUserPassword     string   `json:"local_user_password"`
+	LocalUserScope        string   `json:"local_user_scope"`
+	AuthEndpointType      string   `json:"auth_endpoint_type"`
 	SkipSSLValidation     bool     `json:"skip_ssl_validation"`
 	IsSetupComplete       bool     `json:"is_setup_complete"`
 	UseSSO                bool     `json:"use_sso"`
->>>>>>> 1d1dd074
 }
 
 // CNSIRequest
