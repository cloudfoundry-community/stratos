package interfaces

import (
	"net/http"
	"net/url"

	"github.com/gorilla/sessions"
	"github.com/labstack/echo"
)

type AuthHandlerFunc func(tokenRec TokenRecord, cnsi CNSIRecord) (*http.Response, error)
type RefreshOAuthTokenFunc func(skipSSLValidation bool, cnsiGUID, userGUID, client, clientSecret, tokenEndpoint string) (t TokenRecord, err error)

type GetUserInfoFromToken func(cnsiGUID string, cfTokenRecord *TokenRecord) (*ConnectedUser, bool)

type AuthFlowHandlerFunc func(cnsiRequest *CNSIRequest, req *http.Request) (*http.Response, error)

type AuthProvider struct {
	Handler  AuthFlowHandlerFunc
	UserInfo GetUserInfoFromToken
}

type V2Info struct {
	AuthorizationEndpoint    string `json:"authorization_endpoint"`
	TokenEndpoint            string `json:"token_endpoint"`
	DopplerLoggingEndpoint   string `json:"doppler_logging_endpoint"`
	AppSSHEndpoint           string `json:"app_ssh_endpoint"`
	AppSSHHostKeyFingerprint string `json:"app_ssh_host_key_fingerprint"`
	AppSSHOauthCLient        string `json:"app_ssh_oauth_client"`
}

type InfoFunc func(apiEndpoint string, skipSSLValidation bool) (CNSIRecord, interface{}, error)

//TODO this could be moved back to cnsis subpackage, and extensions could import it?
type CNSIRecord struct {
	GUID                   string   `json:"guid"`
	Name                   string   `json:"name"`
	CNSIType               string   `json:"cnsi_type"`
	APIEndpoint            *url.URL `json:"api_endpoint"`
	AuthorizationEndpoint  string   `json:"authorization_endpoint"`
	TokenEndpoint          string   `json:"token_endpoint"`
	DopplerLoggingEndpoint string   `json:"doppler_logging_endpoint"`
	SkipSSLValidation      bool     `json:"skip_ssl_validation"`
	ClientId               string   `json:"client_id"`
	ClientSecret           string   `json:"-"`
	SSOAllowed             bool     `json:"sso_allowed"`
	SubType                string   `json:"sub_type"`
	Metadata               string   `json:"metadata"`
}

// ConnectedEndpoint
type ConnectedEndpoint struct {
	GUID                   string   `json:"guid"`
	Name                   string   `json:"name"`
	CNSIType               string   `json:"cnsi_type"`
	APIEndpoint            *url.URL `json:"api_endpoint"`
	Account                string   `json:"account"`
	TokenExpiry            int64    `json:"token_expiry"`
	DopplerLoggingEndpoint string   `json:"-"`
	AuthorizationEndpoint  string   `json:"-"`
	SkipSSLValidation      bool     `json:"skip_ssl_validation"`
	TokenMetadata          string   `json:"-"`
	SubType                string   `json:"sub_type"`
	EndpointMetadata       string   `json:"metadata"`
}

const (
	// AuthTypeOAuth2 means OAuth2
	AuthTypeOAuth2 = "OAuth2"
	// AuthTypeOIDC means no OIDC
	AuthTypeOIDC = "OIDC"
	// AuthTypeHttpBasic means HTTP Basic auth
	AuthTypeHttpBasic = "HttpBasic"
	// AuthTypeAKS means AKS
	AuthTypeAKS = "AKS"
)

const (
	// AuthConnectTypeCreds means authenticate with username/password credentials
	AuthConnectTypeCreds = "creds"
	// AuthConnectTypeNone means no authentication
	AuthConnectTypeNone = "none"
)

// Token record for an endpoint (includes the Endpoint GUID)
type EndpointTokenRecord struct {
	*TokenRecord
	EndpointGUID    string
	EndpointType    string
	APIEndpint      string
	LoggingEndpoint string
}

// TokenRecord represents an endpoint or uaa token
type TokenRecord struct {
	TokenGUID      string
	AuthToken      string
	RefreshToken   string
	TokenExpiry    int64
	Disconnected   bool
	AuthType       string
	Metadata       string
	SystemShared   bool
	LinkedGUID     string // Indicates the GUID of the token that this token is linked to (if any)
	Certificate    string
	CertificateKey string
}

type CFInfo struct {
	EndpointGUID string
	SpaceGUID    string
	AppGUID      string
}

// Structure for optional metadata for an OAuth2 Token
type OAuth2Metadata struct {
	ClientID     string
	ClientSecret string
	IssuerURL    string
}

type VCapApplicationData struct {
	API           string `json:"cf_api"`
	ApplicationID string `json:"application_id"`
	SpaceID       string `json:"space_id"`
}

type LoginRes struct {
	Account     string         `json:"account"`
	TokenExpiry int64          `json:"token_expiry"`
	APIEndpoint *url.URL       `json:"api_endpoint"`
	Admin       bool           `json:"admin"`
	User        *ConnectedUser `json:"user"`
}

type LocalLoginRes struct {
	User *ConnectedUser `json:"user"`
}

type LoginHookFunc func(c echo.Context) error
type LoginHook struct {
	Priority int
	Function LoginHookFunc
}

type ProxyRequestInfo struct {
	EndpointGUID string
	URI          *url.URL
	UserGUID     string
	ResultGUID   string
	Headers      http.Header
	Body         []byte
	Method       string
}

type SessionStorer interface {
	Get(r *http.Request, name string) (*sessions.Session, error)
	Save(r *http.Request, w http.ResponseWriter, session *sessions.Session) error
}

// ConnectedUser - details about the user connected to a specific service or UAA
type ConnectedUser struct {
	GUID   string   `json:"guid"`
	Name   string   `json:"name"`
	Admin  bool     `json:"admin"`
	Scopes []string `json:"scopes"`
}

type JWTUserTokenInfo struct {
	UserGUID    string   `json:"user_id"`
	UserName    string   `json:"user_name"`
	TokenExpiry int64    `json:"exp"`
	Scope       []string `json:"scope"`
}

// Diagnostics - Diagnostic metadata
type Diagnostics struct {
	DeploymentType   string                  `json:"deploymentType"`
	GitClientVersion string                  `json:"gitClientVersion"`
	DBMigrations     []*GooseDBVersionRecord `json:"databaseMigrations"`
	DatabaseBackend  string                  `json:"databaseBackend"`
	HelmName         string                  `json:"helmName,omitempty"`
	HelmRevision     string                  `json:"helmRevision,omitempty"`
	HelmChartVersion string                  `json:"helmChartVersion,omitempty"`
	HelmLastModified string                  `json:"helmLastModified,omitempty"`
}

// GooseDBVersionRecord - the version record in the database that Goose reads/writes
type GooseDBVersionRecord struct {
	ID        int64  `json:"id"`
	VersionID int64  `json:"version_id"`
	IsApplied bool   `json:"is_applied"`
	Timestamp string `json:"timestamp"`
}

// Info - this represents user specific info
type Info struct {
	Versions      *Versions                             `json:"version"`
	User          *ConnectedUser                        `json:"user"`
	Endpoints     map[string]map[string]*EndpointDetail `json:"endpoints"`
	CloudFoundry  *CFInfo                               `json:"cloud-foundry,omitempty"`
	Plugins       map[string]bool                       `json:"plugins"`
	PluginConfig  map[string]string                     `json:"plugin-config,omitempty"`
	Diagnostics   *Diagnostics                          `json:"diagnostics,omitempty"`
<<<<<<< HEAD
	Configuration map[string]string                     `json:"configuration,omitempty"`
}

type EndpointRelation struct {
	Guid         string                 `json:"guid"`
	RelationType string                 `json:"type"`
	Metadata     map[string]interface{} `json:"metadata,omitempty"`
}

type EndpointRelations struct {
	Provides []EndpointRelation `json:"provides"`
	Receives []EndpointRelation `json:"receives"`
=======
	Configuration struct {
		TechPreview bool `json:"enableTechPreview"`
	} `json:"config"`
>>>>>>> 7b82d2c7
}

// EndpointDetail extends CNSI Record and adds the user
type EndpointDetail struct {
	*CNSIRecord
	EndpointMetadata  interface{}        `json:"endpoint_metadata,omitempty"`
	Relations         *EndpointRelations `json:"relations,omitempty"`
	User              *ConnectedUser     `json:"user"`
	Metadata          map[string]string  `json:"metadata,omitempty"`
	TokenMetadata     string             `json:"-"`
	SystemSharedToken bool               `json:"system_shared_token"`
}

// Versions - response returned to caller from a getVersions action
type Versions struct {
	ProxyVersion    string `json:"proxy_version"`
	DatabaseVersion int64  `json:"database_version"`
}

//AuthEndpointType - Restrict the possible values of the configured
type AuthEndpointType string

const (
	//Remote - String representation of remote auth endpoint type
	Remote AuthEndpointType = "remote"
	//Local - String representation of remote auth endpoint type
	Local AuthEndpointType = "local"
)

//AuthEndpointTypes - Allows lookup of internal string representation by the
//value of the AUTH_ENDPOINT_TYPE env variable
var AuthEndpointTypes = map[string]AuthEndpointType{
	"remote": Remote,
	"local":  Local,
}

// ConsoleConfig is essential configuration settings
type ConsoleConfig struct {
<<<<<<< HEAD
	UAAEndpoint         *url.URL `json:"uaa_endpoint" configName:"UAA_ENDPOINT"`
	ConsoleAdminScope   string   `json:"console_admin_scope" configName:"CONSOLE_ADMIN_SCOPE"`
	ConsoleClient       string   `json:"console_client" configName:"CONSOLE_CLIENT"`
	ConsoleClientSecret string   `json:"console_client_secret" configName:"CONSOLE_CLIENT_SECRET"`
	SkipSSLValidation   bool     `json:"skip_ssl_validation" configName:"SKIP_SSL_VALIDATION"`
	UseSSO              bool     `json:"use_sso" configName:"SSO_LOGIN"`
=======
	UAAEndpoint           *url.URL `json:"uaa_endpoint" configName:"UAA_ENDPOINT"`
	AuthorizationEndpoint *url.URL `json:"authorization_endpoint" configName:"AUTHORIZATION_ENDPOINT"`
	ConsoleAdminScope     string   `json:"console_admin_scope" configName:"CONSOLE_ADMIN_SCOPE"`
	ConsoleClient         string   `json:"console_client" configName:"CONSOLE_CLIENT"`
	ConsoleClientSecret   string   `json:"console_client_secret" configName:"CONSOLE_CLIENT_SECRET"`
	LocalUser             string   `json:"local_user"`
	LocalUserPassword     string   `json:"local_user_password"`
	LocalUserScope        string   `json:"local_user_scope"`
	AuthEndpointType      string   `json:"auth_endpoint_type" configName:"AUTH_ENDPOINT_TYPE"`
	SkipSSLValidation     bool     `json:"skip_ssl_validation" configName:"SKIP_SSL_VALIDATION"`
	UseSSO                bool     `json:"use_sso" configName:"SSO_LOGIN"`
>>>>>>> 7b82d2c7
}

// IsSetupComplete indicates if we have enough config
func (consoleConfig *ConsoleConfig) IsSetupComplete() bool {
	if consoleConfig.UAAEndpoint == nil {
		return false
	}

	return len(consoleConfig.UAAEndpoint.String()) > 0 && len(consoleConfig.ConsoleAdminScope) > 0
}

// CNSIRequest
type CNSIRequest struct {
	GUID     string `json:"-"`
	UserGUID string `json:"-"`

	Method      string      `json:"-"`
	Body        []byte      `json:"-"`
	Header      http.Header `json:"-"`
	URL         *url.URL    `json:"-"`
	StatusCode  int         `json:"statusCode"`
	Status      string      `json:"status"`
	PassThrough bool        `json:"-"`

	Response     []byte `json:"-"`
	Error        error  `json:"-"`
	ResponseGUID string `json:"-"`
}

type RelationsRecord struct {
	Provider     string                 `json:"provider"`
	RelationType string                 `json:"type"`
	Target       string                 `json:"target"`
	Metadata     map[string]interface{} `json:"metadata"`
}

type PortalConfig struct {
	HTTPClientTimeoutInSecs         int64    `configName:"HTTP_CLIENT_TIMEOUT_IN_SECS"`
	HTTPClientTimeoutMutatingInSecs int64    `configName:"HTTP_CLIENT_TIMEOUT_MUTATING_IN_SECS"`
	HTTPConnectionTimeoutInSecs     int64    `configName:"HTTP_CONNECTION_TIMEOUT_IN_SECS"`
	TLSAddress                      string   `configName:"CONSOLE_PROXY_TLS_ADDRESS"`
	TLSCert                         string   `configName:"CONSOLE_PROXY_CERT"`
	TLSCertKey                      string   `configName:"CONSOLE_PROXY_CERT_KEY"`
	TLSCertPath                     string   `configName:"CONSOLE_PROXY_CERT_PATH"`
	TLSCertKeyPath                  string   `configName:"CONSOLE_PROXY_CERT_KEY_PATH"`
	CFClient                        string   `configName:"CF_CLIENT"`
	CFClientSecret                  string   `configName:"CF_CLIENT_SECRET"`
	AllowedOrigins                  []string `configName:"ALLOWED_ORIGINS"`
	SessionStoreSecret              string   `configName:"SESSION_STORE_SECRET"`
	EncryptionKeyVolume             string   `configName:"ENCRYPTION_KEY_VOLUME"`
	EncryptionKeyFilename           string   `configName:"ENCRYPTION_KEY_FILENAME"`
	EncryptionKey                   string   `configName:"ENCRYPTION_KEY"`
	AutoRegisterCFUrl               string   `configName:"AUTO_REG_CF_URL"`
	AutoRegisterCFName              string   `configName:"AUTO_REG_CF_NAME"`
	SSOLogin                        bool     `configName:"SSO_LOGIN"`
	SSOOptions                      string   `configName:"SSO_OPTIONS"`
	AuthEndpointType                string   `configName:"AUTH_ENDPOINT_TYPE"`
	CookieDomain                    string   `configName:"COOKIE_DOMAIN"`
	LogLevel                        string   `configName:"LOG_LEVEL"`
	CFAdminIdentifier               string
	CloudFoundryInfo                *CFInfo
	HTTPS                           bool
	EncryptionKeyInBytes            []byte
	ConsoleVersion                  string
	IsCloudFoundry                  bool
	LoginHooks                      []LoginHook
	SessionStore                    SessionStorer
	ConsoleConfig                   *ConsoleConfig
	PluginConfig                    map[string]string
	DatabaseProviderName            string
	EnableTechPreview               bool `configName:"ENABLE_TECH_PREVIEW"`
}<|MERGE_RESOLUTION|>--- conflicted
+++ resolved
@@ -202,9 +202,12 @@
 	Plugins       map[string]bool                       `json:"plugins"`
 	PluginConfig  map[string]string                     `json:"plugin-config,omitempty"`
 	Diagnostics   *Diagnostics                          `json:"diagnostics,omitempty"`
-<<<<<<< HEAD
-	Configuration map[string]string                     `json:"configuration,omitempty"`
-}
+	Configuration struct {
+		TechPreview bool `json:"enableTechPreview"`
+	} `json:"config"`
+}
+// Configuration map[string]string                     `json:"configuration,omitempty"`
+// TODO: RC
 
 type EndpointRelation struct {
 	Guid         string                 `json:"guid"`
@@ -215,11 +218,6 @@
 type EndpointRelations struct {
 	Provides []EndpointRelation `json:"provides"`
 	Receives []EndpointRelation `json:"receives"`
-=======
-	Configuration struct {
-		TechPreview bool `json:"enableTechPreview"`
-	} `json:"config"`
->>>>>>> 7b82d2c7
 }
 
 // EndpointDetail extends CNSI Record and adds the user
@@ -258,14 +256,6 @@
 
 // ConsoleConfig is essential configuration settings
 type ConsoleConfig struct {
-<<<<<<< HEAD
-	UAAEndpoint         *url.URL `json:"uaa_endpoint" configName:"UAA_ENDPOINT"`
-	ConsoleAdminScope   string   `json:"console_admin_scope" configName:"CONSOLE_ADMIN_SCOPE"`
-	ConsoleClient       string   `json:"console_client" configName:"CONSOLE_CLIENT"`
-	ConsoleClientSecret string   `json:"console_client_secret" configName:"CONSOLE_CLIENT_SECRET"`
-	SkipSSLValidation   bool     `json:"skip_ssl_validation" configName:"SKIP_SSL_VALIDATION"`
-	UseSSO              bool     `json:"use_sso" configName:"SSO_LOGIN"`
-=======
 	UAAEndpoint           *url.URL `json:"uaa_endpoint" configName:"UAA_ENDPOINT"`
 	AuthorizationEndpoint *url.URL `json:"authorization_endpoint" configName:"AUTHORIZATION_ENDPOINT"`
 	ConsoleAdminScope     string   `json:"console_admin_scope" configName:"CONSOLE_ADMIN_SCOPE"`
@@ -277,7 +267,6 @@
 	AuthEndpointType      string   `json:"auth_endpoint_type" configName:"AUTH_ENDPOINT_TYPE"`
 	SkipSSLValidation     bool     `json:"skip_ssl_validation" configName:"SKIP_SSL_VALIDATION"`
 	UseSSO                bool     `json:"use_sso" configName:"SSO_LOGIN"`
->>>>>>> 7b82d2c7
 }
 
 // IsSetupComplete indicates if we have enough config
