package interfaces

import (
	"net/http"
	"net/url"

	"github.com/gorilla/sessions"
	"github.com/labstack/echo"
)

type AuthHandlerFunc func(tokenRec TokenRecord, cnsi CNSIRecord) (*http.Response, error)
type RefreshOAuthTokenFunc func(skipSSLValidation bool, cnsiGUID, userGUID, client, clientSecret, tokenEndpoint string) (t TokenRecord, err error)

type GetUserInfoFromToken func(cnsiGUID string, cfTokenRecord *TokenRecord) (*ConnectedUser, bool)

type AuthFlowHandlerFunc func(cnsiRequest *CNSIRequest, req *http.Request) (*http.Response, error)

type AuthProvider struct {
	Handler  AuthFlowHandlerFunc
	UserInfo GetUserInfoFromToken
}

type V2Info struct {
	AuthorizationEndpoint    string `json:"authorization_endpoint"`
	TokenEndpoint            string `json:"token_endpoint"`
	DopplerLoggingEndpoint   string `json:"doppler_logging_endpoint"`
	AppSSHEndpoint           string `json:"app_ssh_endpoint"`
	AppSSHHostKeyFingerprint string `json:"app_ssh_host_key_fingerprint"`
	AppSSHOauthCLient        string `json:"app_ssh_oauth_client"`
}

type InfoFunc func(apiEndpoint string, skipSSLValidation bool) (CNSIRecord, interface{}, error)

//TODO this could be moved back to cnsis subpackage, and extensions could import it?
type CNSIRecord struct {
	GUID                   string   `json:"guid"`
	Name                   string   `json:"name"`
	CNSIType               string   `json:"cnsi_type"`
	APIEndpoint            *url.URL `json:"api_endpoint"`
	AuthorizationEndpoint  string   `json:"authorization_endpoint"`
	TokenEndpoint          string   `json:"token_endpoint"`
	DopplerLoggingEndpoint string   `json:"doppler_logging_endpoint"`
	SkipSSLValidation      bool     `json:"skip_ssl_validation"`
	ClientId               string   `json:"client_id"`
	ClientSecret           string   `json:"-"`
	SSOAllowed             bool     `json:"sso_allowed"`
	SubType                string   `json:"sub_type"`
	Metadata               string   `json:"metadata"`
}

// ConnectedEndpoint
type ConnectedEndpoint struct {
	GUID                   string   `json:"guid"`
	Name                   string   `json:"name"`
	CNSIType               string   `json:"cnsi_type"`
	APIEndpoint            *url.URL `json:"api_endpoint"`
	Account                string   `json:"account"`
	TokenExpiry            int64    `json:"token_expiry"`
	DopplerLoggingEndpoint string   `json:"-"`
	AuthorizationEndpoint  string   `json:"-"`
	SkipSSLValidation      bool     `json:"skip_ssl_validation"`
	TokenMetadata          string   `json:"-"`
	SubType                string   `json:"sub_type"`
	EndpointMetadata       string   `json:"metadata"`
}

const (
	// AuthTypeOAuth2 means OAuth2
	AuthTypeOAuth2 = "OAuth2"
	// AuthTypeOIDC means no OIDC
	AuthTypeOIDC = "OIDC"
	// AuthTypeHttpBasic means HTTP Basic auth
	AuthTypeHttpBasic = "HttpBasic"
	// AuthTypeAKS means AKS
	AuthTypeAKS = "AKS"
)

const (
	// AuthConnectTypeCreds means authenticate with username/password credentials
	AuthConnectTypeCreds = "creds"
	// AuthConnectTypeNone means no authentication
	AuthConnectTypeNone = "none"
)

// Token record for an endpoint (includes the Endpoint GUID)
type EndpointTokenRecord struct {
	*TokenRecord
	EndpointGUID    string
	EndpointType    string
	APIEndpint      string
	LoggingEndpoint string
}

// TokenRecord repsrents and endpoint or uaa token
type TokenRecord struct {
	TokenGUID      string
	AuthToken      string
	RefreshToken   string
	TokenExpiry    int64
	Disconnected   bool
	AuthType       string
	Metadata       string
	SystemShared   bool
	LinkedGUID     string // Indicates the GUID of the token that this token is linked to (if any)
	Certificate    string
	CertificateKey string
}

type CFInfo struct {
	EndpointGUID string
	SpaceGUID    string
	AppGUID      string
}

// Structure for optional metadata for an OAuth2 Token
type OAuth2Metadata struct {
	ClientID     string
	ClientSecret string
	IssuerURL    string
}

type VCapApplicationData struct {
	API           string `json:"cf_api"`
	ApplicationID string `json:"application_id"`
	SpaceID       string `json:"space_id"`
}

type LoginRes struct {
	Account     string         `json:"account"`
	TokenExpiry int64          `json:"token_expiry"`
	APIEndpoint *url.URL       `json:"api_endpoint"`
	Admin       bool           `json:"admin"`
	User        *ConnectedUser `json:"user"`
}

type LoginHookFunc func(c echo.Context) error
type LoginHook struct {
	Priority int
	Function LoginHookFunc
}

type ProxyRequestInfo struct {
	EndpointGUID string
	URI          *url.URL
	UserGUID     string
	ResultGUID   string
	Headers      http.Header
	Body         []byte
	Method       string
}

type SessionStorer interface {
	Get(r *http.Request, name string) (*sessions.Session, error)
	Save(r *http.Request, w http.ResponseWriter, session *sessions.Session) error
}

// ConnectedUser - details about the user connected to a specific service or UAA
type ConnectedUser struct {
	GUID   string   `json:"guid"`
	Name   string   `json:"name"`
	Admin  bool     `json:"admin"`
	Scopes []string `json:"scopes"`
}

type JWTUserTokenInfo struct {
	UserGUID    string   `json:"user_id"`
	UserName    string   `json:"user_name"`
	TokenExpiry int64    `json:"exp"`
	Scope       []string `json:"scope"`
}

// Diagnostics - Diagnostic metadata
type Diagnostics struct {
	DeploymentType   string                  `json:"deploymentType"`
	GitClientVersion string                  `json:"gitClientVersion"`
	DBMigrations     []*GooseDBVersionRecord `json:"databaseMigrations"`
	DatabaseBackend  string                  `json:"databaseBackend"`
	HelmName         string                  `json:"helmName,omitempty"`
	HelmRevision     string                  `json:"helmRevision,omitempty"`
	HelmChartVersion string                  `json:"helmChartVersion,omitempty"`
	HelmLastModified string                  `json:"helmLastModified,omitempty"`
}

// GooseDBVersionRecord - the version record in the database that Goose reads/writes
type GooseDBVersionRecord struct {
	ID        int64  `json:"id"`
	VersionID int64  `json:"version_id"`
	IsApplied bool   `json:"is_applied"`
	Timestamp string `json:"timestamp"`
}

// Info - this represents user specific info
type Info struct {
	Versions     *Versions                             `json:"version"`
	User         *ConnectedUser                        `json:"user"`
	Endpoints    map[string]map[string]*EndpointDetail `json:"endpoints"`
	CloudFoundry *CFInfo                               `json:"cloud-foundry,omitempty"`
	Plugins      map[string]bool                       `json:"plugins"`
	PluginConfig map[string]string                     `json:"plugin-config,omitempty"`
	Diagnostics  *Diagnostics                          `json:"diagnostics,omitempty"`
}

// Extends CNSI Record and adds the user
type EndpointDetail struct {
	*CNSIRecord
	EndpointMetadata  interface{}       `json:"endpoint_metadata,omitempty"`
	User              *ConnectedUser    `json:"user"`
	Metadata          map[string]string `json:"metadata,omitempty"`
	TokenMetadata     string            `json:"-"`
	SystemSharedToken bool              `json:"system_shared_token"`
}

// Versions - response returned to caller from a getVersions action
type Versions struct {
	ProxyVersion    string `json:"proxy_version"`
	DatabaseVersion int64  `json:"database_version"`
}

type ConsoleConfig struct {
<<<<<<< HEAD
	UAAEndpoint         *url.URL `json:"uaa_endpoint" configName:"UAA_ENDPOINT"`
	ConsoleAdminScope   string   `json:"console_admin_scope" configName:"CONSOLE_ADMIN_SCOPE"`
	ConsoleClient       string   `json:"console_client" configName:"CONSOLE_CLIENT"`
	ConsoleClientSecret string   `json:"console_client_secret" configName:"CONSOLE_CLIENT_SECRET"`
	SkipSSLValidation   bool     `json:"skip_ssl_validation" configName:"SKIP_SSL_VALIDATION"`
	UseSSO              bool     `json:"use_sso" configName:"SSO_LOGIN"`
}

// IsSetupComplete indicates if we have enough config
func (consoleConfig *ConsoleConfig) IsSetupComplete() bool {
	if consoleConfig.UAAEndpoint == nil {
		return false
	}

	return len(consoleConfig.UAAEndpoint.String()) > 0 && len(consoleConfig.ConsoleAdminScope) > 0
=======
	UAAEndpoint           *url.URL `json:"uaa_endpoint"`
	AuthorizationEndpoint *url.URL `json:"authorization_endpoint"`
	ConsoleAdminScope     string   `json:"console_admin_scope"`
	ConsoleClient         string   `json:"console_client"`
	ConsoleClientSecret   string   `json:"console_client_secret"`
	SkipSSLValidation     bool     `json:"skip_ssl_validation"`
	IsSetupComplete       bool     `json:"is_setup_complete"`
	UseSSO                bool     `json:"use_sso"`
>>>>>>> 617eab59
}

// CNSIRequest
type CNSIRequest struct {
	GUID     string `json:"-"`
	UserGUID string `json:"-"`

	Method      string      `json:"-"`
	Body        []byte      `json:"-"`
	Header      http.Header `json:"-"`
	URL         *url.URL    `json:"-"`
	StatusCode  int         `json:"statusCode"`
	Status      string      `json:"status"`
	PassThrough bool        `json:"-"`

	Response     []byte `json:"-"`
	Error        error  `json:"-"`
	ResponseGUID string `json:"-"`
}

type PortalConfig struct {
	HTTPClientTimeoutInSecs         int64    `configName:"HTTP_CLIENT_TIMEOUT_IN_SECS"`
	HTTPClientTimeoutMutatingInSecs int64    `configName:"HTTP_CLIENT_TIMEOUT_MUTATING_IN_SECS"`
	HTTPConnectionTimeoutInSecs     int64    `configName:"HTTP_CONNECTION_TIMEOUT_IN_SECS"`
	TLSAddress                      string   `configName:"CONSOLE_PROXY_TLS_ADDRESS"`
	TLSCert                         string   `configName:"CONSOLE_PROXY_CERT"`
	TLSCertKey                      string   `configName:"CONSOLE_PROXY_CERT_KEY"`
	TLSCertPath                     string   `configName:"CONSOLE_PROXY_CERT_PATH"`
	TLSCertKeyPath                  string   `configName:"CONSOLE_PROXY_CERT_KEY_PATH"`
	CFClient                        string   `configName:"CF_CLIENT"`
	CFClientSecret                  string   `configName:"CF_CLIENT_SECRET"`
	AllowedOrigins                  []string `configName:"ALLOWED_ORIGINS"`
	SessionStoreSecret              string   `configName:"SESSION_STORE_SECRET"`
	EncryptionKeyVolume             string   `configName:"ENCRYPTION_KEY_VOLUME"`
	EncryptionKeyFilename           string   `configName:"ENCRYPTION_KEY_FILENAME"`
	EncryptionKey                   string   `configName:"ENCRYPTION_KEY"`
	AutoRegisterCFUrl               string   `configName:"AUTO_REG_CF_URL"`
	AutoRegisterCFName              string   `configName:"AUTO_REG_CF_NAME"`
	SSOLogin                        bool     `configName:"SSO_LOGIN"`
	SSOOptions                      string   `configName:"SSO_OPTIONS"`
	CookieDomain                    string   `configName:"COOKIE_DOMAIN"`
	LogLevel                        string   `configName:"LOG_LEVEL"`
	CFAdminIdentifier               string
	CloudFoundryInfo                *CFInfo
	HTTPS                           bool
	EncryptionKeyInBytes            []byte
	ConsoleVersion                  string
	IsCloudFoundry                  bool
	LoginHooks                      []LoginHook
	SessionStore                    SessionStorer
	ConsoleConfig                   *ConsoleConfig
	PluginConfig                    map[string]string
	DatabaseProviderName            string
}<|MERGE_RESOLUTION|>--- conflicted
+++ resolved
@@ -217,8 +217,8 @@
 }
 
 type ConsoleConfig struct {
-<<<<<<< HEAD
 	UAAEndpoint         *url.URL `json:"uaa_endpoint" configName:"UAA_ENDPOINT"`
+	AuthorizationEndpoint *url.URL `json:"authorization_endpoint" configName:"AUTHORIZATION_ENDPOINT"`
 	ConsoleAdminScope   string   `json:"console_admin_scope" configName:"CONSOLE_ADMIN_SCOPE"`
 	ConsoleClient       string   `json:"console_client" configName:"CONSOLE_CLIENT"`
 	ConsoleClientSecret string   `json:"console_client_secret" configName:"CONSOLE_CLIENT_SECRET"`
@@ -233,16 +233,6 @@
 	}
 
 	return len(consoleConfig.UAAEndpoint.String()) > 0 && len(consoleConfig.ConsoleAdminScope) > 0
-=======
-	UAAEndpoint           *url.URL `json:"uaa_endpoint"`
-	AuthorizationEndpoint *url.URL `json:"authorization_endpoint"`
-	ConsoleAdminScope     string   `json:"console_admin_scope"`
-	ConsoleClient         string   `json:"console_client"`
-	ConsoleClientSecret   string   `json:"console_client_secret"`
-	SkipSSLValidation     bool     `json:"skip_ssl_validation"`
-	IsSetupComplete       bool     `json:"is_setup_complete"`
-	UseSSO                bool     `json:"use_sso"`
->>>>>>> 617eab59
 }
 
 // CNSIRequest
