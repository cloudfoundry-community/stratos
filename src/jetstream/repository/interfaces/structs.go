package interfaces

import (
	"net/http"
	"net/url"

	"github.com/gorilla/sessions"
	"github.com/labstack/echo"
)

type AuthHandlerFunc func(tokenRec TokenRecord, cnsi CNSIRecord) (*http.Response, error)
type RefreshOAuthTokenFunc func(skipSSLValidation bool, cnsiGUID, userGUID, client, clientSecret, tokenEndpoint string) (t TokenRecord, err error)

type GetUserInfoFromToken func(cnsiGUID string, cfTokenRecord *TokenRecord) (*ConnectedUser, bool)

type AuthFlowHandlerFunc func(cnsiRequest *CNSIRequest, req *http.Request) (*http.Response, error)

type AuthProvider struct {
	Handler  AuthFlowHandlerFunc
	UserInfo GetUserInfoFromToken
}

type V2Info struct {
	AuthorizationEndpoint    string `json:"authorization_endpoint"`
	TokenEndpoint            string `json:"token_endpoint"`
	DopplerLoggingEndpoint   string `json:"doppler_logging_endpoint"`
	AppSSHEndpoint           string `json:"app_ssh_endpoint"`
	AppSSHHostKeyFingerprint string `json:"app_ssh_host_key_fingerprint"`
	AppSSHOauthCLient        string `json:"app_ssh_oauth_client"`
}

type InfoFunc func(apiEndpoint string, skipSSLValidation bool) (CNSIRecord, interface{}, error)

//TODO this could be moved back to cnsis subpackage, and extensions could import it?
type CNSIRecord struct {
	GUID                   string   `json:"guid"`
	Name                   string   `json:"name"`
	CNSIType               string   `json:"cnsi_type"`
	APIEndpoint            *url.URL `json:"api_endpoint"`
	AuthorizationEndpoint  string   `json:"authorization_endpoint"`
	TokenEndpoint          string   `json:"token_endpoint"`
	DopplerLoggingEndpoint string   `json:"doppler_logging_endpoint"`
	SkipSSLValidation      bool     `json:"skip_ssl_validation"`
	ClientId               string   `json:"client_id"`
	ClientSecret           string   `json:"-"`
	SSOAllowed             bool     `json:"sso_allowed"`
	SubType                string   `json:"sub_type"`
	Metadata               string   `json:"metadata"`
}

// ConnectedEndpoint
type ConnectedEndpoint struct {
	GUID                   string   `json:"guid"`
	Name                   string   `json:"name"`
	CNSIType               string   `json:"cnsi_type"`
	APIEndpoint            *url.URL `json:"api_endpoint"`
	Account                string   `json:"account"`
	TokenExpiry            int64    `json:"token_expiry"`
	DopplerLoggingEndpoint string   `json:"-"`
	AuthorizationEndpoint  string   `json:"-"`
	SkipSSLValidation      bool     `json:"skip_ssl_validation"`
	TokenMetadata          string   `json:"-"`
	SubType                string   `json:"sub_type"`
	EndpointMetadata       string   `json:"metadata"`
}

const (
	// AuthTypeOAuth2 means OAuth2
	AuthTypeOAuth2 = "OAuth2"
	// AuthTypeOIDC means no OIDC
	AuthTypeOIDC = "OIDC"
	// AuthTypeHttpBasic means HTTP Basic auth
	AuthTypeHttpBasic = "HttpBasic"
	// AuthTypeAKS means AKS
	AuthTypeAKS = "AKS"
)

const (
	// AuthConnectTypeCreds means authenticate with username/password credentials
	AuthConnectTypeCreds = "creds"
	// AuthConnectTypeNone means no authentication
	AuthConnectTypeNone = "none"
)

// Token record for an endpoint (includes the Endpoint GUID)
type EndpointTokenRecord struct {
	*TokenRecord
	EndpointGUID    string
	EndpointType    string
	APIEndpint      string
	LoggingEndpoint string
}

// TokenRecord repsrents and endpoint or uaa token
type TokenRecord struct {
	TokenGUID      string
	AuthToken      string
	RefreshToken   string
	TokenExpiry    int64
	Disconnected   bool
	AuthType       string
	Metadata       string
	SystemShared   bool
	LinkedGUID     string // Indicates the GUID of the token that this token is linked to (if any)
	Certificate    string
	CertificateKey string
}

type CFInfo struct {
	EndpointGUID string
	SpaceGUID    string
	AppGUID      string
}

// Structure for optional metadata for an OAuth2 Token
type OAuth2Metadata struct {
	ClientID     string
	ClientSecret string
	IssuerURL    string
}

type VCapApplicationData struct {
	API           string `json:"cf_api"`
	ApplicationID string `json:"application_id"`
	SpaceID       string `json:"space_id"`
}

type LoginRes struct {
	Account     string         `json:"account"`
	TokenExpiry int64          `json:"token_expiry"`
	APIEndpoint *url.URL       `json:"api_endpoint"`
	Admin       bool           `json:"admin"`
	User        *ConnectedUser `json:"user"`
}

type LocalLoginRes struct {
	User *ConnectedUser `json:"user"`
}

type LoginHookFunc func(c echo.Context) error
type LoginHook struct {
	Priority int
	Function LoginHookFunc
}

type ProxyRequestInfo struct {
	EndpointGUID string
	URI          *url.URL
	UserGUID     string
	ResultGUID   string
	Headers      http.Header
	Body         []byte
	Method       string
}

type SessionStorer interface {
	Get(r *http.Request, name string) (*sessions.Session, error)
	Save(r *http.Request, w http.ResponseWriter, session *sessions.Session) error
}

// ConnectedUser - details about the user connected to a specific service or UAA
type ConnectedUser struct {
	GUID   string   `json:"guid"`
	Name   string   `json:"name"`
	Admin  bool     `json:"admin"`
	Scopes []string `json:"scopes"`
}

type JWTUserTokenInfo struct {
	UserGUID    string   `json:"user_id"`
	UserName    string   `json:"user_name"`
	TokenExpiry int64    `json:"exp"`
	Scope       []string `json:"scope"`
}

// Diagnostics - Diagnostic metadata
type Diagnostics struct {
	DeploymentType   string                  `json:"deploymentType"`
	GitClientVersion string                  `json:"gitClientVersion"`
	DBMigrations     []*GooseDBVersionRecord `json:"databaseMigrations"`
	DatabaseBackend  string                  `json:"databaseBackend"`
	HelmName         string                  `json:"helmName,omitempty"`
	HelmRevision     string                  `json:"helmRevision,omitempty"`
	HelmChartVersion string                  `json:"helmChartVersion,omitempty"`
	HelmLastModified string                  `json:"helmLastModified,omitempty"`
}

// GooseDBVersionRecord - the version record in the database that Goose reads/writes
type GooseDBVersionRecord struct {
	ID        int64  `json:"id"`
	VersionID int64  `json:"version_id"`
	IsApplied bool   `json:"is_applied"`
	Timestamp string `json:"timestamp"`
}

// Info - this represents user specific info
type Info struct {
	Versions      *Versions                             `json:"version"`
	User          *ConnectedUser                        `json:"user"`
	Endpoints     map[string]map[string]*EndpointDetail `json:"endpoints"`
	CloudFoundry  *CFInfo                               `json:"cloud-foundry,omitempty"`
	Plugins       map[string]bool                       `json:"plugins"`
	PluginConfig  map[string]string                     `json:"plugin-config,omitempty"`
	Diagnostics   *Diagnostics                          `json:"diagnostics,omitempty"`
	Configuration struct {
		TechPreview bool `json:"enableTechPreview"`
	} `json:"config"`
}

// EndpointDetail extends CNSI Record and adds the user
type EndpointDetail struct {
	*CNSIRecord
	EndpointMetadata  interface{}       `json:"endpoint_metadata,omitempty"`
	User              *ConnectedUser    `json:"user"`
	Metadata          map[string]string `json:"metadata,omitempty"`
	TokenMetadata     string            `json:"-"`
	SystemSharedToken bool              `json:"system_shared_token"`
}

// Versions - response returned to caller from a getVersions action
type Versions struct {
	ProxyVersion    string `json:"proxy_version"`
	DatabaseVersion int64  `json:"database_version"`
}

//AuthEndpointType - Restrict the possible values of the configured
type AuthEndpointType string

const (
	//Remote - String representation of remote auth endpoint type
	Remote AuthEndpointType = "remote"
	//Local - String representation of remote auth endpoint type
	Local AuthEndpointType = "local"
)

//AuthEndpointTypes - Allows lookup of internal string representation by the
//value of the AUTH_ENDPOINT_TYPE env variable
var AuthEndpointTypes = map[string]AuthEndpointType{
	"remote": Remote,
	"local":  Local,
}

// ConsoleConfig is essential configuration settings
type ConsoleConfig struct {
	UAAEndpoint           *url.URL `json:"uaa_endpoint" configName:"UAA_ENDPOINT"`
	AuthorizationEndpoint *url.URL `json:"authorization_endpoint" configName:"AUTHORIZATION_ENDPOINT"`
	ConsoleAdminScope     string   `json:"console_admin_scope" configName:"CONSOLE_ADMIN_SCOPE"`
	ConsoleClient         string   `json:"console_client" configName:"CONSOLE_CLIENT"`
	ConsoleClientSecret   string   `json:"console_client_secret" configName:"CONSOLE_CLIENT_SECRET"`
	LocalUser             string   `json:"local_user"`
	LocalUserPassword     string   `json:"local_user_password"`
	LocalUserScope        string   `json:"local_user_scope"`
	AuthEndpointType      string   `json:"auth_endpoint_type" configName:"AUTH_ENDPOINT_TYPE"`
	SkipSSLValidation     bool     `json:"skip_ssl_validation" configName:"SKIP_SSL_VALIDATION"`
	UseSSO                bool     `json:"use_sso" configName:"SSO_LOGIN"`
}

const defaultAdminScope = "stratos.admin"

// IsSetupComplete indicates if we have enough config
func (consoleConfig *ConsoleConfig) IsSetupComplete() bool {

	// Local user - check setup complete
	if AuthEndpointTypes[consoleConfig.AuthEndpointType] == Local {

		// Need LocalUser and LocalUserPassword
		if len(consoleConfig.LocalUser) == 0 || len(consoleConfig.LocalUserPassword) == 0 {
			return false
		}

		// Also, we will make sure that admin scopes are set up for admin, if not specified
		if len(consoleConfig.LocalUserScope) == 0 {
			if len(consoleConfig.ConsoleAdminScope) == 0 {
				// Neither set, so use default for both
				consoleConfig.LocalUserScope = defaultAdminScope
				consoleConfig.ConsoleAdminScope = defaultAdminScope
			} else {
				// admin scope set, so just use that
				consoleConfig.LocalUserScope = consoleConfig.ConsoleAdminScope
			}
		} else {
			if len(consoleConfig.ConsoleAdminScope) == 0 {
				// Console admin scope not set, so use local user scope
				consoleConfig.ConsoleAdminScope = consoleConfig.LocalUserScope
			}
		}

		// Setup is complete if we have LocalUser and LocalUserPassword set
		return true
	}

	// UAA - check setup complete for UAA
	if consoleConfig.UAAEndpoint == nil {
		return false
	}

	return len(consoleConfig.UAAEndpoint.String()) > 0 && len(consoleConfig.ConsoleAdminScope) > 0
}

// CNSIRequest
type CNSIRequest struct {
	GUID     string `json:"-"`
	UserGUID string `json:"-"`

	Method      string      `json:"-"`
	Body        []byte      `json:"-"`
	Header      http.Header `json:"-"`
	URL         *url.URL    `json:"-"`
	StatusCode  int         `json:"statusCode"`
	Status      string      `json:"status"`
	PassThrough bool        `json:"-"`
	LongRunning bool        `json:"-"`

	Response     []byte `json:"-"`
	Error        error  `json:"-"`
	ResponseGUID string `json:"-"`
}

type PortalConfig struct {
<<<<<<< HEAD
	HTTPClientTimeoutInSecs         int64    `configName:"HTTP_CLIENT_TIMEOUT_IN_SECS"`
	HTTPClientTimeoutMutatingInSecs int64    `configName:"HTTP_CLIENT_TIMEOUT_MUTATING_IN_SECS"`
	HTTPConnectionTimeoutInSecs     int64    `configName:"HTTP_CONNECTION_TIMEOUT_IN_SECS"`
	TLSAddress                      string   `configName:"CONSOLE_PROXY_TLS_ADDRESS"`
	TLSCert                         string   `configName:"CONSOLE_PROXY_CERT"`
	TLSCertKey                      string   `configName:"CONSOLE_PROXY_CERT_KEY"`
	TLSCertPath                     string   `configName:"CONSOLE_PROXY_CERT_PATH"`
	TLSCertKeyPath                  string   `configName:"CONSOLE_PROXY_CERT_KEY_PATH"`
	CFClient                        string   `configName:"CF_CLIENT"`
	CFClientSecret                  string   `configName:"CF_CLIENT_SECRET"`
	AllowedOrigins                  []string `configName:"ALLOWED_ORIGINS"`
	SessionStoreSecret              string   `configName:"SESSION_STORE_SECRET"`
	EncryptionKeyVolume             string   `configName:"ENCRYPTION_KEY_VOLUME"`
	EncryptionKeyFilename           string   `configName:"ENCRYPTION_KEY_FILENAME"`
	EncryptionKey                   string   `configName:"ENCRYPTION_KEY"`
	AutoRegisterCFUrl               string   `configName:"AUTO_REG_CF_URL"`
	AutoRegisterCFName              string   `configName:"AUTO_REG_CF_NAME"`
	SSOLogin                        bool     `configName:"SSO_LOGIN"`
	SSOOptions                      string   `configName:"SSO_OPTIONS"`
	SSOWhiteList                    string   `configName:"SSO_WHITELIST"`
	AuthEndpointType                string   `configName:"AUTH_ENDPOINT_TYPE"`
	CookieDomain                    string   `configName:"COOKIE_DOMAIN"`
	LogLevel                        string   `configName:"LOG_LEVEL"`
	CFAdminIdentifier               string
	CloudFoundryInfo                *CFInfo
	HTTPS                           bool
	EncryptionKeyInBytes            []byte
	ConsoleVersion                  string
	IsCloudFoundry                  bool
	LoginHooks                      []LoginHook
	SessionStore                    SessionStorer
	ConsoleConfig                   *ConsoleConfig
	PluginConfig                    map[string]string
	DatabaseProviderName            string
	EnableTechPreview               bool `configName:"ENABLE_TECH_PREVIEW"`
	CanMigrateDatabaseSchema        bool
=======
	HTTPClientTimeoutInSecs            int64    `configName:"HTTP_CLIENT_TIMEOUT_IN_SECS"`
	HTTPClientTimeoutMutatingInSecs    int64    `configName:"HTTP_CLIENT_TIMEOUT_MUTATING_IN_SECS"`
	HTTPClientTimeoutLongRunningInSecs int64    `configName:"HTTP_CLIENT_TIMEOUT_LONGRUNNING_IN_SECS"`
	HTTPConnectionTimeoutInSecs        int64    `configName:"HTTP_CONNECTION_TIMEOUT_IN_SECS"`
	TLSAddress                         string   `configName:"CONSOLE_PROXY_TLS_ADDRESS"`
	TLSCert                            string   `configName:"CONSOLE_PROXY_CERT"`
	TLSCertKey                         string   `configName:"CONSOLE_PROXY_CERT_KEY"`
	TLSCertPath                        string   `configName:"CONSOLE_PROXY_CERT_PATH"`
	TLSCertKeyPath                     string   `configName:"CONSOLE_PROXY_CERT_KEY_PATH"`
	CFClient                           string   `configName:"CF_CLIENT"`
	CFClientSecret                     string   `configName:"CF_CLIENT_SECRET"`
	AllowedOrigins                     []string `configName:"ALLOWED_ORIGINS"`
	SessionStoreSecret                 string   `configName:"SESSION_STORE_SECRET"`
	EncryptionKeyVolume                string   `configName:"ENCRYPTION_KEY_VOLUME"`
	EncryptionKeyFilename              string   `configName:"ENCRYPTION_KEY_FILENAME"`
	EncryptionKey                      string   `configName:"ENCRYPTION_KEY"`
	AutoRegisterCFUrl                  string   `configName:"AUTO_REG_CF_URL"`
	AutoRegisterCFName                 string   `configName:"AUTO_REG_CF_NAME"`
	SSOLogin                           bool     `configName:"SSO_LOGIN"`
	SSOOptions                         string   `configName:"SSO_OPTIONS"`
	SSOWhiteList                       string   `configName:"SSO_WHITELIST"`
	AuthEndpointType                   string   `configName:"AUTH_ENDPOINT_TYPE"`
	CookieDomain                       string   `configName:"COOKIE_DOMAIN"`
	LogLevel                           string   `configName:"LOG_LEVEL"`
	CFAdminIdentifier                  string
	CloudFoundryInfo                   *CFInfo
	HTTPS                              bool
	EncryptionKeyInBytes               []byte
	ConsoleVersion                     string
	IsCloudFoundry                     bool
	LoginHooks                         []LoginHook
	SessionStore                       SessionStorer
	ConsoleConfig                      *ConsoleConfig
	PluginConfig                       map[string]string
	DatabaseProviderName               string
	EnableTechPreview                  bool `configName:"ENABLE_TECH_PREVIEW"`
>>>>>>> 57b316e9
}<|MERGE_RESOLUTION|>--- conflicted
+++ resolved
@@ -317,44 +317,6 @@
 }
 
 type PortalConfig struct {
-<<<<<<< HEAD
-	HTTPClientTimeoutInSecs         int64    `configName:"HTTP_CLIENT_TIMEOUT_IN_SECS"`
-	HTTPClientTimeoutMutatingInSecs int64    `configName:"HTTP_CLIENT_TIMEOUT_MUTATING_IN_SECS"`
-	HTTPConnectionTimeoutInSecs     int64    `configName:"HTTP_CONNECTION_TIMEOUT_IN_SECS"`
-	TLSAddress                      string   `configName:"CONSOLE_PROXY_TLS_ADDRESS"`
-	TLSCert                         string   `configName:"CONSOLE_PROXY_CERT"`
-	TLSCertKey                      string   `configName:"CONSOLE_PROXY_CERT_KEY"`
-	TLSCertPath                     string   `configName:"CONSOLE_PROXY_CERT_PATH"`
-	TLSCertKeyPath                  string   `configName:"CONSOLE_PROXY_CERT_KEY_PATH"`
-	CFClient                        string   `configName:"CF_CLIENT"`
-	CFClientSecret                  string   `configName:"CF_CLIENT_SECRET"`
-	AllowedOrigins                  []string `configName:"ALLOWED_ORIGINS"`
-	SessionStoreSecret              string   `configName:"SESSION_STORE_SECRET"`
-	EncryptionKeyVolume             string   `configName:"ENCRYPTION_KEY_VOLUME"`
-	EncryptionKeyFilename           string   `configName:"ENCRYPTION_KEY_FILENAME"`
-	EncryptionKey                   string   `configName:"ENCRYPTION_KEY"`
-	AutoRegisterCFUrl               string   `configName:"AUTO_REG_CF_URL"`
-	AutoRegisterCFName              string   `configName:"AUTO_REG_CF_NAME"`
-	SSOLogin                        bool     `configName:"SSO_LOGIN"`
-	SSOOptions                      string   `configName:"SSO_OPTIONS"`
-	SSOWhiteList                    string   `configName:"SSO_WHITELIST"`
-	AuthEndpointType                string   `configName:"AUTH_ENDPOINT_TYPE"`
-	CookieDomain                    string   `configName:"COOKIE_DOMAIN"`
-	LogLevel                        string   `configName:"LOG_LEVEL"`
-	CFAdminIdentifier               string
-	CloudFoundryInfo                *CFInfo
-	HTTPS                           bool
-	EncryptionKeyInBytes            []byte
-	ConsoleVersion                  string
-	IsCloudFoundry                  bool
-	LoginHooks                      []LoginHook
-	SessionStore                    SessionStorer
-	ConsoleConfig                   *ConsoleConfig
-	PluginConfig                    map[string]string
-	DatabaseProviderName            string
-	EnableTechPreview               bool `configName:"ENABLE_TECH_PREVIEW"`
-	CanMigrateDatabaseSchema        bool
-=======
 	HTTPClientTimeoutInSecs            int64    `configName:"HTTP_CLIENT_TIMEOUT_IN_SECS"`
 	HTTPClientTimeoutMutatingInSecs    int64    `configName:"HTTP_CLIENT_TIMEOUT_MUTATING_IN_SECS"`
 	HTTPClientTimeoutLongRunningInSecs int64    `configName:"HTTP_CLIENT_TIMEOUT_LONGRUNNING_IN_SECS"`
@@ -391,5 +353,5 @@
 	PluginConfig                       map[string]string
 	DatabaseProviderName               string
 	EnableTechPreview                  bool `configName:"ENABLE_TECH_PREVIEW"`
->>>>>>> 57b316e9
+	CanMigrateDatabaseSchema        bool
 }