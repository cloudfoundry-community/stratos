--- conflicted
+++ resolved
@@ -79,16 +79,14 @@
 	// Plugins
 	GetPlugin(name string) interface{}
 
-<<<<<<< HEAD
 	// Relations
 	SaveRelation(relation RelationsRecord) (*RelationsRecord, error)
 	ListRelations() ([]*RelationsRecord, error)
 	RemoveRelations(providerOrTarget string) error
-=======
+
 	// SetCanPerformMigrations updates the state that records if we can perform Database migrations
 	SetCanPerformMigrations(bool)
 
 	// CanPerformMigrations returns if we can perform Database migrations
 	CanPerformMigrations() bool
->>>>>>> 10c664ec
 }