--- conflicted
+++ resolved
@@ -45,11 +45,8 @@
 	GetConfig() *PortalConfig
 	Env() *env.VarSet
 	ListEndpointsByUser(userGUID string) ([]*ConnectedEndpoint, error)
-<<<<<<< HEAD
+	ListEndpoints() ([]*CNSIRecord, error)
 	UpdateEndointMetadata(guid string, metadata string) error
-=======
-	ListEndpoints() ([]*CNSIRecord, error)
->>>>>>> c6d63091
 
 	// UAA Token
 	GetUAATokenRecord(userGUID string) (TokenRecord, error)
