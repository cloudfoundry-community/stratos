package console_config

import (
	"database/sql"
	"errors"
	"fmt"
	"net/url"

	log "github.com/sirupsen/logrus"

	"github.com/cloudfoundry-incubator/stratos/src/jetstream/datastore"
	"github.com/cloudfoundry-incubator/stratos/src/jetstream/repository/interfaces"
)

<<<<<<< HEAD
// Legacy
var getConsoleConfig = `SELECT auth_endpoint_type, uaa_endpoint, auth_endpoint, console_admin_scope, console_client, console_client_secret, skip_ssl_validation, use_sso FROM console_config`

var deleteConsoleConfig = `DELETE FROM console_config`
=======
var getConsoleConfig = `SELECT auth_endpoint_type, uaa_endpoint, auth_endpoint, console_admin_scope, console_client, console_client_secret, skip_ssl_validation, use_sso
							FROM console_config`

var saveConsoleConfig = `INSERT INTO console_config (auth_endpoint_type, uaa_endpoint, auth_endpoint, console_admin_scope, console_client, console_client_secret, skip_ssl_validation, is_setup_complete, use_sso)
						VALUES ($1, $2, $3, $4, $5, $6, $7, $8, $9)`
>>>>>>> e78d747e

// New Config Tale schema

var getConfigValue = `SELECT name, value, last_updated FROM config WHERE groupName = $1 AND name = $2`

var insertConfigValue = `INSERT INTO config (groupName, name, value) VALUES ($1, $2, $3)`

var updateConfigValue = `UPDATE config SET value=$1 WHERE groupName=$2 AND name=$3`

var deleteConfigValue = `DELETE FROM config WHERE groupName=$1 AND name=$2`

var getAllConfigValues = `SELECT name, value, last_updated FROM config WHERE groupName = $1`

// PostgresCNSIRepository is a PostgreSQL-backed ConsoleConfig repository
type ConsoleConfigRepository struct {
	db *sql.DB
}

// NewPostgresConsoleConfigRepository will create a new instance of the PostgresConsoleConfigRepository
func NewPostgresConsoleConfigRepository(dcp *sql.DB) (Repository, error) {
	return &ConsoleConfigRepository{db: dcp}, nil
}

// InitRepositoryProvider - One time init for the given DB Provider
func InitRepositoryProvider(databaseProvider string) {
	// Modify the database statements if needed, for the given database type
	getConsoleConfig = datastore.ModifySQLStatement(getConsoleConfig, databaseProvider)
	deleteConsoleConfig = datastore.ModifySQLStatement(deleteConsoleConfig, databaseProvider)
<<<<<<< HEAD

	getConfigValue = datastore.ModifySQLStatement(getConfigValue, databaseProvider)
	insertConfigValue = datastore.ModifySQLStatement(insertConfigValue, databaseProvider)
	updateConfigValue = datastore.ModifySQLStatement(updateConfigValue, databaseProvider)
	deleteConfigValue = datastore.ModifySQLStatement(deleteConfigValue, databaseProvider)
	getAllConfigValues = datastore.ModifySQLStatement(getAllConfigValues, databaseProvider)
}

// GetValue will try and get the config value for the specified key
func (c *ConsoleConfigRepository) GetValue(group, key string) (string, bool, error) {

	var (
		name        string
		value       string
		lastUpdated string
	)

	err := c.db.QueryRow(getConfigValue, group, key).Scan(&name, &value, &lastUpdated)

	switch {
	case err == sql.ErrNoRows:
		// No matching value
		return "", false, nil
	case err != nil:
		return "", false, err
	default:
		// do nothing
=======
}

// ListByUser - Returns a list of CNSIs registered by a user
func (c *ConsoleConfigRepository) GetConsoleConfig() (*interfaces.ConsoleConfig, error) {
	log.Debug("Get ConsoleConfig")
	rows, err := c.db.Query(getConsoleConfig)
	if err != nil {
		return nil, fmt.Errorf("Unable to retrieve console config record: %v", err)
	}
	defer rows.Close()

	rowCount := 0

	var consoleConfig *interfaces.ConsoleConfig
	for rows.Next() {
		var (
			uaaEndpoint  string
			authEndpoint sql.NullString
			authEndpointType sql.NullString
		)
		rowCount++
		if rowCount > 1 {
			return nil, errors.New("Multiple configuration data detected!")
		}

		consoleConfig = new(interfaces.ConsoleConfig)
		err := rows.Scan(&authEndpointType, &uaaEndpoint, &authEndpoint, &consoleConfig.ConsoleAdminScope, &consoleConfig.ConsoleClient,
			&consoleConfig.ConsoleClientSecret, &consoleConfig.SkipSSLValidation, &consoleConfig.UseSSO)
		if err != nil {
			return nil, fmt.Errorf("Unable to scan config record: %v", err)
		}

		if consoleConfig.UAAEndpoint, err = url.Parse(uaaEndpoint); err != nil {
			return nil, fmt.Errorf("Unable to parse UAA Endpoint: %v", err)
		}

		if authEndpointType.Valid {
			if consoleConfig.AuthorizationEndpoint, err = url.Parse(authEndpoint.String); err != nil {
				return nil, fmt.Errorf("Unable to parse Authorization Endpoint: %v", err)
			}
		} else {
			consoleConfig.AuthorizationEndpoint =  consoleConfig.UAAEndpoint
		}

		if authEndpointType.Valid {
			consoleConfig.AuthEndpointType = authEndpointType.String
		} else {
			consoleConfig.AuthEndpointType = "remote"
		}
>>>>>>> e78d747e
	}

	return value, true, nil
}

func (c *ConsoleConfigRepository) SetValue(group, name, value string) error {

	log.Debug("Config SetValue")

	_, ok, err := c.GetValue(group, name)
	if err != nil {
		return err
	}

<<<<<<< HEAD
	if !ok {
		if _, err := c.db.Exec(insertConfigValue, group, name, value); err != nil {
			msg := "Unable to INSERT config value: %v"
			log.Debugf(msg, err)
			return fmt.Errorf(msg, err)
		}
	} else {
		if _, err := c.db.Exec(updateConfigValue, value, group, name); err != nil {
			msg := "Unable to UPDATE config value: %v"
			log.Debugf(msg, err)
			return fmt.Errorf(msg, err)
		}
=======
	if _, err := c.db.Exec(saveConsoleConfig, config.AuthEndpointType, fmt.Sprintf("%s", config.UAAEndpoint), fmt.Sprintf("%s", config.AuthorizationEndpoint),
		config.ConsoleAdminScope, config.ConsoleClient, config.ConsoleClientSecret, config.SkipSSLValidation, isComplete, config.UseSSO); err != nil {
		return fmt.Errorf("Unable to Save Console Config record: %v", err)
>>>>>>> e78d747e
	}

	return nil
}

// DeleteValue deletes a value from the config table
func (c *ConsoleConfigRepository) DeleteValue(group, key string) error {
	log.Debug("Config Delete")
	if _, err := c.db.Exec(deleteConfigValue, group, key); err != nil {
		return fmt.Errorf("Unable to delete config value: %v", err)
	}

	return nil
}

// GetValues returns all values from the config table as a map
func (c *ConsoleConfigRepository) GetValues(group string) (map[string]string, error) {

	log.Debug("Config GetValues")
	rows, err := c.db.Query(getAllConfigValues, group)
	if err != nil {
		return nil, fmt.Errorf("Unable to retrieve config records: %v", err)
	}
	defer rows.Close()

	var values = make(map[string]string)

	for rows.Next() {
		var (
			name        string
			value       string
			lastUpdated string
		)

		err := rows.Scan(&name, &value, &lastUpdated)
		if err != nil {
			return nil, fmt.Errorf("Unable to scan config records: %v", err)
		}

		values[name] = value
	}

	if err = rows.Err(); err != nil {
		return nil, fmt.Errorf("Unable to get config records: %v", err)
	}

	return values, nil
}

func (c *ConsoleConfigRepository) GetConsoleConfig() (*interfaces.ConsoleConfig, error) {
	log.Debug("Get ConsoleConfig")
	rows, err := c.db.Query(getConsoleConfig)
	if err != nil {
		return nil, fmt.Errorf("Unable to retrieve console config record: %v", err)
	}
	defer rows.Close()

	rowCount := 0

	var consoleConfig *interfaces.ConsoleConfig
	for rows.Next() {
		var (
			uaaEndpoint  string
			authEndpoint sql.NullString
		)
		rowCount++
		if rowCount > 1 {
			return nil, errors.New("Multiple configuration data detected")
		}

		consoleConfig = new(interfaces.ConsoleConfig)
		err := rows.Scan(&consoleConfig.AuthEndpointType, &uaaEndpoint, &authEndpoint, &consoleConfig.ConsoleAdminScope, &consoleConfig.ConsoleClient,
			&consoleConfig.ConsoleClientSecret, &consoleConfig.SkipSSLValidation, &consoleConfig.UseSSO)
		if err != nil {
			return nil, fmt.Errorf("Unable to scan config record: %v", err)
		}

		if consoleConfig.UAAEndpoint, err = url.Parse(uaaEndpoint); err != nil {
			return nil, fmt.Errorf("Unable to parse UAA Endpoint: %v", err)
		}

		// Might be null if database was upgraded
		if authEndpoint.Valid {
			if consoleConfig.AuthorizationEndpoint, err = url.Parse(authEndpoint.String); err != nil {
				return nil, fmt.Errorf("Unable to parse Authorization Endpoint: %v", err)
			}
		}
	}

	return consoleConfig, nil
}

// DeleteConsoleConfig will delete all row(s) from the legacy config_config table
func (c *ConsoleConfigRepository) DeleteConsoleConfig() error {
	log.Debug("DeleteConsoleConfig")
	if _, err := c.db.Exec(deleteConsoleConfig); err != nil {
		return fmt.Errorf("Unable to delete all data from console_config: %v", err)
	}

	return nil
}<|MERGE_RESOLUTION|>--- conflicted
+++ resolved
@@ -12,18 +12,10 @@
 	"github.com/cloudfoundry-incubator/stratos/src/jetstream/repository/interfaces"
 )
 
-<<<<<<< HEAD
 // Legacy
 var getConsoleConfig = `SELECT auth_endpoint_type, uaa_endpoint, auth_endpoint, console_admin_scope, console_client, console_client_secret, skip_ssl_validation, use_sso FROM console_config`
 
 var deleteConsoleConfig = `DELETE FROM console_config`
-=======
-var getConsoleConfig = `SELECT auth_endpoint_type, uaa_endpoint, auth_endpoint, console_admin_scope, console_client, console_client_secret, skip_ssl_validation, use_sso
-							FROM console_config`
-
-var saveConsoleConfig = `INSERT INTO console_config (auth_endpoint_type, uaa_endpoint, auth_endpoint, console_admin_scope, console_client, console_client_secret, skip_ssl_validation, is_setup_complete, use_sso)
-						VALUES ($1, $2, $3, $4, $5, $6, $7, $8, $9)`
->>>>>>> e78d747e
 
 // New Config Tale schema
 
@@ -52,7 +44,6 @@
 	// Modify the database statements if needed, for the given database type
 	getConsoleConfig = datastore.ModifySQLStatement(getConsoleConfig, databaseProvider)
 	deleteConsoleConfig = datastore.ModifySQLStatement(deleteConsoleConfig, databaseProvider)
-<<<<<<< HEAD
 
 	getConfigValue = datastore.ModifySQLStatement(getConfigValue, databaseProvider)
 	insertConfigValue = datastore.ModifySQLStatement(insertConfigValue, databaseProvider)
@@ -80,57 +71,6 @@
 		return "", false, err
 	default:
 		// do nothing
-=======
-}
-
-// ListByUser - Returns a list of CNSIs registered by a user
-func (c *ConsoleConfigRepository) GetConsoleConfig() (*interfaces.ConsoleConfig, error) {
-	log.Debug("Get ConsoleConfig")
-	rows, err := c.db.Query(getConsoleConfig)
-	if err != nil {
-		return nil, fmt.Errorf("Unable to retrieve console config record: %v", err)
-	}
-	defer rows.Close()
-
-	rowCount := 0
-
-	var consoleConfig *interfaces.ConsoleConfig
-	for rows.Next() {
-		var (
-			uaaEndpoint  string
-			authEndpoint sql.NullString
-			authEndpointType sql.NullString
-		)
-		rowCount++
-		if rowCount > 1 {
-			return nil, errors.New("Multiple configuration data detected!")
-		}
-
-		consoleConfig = new(interfaces.ConsoleConfig)
-		err := rows.Scan(&authEndpointType, &uaaEndpoint, &authEndpoint, &consoleConfig.ConsoleAdminScope, &consoleConfig.ConsoleClient,
-			&consoleConfig.ConsoleClientSecret, &consoleConfig.SkipSSLValidation, &consoleConfig.UseSSO)
-		if err != nil {
-			return nil, fmt.Errorf("Unable to scan config record: %v", err)
-		}
-
-		if consoleConfig.UAAEndpoint, err = url.Parse(uaaEndpoint); err != nil {
-			return nil, fmt.Errorf("Unable to parse UAA Endpoint: %v", err)
-		}
-
-		if authEndpointType.Valid {
-			if consoleConfig.AuthorizationEndpoint, err = url.Parse(authEndpoint.String); err != nil {
-				return nil, fmt.Errorf("Unable to parse Authorization Endpoint: %v", err)
-			}
-		} else {
-			consoleConfig.AuthorizationEndpoint =  consoleConfig.UAAEndpoint
-		}
-
-		if authEndpointType.Valid {
-			consoleConfig.AuthEndpointType = authEndpointType.String
-		} else {
-			consoleConfig.AuthEndpointType = "remote"
-		}
->>>>>>> e78d747e
 	}
 
 	return value, true, nil
@@ -145,7 +85,6 @@
 		return err
 	}
 
-<<<<<<< HEAD
 	if !ok {
 		if _, err := c.db.Exec(insertConfigValue, group, name, value); err != nil {
 			msg := "Unable to INSERT config value: %v"
@@ -158,11 +97,6 @@
 			log.Debugf(msg, err)
 			return fmt.Errorf(msg, err)
 		}
-=======
-	if _, err := c.db.Exec(saveConsoleConfig, config.AuthEndpointType, fmt.Sprintf("%s", config.UAAEndpoint), fmt.Sprintf("%s", config.AuthorizationEndpoint),
-		config.ConsoleAdminScope, config.ConsoleClient, config.ConsoleClientSecret, config.SkipSSLValidation, isComplete, config.UseSSO); err != nil {
-		return fmt.Errorf("Unable to Save Console Config record: %v", err)
->>>>>>> e78d747e
 	}
 
 	return nil
@@ -226,7 +160,8 @@
 	for rows.Next() {
 		var (
 			uaaEndpoint  string
-			authEndpoint sql.NullString
+			authndpoint sql.NullString
+			authEndpointType sql.NullString
 		)
 		rowCount++
 		if rowCount > 1 {
@@ -234,7 +169,7 @@
 		}
 
 		consoleConfig = new(interfaces.ConsoleConfig)
-		err := rows.Scan(&consoleConfig.AuthEndpointType, &uaaEndpoint, &authEndpoint, &consoleConfig.ConsoleAdminScope, &consoleConfig.ConsoleClient,
+		err := rows.Scan(&authEndpointType, &uaaEndpoint, &authEndpoint, &consoleConfig.ConsoleAdminScope, &consoleConfig.ConsoleClient,
 			&consoleConfig.ConsoleClientSecret, &consoleConfig.SkipSSLValidation, &consoleConfig.UseSSO)
 		if err != nil {
 			return nil, fmt.Errorf("Unable to scan config record: %v", err)
@@ -250,6 +185,12 @@
 				return nil, fmt.Errorf("Unable to parse Authorization Endpoint: %v", err)
 			}
 		}
+
+		if authEndpointType.Valid {
+			consoleConfig.AuthEndpointType = authEndpointType.String
+		} else {
+			consoleConfig.AuthEndpointType = "remote"
+		}		
 	}
 
 	return consoleConfig, nil
