package console_config

import (
	"database/sql"
	"errors"
	"fmt"
	"net/url"

	log "github.com/sirupsen/logrus"

	"github.com/cloudfoundry-incubator/stratos/src/jetstream/datastore"
	"github.com/cloudfoundry-incubator/stratos/src/jetstream/repository/interfaces"
)

// Legacy
<<<<<<< HEAD
var getConsoleConfig = `SELECT uaa_endpoint, console_admin_scope, console_client, console_client_secret, skip_ssl_validation, use_sso FROM console_config`
=======
var getConsoleConfig = `SELECT auth_endpoint_type, uaa_endpoint, auth_endpoint, console_admin_scope, console_client, console_client_secret, skip_ssl_validation, use_sso FROM console_config`
>>>>>>> 7b82d2c7

var deleteConsoleConfig = `DELETE FROM console_config`

// New Config Tale schema

var getConfigValue = `SELECT name, value, last_updated FROM config WHERE groupName = $1 AND name = $2`

var insertConfigValue = `INSERT INTO config (groupName, name, value) VALUES ($1, $2, $3)`

var updateConfigValue = `UPDATE config SET value=$1 WHERE groupName=$2 AND name=$3`

var deleteConfigValue = `DELETE FROM config WHERE groupName=$1 AND name=$2`

var getAllConfigValues = `SELECT name, value, last_updated FROM config WHERE groupName = $1`

// PostgresCNSIRepository is a PostgreSQL-backed ConsoleConfig repository
type ConsoleConfigRepository struct {
	db *sql.DB
}

// NewPostgresConsoleConfigRepository will create a new instance of the PostgresConsoleConfigRepository
func NewPostgresConsoleConfigRepository(dcp *sql.DB) (Repository, error) {
	return &ConsoleConfigRepository{db: dcp}, nil
}

// InitRepositoryProvider - One time init for the given DB Provider
func InitRepositoryProvider(databaseProvider string) {
	// Modify the database statements if needed, for the given database type
	getConsoleConfig = datastore.ModifySQLStatement(getConsoleConfig, databaseProvider)
	deleteConsoleConfig = datastore.ModifySQLStatement(deleteConsoleConfig, databaseProvider)

	getConfigValue = datastore.ModifySQLStatement(getConfigValue, databaseProvider)
	insertConfigValue = datastore.ModifySQLStatement(insertConfigValue, databaseProvider)
	updateConfigValue = datastore.ModifySQLStatement(updateConfigValue, databaseProvider)
	deleteConfigValue = datastore.ModifySQLStatement(deleteConfigValue, databaseProvider)
	getAllConfigValues = datastore.ModifySQLStatement(getAllConfigValues, databaseProvider)
}

// GetValue will try and get the config value for the specified key
func (c *ConsoleConfigRepository) GetValue(group, key string) (string, bool, error) {

	var (
		name        string
		value       string
		lastUpdated string
	)

	err := c.db.QueryRow(getConfigValue, group, key).Scan(&name, &value, &lastUpdated)

	switch {
	case err == sql.ErrNoRows:
		// No matching value
		return "", false, nil
	case err != nil:
		return "", false, err
	default:
		// do nothing
	}

	return value, true, nil
}

func (c *ConsoleConfigRepository) SetValue(group, name, value string) error {

	log.Debug("Config SetValue")

	_, ok, err := c.GetValue(group, name)
	if err != nil {
		return err
	}

	if !ok {
		if _, err := c.db.Exec(insertConfigValue, group, name, value); err != nil {
			msg := "Unable to INSERT config value: %v"
			log.Debugf(msg, err)
			return fmt.Errorf(msg, err)
		}
	} else {
		if _, err := c.db.Exec(updateConfigValue, value, group, name); err != nil {
			msg := "Unable to UPDATE config value: %v"
			log.Debugf(msg, err)
			return fmt.Errorf(msg, err)
		}
	}

	return nil
}

// DeleteValue deletes a value from the config table
func (c *ConsoleConfigRepository) DeleteValue(group, key string) error {
	log.Debug("Config Delete")
	if _, err := c.db.Exec(deleteConfigValue, group, key); err != nil {
		return fmt.Errorf("Unable to delete config value: %v", err)
	}

	return nil
}

// GetValues returns all values from the config table as a map
func (c *ConsoleConfigRepository) GetValues(group string) (map[string]string, error) {

	log.Debug("Config GetValues")
	rows, err := c.db.Query(getAllConfigValues, group)
	if err != nil {
		return nil, fmt.Errorf("Unable to retrieve config records: %v", err)
	}
	defer rows.Close()

	var values = make(map[string]string)

	for rows.Next() {
		var (
			name        string
			value       string
			lastUpdated string
		)

		err := rows.Scan(&name, &value, &lastUpdated)
		if err != nil {
			return nil, fmt.Errorf("Unable to scan config records: %v", err)
		}

		values[name] = value
	}

	if err = rows.Err(); err != nil {
		return nil, fmt.Errorf("Unable to get config records: %v", err)
	}

	return values, nil
}

func (c *ConsoleConfigRepository) GetConsoleConfig() (*interfaces.ConsoleConfig, error) {
	log.Debug("Get ConsoleConfig")
	rows, err := c.db.Query(getConsoleConfig)
	if err != nil {
		return nil, fmt.Errorf("Unable to retrieve console config record: %v", err)
	}
	defer rows.Close()

	rowCount := 0
<<<<<<< HEAD

	var consoleConfig *interfaces.ConsoleConfig
	for rows.Next() {
		var (
			authEndpoint string
		)
		rowCount++
		if rowCount > 1 {
			return nil, errors.New("Multiple configuration data detected!")
		}

		consoleConfig = new(interfaces.ConsoleConfig)
		err := rows.Scan(&authEndpoint, &consoleConfig.ConsoleAdminScope, &consoleConfig.ConsoleClient,
			&consoleConfig.ConsoleClientSecret, &consoleConfig.SkipSSLValidation, &consoleConfig.UseSSO)
		if err != nil {
			return nil, fmt.Errorf("Unable to scan config record: %v", err)
		}

		if consoleConfig.UAAEndpoint, err = url.Parse(authEndpoint); err != nil {
			return nil, fmt.Errorf("Unable to parse UAA Endpoint: %v", err)
=======

	var consoleConfig *interfaces.ConsoleConfig
	for rows.Next() {
		var (
			uaaEndpoint      string
			authEndpoint     sql.NullString
			authEndpointType sql.NullString
		)
		rowCount++
		if rowCount > 1 {
			return nil, errors.New("Multiple configuration data detected")
		}

		consoleConfig = new(interfaces.ConsoleConfig)
		err := rows.Scan(&authEndpointType, &uaaEndpoint, &authEndpoint, &consoleConfig.ConsoleAdminScope, &consoleConfig.ConsoleClient,
			&consoleConfig.ConsoleClientSecret, &consoleConfig.SkipSSLValidation, &consoleConfig.UseSSO)
		if err != nil {
			return nil, fmt.Errorf("Unable to scan config record: %v", err)
		}

		if consoleConfig.UAAEndpoint, err = url.Parse(uaaEndpoint); err != nil {
			return nil, fmt.Errorf("Unable to parse UAA Endpoint: %v", err)
		}

		// Might be null if database was upgraded
		if authEndpoint.Valid {
			if consoleConfig.AuthorizationEndpoint, err = url.Parse(authEndpoint.String); err != nil {
				return nil, fmt.Errorf("Unable to parse Authorization Endpoint: %v", err)
			}
		}

		if authEndpointType.Valid {
			consoleConfig.AuthEndpointType = authEndpointType.String
		} else {
			consoleConfig.AuthEndpointType = "remote"
>>>>>>> 7b82d2c7
		}
	}

	return consoleConfig, nil
<<<<<<< HEAD
=======
}

// DeleteConsoleConfig will delete all row(s) from the legacy config_config table
func (c *ConsoleConfigRepository) DeleteConsoleConfig() error {
	log.Debug("DeleteConsoleConfig")
	if _, err := c.db.Exec(deleteConsoleConfig); err != nil {
		return fmt.Errorf("Unable to delete all data from console_config: %v", err)
	}

	return nil
>>>>>>> 7b82d2c7
}<|MERGE_RESOLUTION|>--- conflicted
+++ resolved
@@ -13,11 +13,7 @@
 )
 
 // Legacy
-<<<<<<< HEAD
-var getConsoleConfig = `SELECT uaa_endpoint, console_admin_scope, console_client, console_client_secret, skip_ssl_validation, use_sso FROM console_config`
-=======
 var getConsoleConfig = `SELECT auth_endpoint_type, uaa_endpoint, auth_endpoint, console_admin_scope, console_client, console_client_secret, skip_ssl_validation, use_sso FROM console_config`
->>>>>>> 7b82d2c7
 
 var deleteConsoleConfig = `DELETE FROM console_config`
 
@@ -159,28 +155,6 @@
 	defer rows.Close()
 
 	rowCount := 0
-<<<<<<< HEAD
-
-	var consoleConfig *interfaces.ConsoleConfig
-	for rows.Next() {
-		var (
-			authEndpoint string
-		)
-		rowCount++
-		if rowCount > 1 {
-			return nil, errors.New("Multiple configuration data detected!")
-		}
-
-		consoleConfig = new(interfaces.ConsoleConfig)
-		err := rows.Scan(&authEndpoint, &consoleConfig.ConsoleAdminScope, &consoleConfig.ConsoleClient,
-			&consoleConfig.ConsoleClientSecret, &consoleConfig.SkipSSLValidation, &consoleConfig.UseSSO)
-		if err != nil {
-			return nil, fmt.Errorf("Unable to scan config record: %v", err)
-		}
-
-		if consoleConfig.UAAEndpoint, err = url.Parse(authEndpoint); err != nil {
-			return nil, fmt.Errorf("Unable to parse UAA Endpoint: %v", err)
-=======
 
 	var consoleConfig *interfaces.ConsoleConfig
 	for rows.Next() {
@@ -216,13 +190,10 @@
 			consoleConfig.AuthEndpointType = authEndpointType.String
 		} else {
 			consoleConfig.AuthEndpointType = "remote"
->>>>>>> 7b82d2c7
 		}
 	}
 
 	return consoleConfig, nil
-<<<<<<< HEAD
-=======
 }
 
 // DeleteConsoleConfig will delete all row(s) from the legacy config_config table
@@ -233,5 +204,4 @@
 	}
 
 	return nil
->>>>>>> 7b82d2c7
 }