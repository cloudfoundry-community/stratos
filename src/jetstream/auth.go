--- conflicted
+++ resolved
@@ -40,292 +40,7 @@
 		err := fmt.Errorf("Invalid auth endpoint type: %v", t)
 		return err
 	}
-<<<<<<< HEAD
-
-	jsonString, err := json.Marshal(resp)
-	if err != nil {
-		return err
-	}
-
-	c.Response().Header().Set("Content-Type", "application/json")
-	c.Response().Write(jsonString)
-	return nil
-}
-
-func (p *portalProxy) DoLoginToCNSI(c echo.Context, cnsiGUID string, systemSharedToken bool) (*interfaces.LoginRes, error) {
-	cnsiRecord, err := p.GetCNSIRecord(cnsiGUID)
-	if err != nil {
-		return nil, interfaces.NewHTTPShadowError(
-			http.StatusBadRequest,
-			"Requested endpoint not registered",
-			"No Endpoint registered with GUID %s: %s", cnsiGUID, err)
-	}
-
-	// Get the User ID since we save the CNSI token against the Console user guid, not the CNSI user guid so that we can look it up easily
-	userID, err := p.GetSessionStringValue(c, "user_id")
-	consoleUserID := userID
-	if err != nil {
-		return nil, echo.NewHTTPError(http.StatusUnauthorized, "Could not find correct session value")
-	}
-
-	// Register as a system endpoint?
-	if systemSharedToken {
-		// User needs to be an admin
-		user, err := p.GetUAAUser(userID)
-		if err != nil {
-			return nil, echo.NewHTTPError(http.StatusUnauthorized, "Can not connect System Shared endpoint - could not check user")
-		}
-
-		if !user.Admin {
-			return nil, echo.NewHTTPError(http.StatusUnauthorized, "Can not connect System Shared endpoint - user is not an administrator")
-		}
-
-		// We are all good to go - change the userID, so we record this token against the system-shared user and not this specific user
-		// This is how we identify system-shared endpoint tokens
-		userID = tokens.SystemSharedUserGuid
-	}
-
-	// Ask the endpoint type to connect
-	for _, plugin := range p.Plugins {
-		endpointPlugin, err := plugin.GetEndpointPlugin()
-		if err != nil {
-			// Plugin doesn't implement an Endpoint Plugin interface, skip
-			continue
-		}
-
-		endpointType := endpointPlugin.GetType()
-		if cnsiRecord.CNSIType == endpointType {
-			tokenRecord, isAdmin, err := endpointPlugin.Connect(c, cnsiRecord, userID)
-			if err != nil {
-				if shadowError, ok := err.(interfaces.ErrHTTPShadow); ok {
-					return nil, shadowError
-				}
-				return nil, interfaces.NewHTTPShadowError(
-					http.StatusBadRequest,
-					"Could not connect to the endpoint",
-					"Could not connect to the endpoint: %s", err)
-			}
-
-			err = p.setCNSITokenRecord(cnsiGUID, userID, *tokenRecord)
-			if err != nil {
-				return nil, interfaces.NewHTTPShadowError(
-					http.StatusBadRequest,
-					"Failed to save Token for endpoint",
-					"Error occurred: %s", err)
-			}
-
-			// Validate the connection - some endpoints may want to validate that the connected endpoint
-			err = endpointPlugin.Validate(userID, cnsiRecord, *tokenRecord)
-			if err != nil {
-				// Clear the token
-				p.ClearCNSIToken(cnsiRecord, userID)
-				return nil, interfaces.NewHTTPShadowError(
-					http.StatusBadRequest,
-					"Could not connect to the endpoint",
-					"Could not connect to the endpoint: %s", err)
-			}
-
-			resp := &interfaces.LoginRes{
-				Account:     userID,
-				TokenExpiry: tokenRecord.TokenExpiry,
-				APIEndpoint: cnsiRecord.APIEndpoint,
-				Admin:       isAdmin,
-			}
-
-			cnsiUser, ok := p.GetCNSIUserFromToken(cnsiGUID, tokenRecord)
-			if ok {
-				// If this is a system shared endpoint, then remove some metadata that should be send back to other users
-				santizeInfoForSystemSharedTokenUser(cnsiUser, systemSharedToken)
-				resp.User = cnsiUser
-			} else {
-				// Need to record a user
-				resp.User = &interfaces.ConnectedUser{
-					GUID:   "Unknown",
-					Name:   "Unknown",
-					Scopes: []string{"read"},
-					Admin:  true,
-				}
-			}
-
-			// Notify plugins if they support the notification interface
-			for _, plugin := range p.Plugins {
-				if notifier, ok := plugin.(interfaces.TokenNotificationPlugin); ok {
-					notifier.OnConnect(&cnsiRecord, tokenRecord, consoleUserID)
-				}
-			}
-
-			return resp, nil
-		}
-	}
-
-	return nil, interfaces.NewHTTPShadowError(
-		http.StatusBadRequest,
-		"Endpoint connection not supported",
-		"Endpoint connection not supported")
-}
-
-func (p *portalProxy) DoLoginToCNSIwithConsoleUAAtoken(c echo.Context, theCNSIrecord interfaces.CNSIRecord) error {
-	userID, err := p.GetSessionStringValue(c, "user_id")
-	if err != nil {
-		return errors.New("could not find correct session value")
-	}
-	uaaToken, err := p.GetUAATokenRecord(userID)
-	if err == nil { // Found the user's UAA token
-		u, err := p.GetUserTokenInfo(uaaToken.AuthToken)
-		if err != nil {
-			return errors.New("could not parse current user UAA token")
-		}
-		cfEndpointSpec, _ := p.GetEndpointTypeSpec("cf")
-		cnsiInfo, _, err := cfEndpointSpec.Info(theCNSIrecord.APIEndpoint.String(), true)
-		if err != nil {
-			log.Fatal("Could not get the info for Cloud Foundry", err)
-			return err
-		}
-
-		uaaURL, err := url.Parse(cnsiInfo.TokenEndpoint)
-		if err != nil {
-			return fmt.Errorf("invalid authorization endpoint URL %s %s", cnsiInfo.TokenEndpoint, err)
-		}
-
-		if uaaURL.String() == p.GetConfig().ConsoleConfig.UAAEndpoint.String() { // CNSI UAA server matches Console UAA server
-			uaaToken.LinkedGUID = uaaToken.TokenGUID
-			err = p.setCNSITokenRecord(theCNSIrecord.GUID, u.UserGUID, uaaToken)
-
-			// Update the endpoint to indicate that SSO Login is okay
-			repo, dbErr := cnsis.NewPostgresCNSIRepository(p.DatabaseConnectionPool)
-			if dbErr == nil {
-				repo.Update(theCNSIrecord.GUID, true)
-			}
-			// Return error from the login
-			return err
-		}
-		return fmt.Errorf("the auto-registered endpoint UAA server does not match console UAA server")
-	}
-	log.Warn("Could not find current user UAA token")
-	return err
-}
-
-func santizeInfoForSystemSharedTokenUser(cnsiUser *interfaces.ConnectedUser, isSysystemShared bool) {
-	if isSysystemShared {
-		cnsiUser.GUID = tokens.SystemSharedUserGuid
-		cnsiUser.Scopes = make([]string, 0)
-		cnsiUser.Name = "system_shared"
-	}
-}
-
-func (p *portalProxy) ConnectOAuth2(c echo.Context, cnsiRecord interfaces.CNSIRecord) (*interfaces.TokenRecord, error) {
-	uaaRes, u, _, err := p.FetchOAuth2Token(cnsiRecord, c)
-	if err != nil {
-		return nil, err
-	}
-	tokenRecord := p.InitEndpointTokenRecord(u.TokenExpiry, uaaRes.AccessToken, uaaRes.RefreshToken, false)
-	return &tokenRecord, nil
-}
-
-func (p *portalProxy) fetchHTTPBasicToken(cnsiRecord interfaces.CNSIRecord, c echo.Context) (*interfaces.UAAResponse, *interfaces.JWTUserTokenInfo, *interfaces.CNSIRecord, error) {
-
-	uaaRes, u, err := p.loginHTTPBasic(c)
-
-	if err != nil {
-		return nil, nil, nil, interfaces.NewHTTPShadowError(
-			http.StatusUnauthorized,
-			"Login failed",
-			"Login failed: %v", err)
-	}
-	return uaaRes, u, &cnsiRecord, nil
-}
-
-func (p *portalProxy) FetchOAuth2Token(cnsiRecord interfaces.CNSIRecord, c echo.Context) (*interfaces.UAAResponse, *interfaces.JWTUserTokenInfo, *interfaces.CNSIRecord, error) {
-	endpoint := cnsiRecord.AuthorizationEndpoint
-
-	tokenEndpoint := fmt.Sprintf("%s/oauth/token", endpoint)
-
-	uaaRes, u, err := p.login(c, cnsiRecord.SkipSSLValidation, cnsiRecord.ClientId, cnsiRecord.ClientSecret, tokenEndpoint)
-
-	if err != nil {
-		if httpError, ok := err.(interfaces.ErrHTTPRequest); ok {
-			// Try and parse the Response into UAA error structure (p.login only handles UAA requests)
-			errMessage := ""
-			authError := &interfaces.UAAErrorResponse{}
-			if err := json.Unmarshal([]byte(httpError.Response), authError); err == nil {
-				errMessage = fmt.Sprintf(": %s", authError.ErrorDescription)
-			}
-			return nil, nil, nil, interfaces.NewHTTPShadowError(
-				httpError.Status,
-				fmt.Sprintf("Could not connect to the endpoint%s", errMessage),
-				"Could not connect to the endpoint: %s", err)
-		}
-
-		return nil, nil, nil, interfaces.NewHTTPShadowError(
-			http.StatusBadRequest,
-			"Login failed",
-			"Login failed: %v", err)
-	}
-	return uaaRes, u, &cnsiRecord, nil
-}
-
-func (p *portalProxy) logoutOfCNSI(c echo.Context) error {
-	log.Debug("logoutOfCNSI")
-
-	cnsiGUID := c.FormValue("cnsi_guid")
-
-	if len(cnsiGUID) == 0 {
-		return interfaces.NewHTTPShadowError(
-			http.StatusBadRequest,
-			"Missing target endpoint",
-			"Need CNSI GUID passed as form param")
-	}
-
-	userGUID, err := p.GetSessionStringValue(c, "user_id")
-	if err != nil {
-		return fmt.Errorf("Could not find correct session value: %s", err)
-	}
-
-	cnsiRecord, err := p.GetCNSIRecord(cnsiGUID)
-	if err != nil {
-		return fmt.Errorf("Unable to load CNSI record: %s", err)
-	}
-
-	// Get the existing token to see if it is connected as a system shared endpoint
-	tr, ok := p.GetCNSITokenRecord(cnsiGUID, userGUID)
-	if ok && tr.SystemShared {
-		// User needs to be an admin
-		user, err := p.GetUAAUser(userGUID)
-		if err != nil {
-			return echo.NewHTTPError(http.StatusUnauthorized, "Can not disconnect System Shared endpoint - could not check user")
-		}
-
-		if !user.Admin {
-			return echo.NewHTTPError(http.StatusUnauthorized, "Can not disconnect System Shared endpoint - user is not an administrator")
-		}
-		userGUID = tokens.SystemSharedUserGuid
-	}
-
-	// Clear the token
-	return p.ClearCNSIToken(cnsiRecord, userGUID)
-}
-
-// Clear the CNSI token
-func (p *portalProxy) ClearCNSIToken(cnsiRecord interfaces.CNSIRecord, userGUID string) error {
-	// If cnsi is cf AND cf is auto-register only clear the entry
-	p.Config.AutoRegisterCFUrl = strings.TrimRight(p.Config.AutoRegisterCFUrl, "/")
-	if cnsiRecord.CNSIType == "cf" && p.GetConfig().AutoRegisterCFUrl == cnsiRecord.APIEndpoint.String() {
-		log.Debug("Setting token record as disconnected")
-
-		tokenRecord := p.InitEndpointTokenRecord(0, "cleared_token", "cleared_token", true)
-		if err := p.setCNSITokenRecord(cnsiRecord.GUID, userGUID, tokenRecord); err != nil {
-			return fmt.Errorf("Unable to clear token: %s", err)
-		}
-	} else {
-		log.Debug("Deleting Token")
-		if err := p.deleteCNSIToken(cnsiRecord.GUID, userGUID); err != nil {
-			return fmt.Errorf("Unable to delete token: %s", err)
-		}
-	}
-
-=======
 	p.StratosAuthService = auth
->>>>>>> a987ee74
 	return nil
 }
 
@@ -364,515 +79,10 @@
 	return uaaRes, u, nil
 }
 
-<<<<<<< HEAD
-func (p *portalProxy) loginHTTPBasic(c echo.Context) (uaaRes *interfaces.UAAResponse, u *interfaces.JWTUserTokenInfo, err error) {
-	log.Debug("login")
-	username := c.FormValue("username")
-	password := c.FormValue("password")
-
-	if len(username) == 0 || len(password) == 0 {
-		return uaaRes, u, errors.New("Needs username and password")
-	}
-
-	authString := fmt.Sprintf("%s:%s", username, password)
-	base64EncodedAuthString := base64.StdEncoding.EncodeToString([]byte(authString))
-
-	uaaRes.AccessToken = fmt.Sprintf("Basic %s", base64EncodedAuthString)
-	return uaaRes, u, nil
-}
-
-func (p *portalProxy) logout(c echo.Context) error {
-	log.Debug("logout")
-
-	p.removeEmptyCookie(c)
-
-	// Remove the XSRF Token from the session
-	p.unsetSessionValue(c, XSRFTokenSessionName)
-
-	err := p.clearSession(c)
-	if err != nil {
-		log.Errorf("Unable to clear session: %v", err)
-	}
-
-	// Notify plugins if they support the notification interface
-	for _, plugin := range p.Plugins {
-		if notifier, ok := plugin.(interfaces.TokenNotificationPlugin); ok {
-			notifier.OnDisconnect()
-		}
-	}
-
-	// Send JSON document
-	resp := &LogoutResponse{
-		IsSSO: p.Config.SSOLogin,
-	}
-
-	return c.JSON(http.StatusOK, resp)
-}
-
-func (p *portalProxy) getUAATokenWithAuthorizationCode(skipSSLValidation bool, code, client, clientSecret, authEndpoint string, state string, cnsiGUID string) (*interfaces.UAAResponse, error) {
-	log.Debug("getUAATokenWithAuthorizationCode")
-
-	body := url.Values{}
-	body.Set("grant_type", "authorization_code")
-	body.Set("code", code)
-	body.Set("client_id", client)
-	body.Set("client_secret", clientSecret)
-	body.Set("redirect_uri", getSSORedirectURI(state, state, cnsiGUID))
-
-	return p.getUAAToken(body, skipSSLValidation, client, clientSecret, authEndpoint)
-}
-
-func (p *portalProxy) getUAATokenWithCreds(skipSSLValidation bool, username, password, client, clientSecret, authEndpoint string) (*interfaces.UAAResponse, error) {
-	log.Debug("getUAATokenWithCreds")
-
-	body := url.Values{}
-	body.Set("grant_type", "password")
-	body.Set("username", username)
-	body.Set("password", password)
-	body.Set("response_type", "token")
-
-	return p.getUAAToken(body, skipSSLValidation, client, clientSecret, authEndpoint)
-}
-
-func (p *portalProxy) getUAATokenWithRefreshToken(skipSSLValidation bool, refreshToken, client, clientSecret, authEndpoint string, scopes string) (*interfaces.UAAResponse, error) {
-	log.Debug("getUAATokenWithRefreshToken")
-
-	body := url.Values{}
-	body.Set("grant_type", "refresh_token")
-	body.Set("refresh_token", refreshToken)
-	body.Set("response_type", "token")
-
-	if len(scopes) > 0 {
-		body.Set("scope", scopes)
-	}
-
-	return p.getUAAToken(body, skipSSLValidation, client, clientSecret, authEndpoint)
-}
-
-func (p *portalProxy) getUAAToken(body url.Values, skipSSLValidation bool, client, clientSecret, authEndpoint string) (*interfaces.UAAResponse, error) {
-	log.WithField("authEndpoint", authEndpoint).Debug("getUAAToken")
-	req, err := http.NewRequest("POST", authEndpoint, strings.NewReader(body.Encode()))
-	if err != nil {
-		msg := "Failed to create request for UAA: %v"
-		log.Errorf(msg, err)
-		return nil, fmt.Errorf(msg, err)
-	}
-
-	req.SetBasicAuth(client, clientSecret)
-	req.Header.Set(echo.HeaderContentType, echo.MIMEApplicationForm)
-
-	var h = p.GetHttpClientForRequest(req, skipSSLValidation)
-	res, err := h.Do(req)
-	if err != nil || res.StatusCode != http.StatusOK {
-		log.Errorf("Error performing http request - response: %v, error: %v", res, err)
-		return nil, interfaces.LogHTTPError(res, err)
-	}
-
-	defer res.Body.Close()
-
-	var response interfaces.UAAResponse
-
-	dec := json.NewDecoder(res.Body)
-	if err = dec.Decode(&response); err != nil {
-		log.Errorf("Error decoding response: %v", err)
-		return nil, fmt.Errorf("getUAAToken Decode: %s", err)
-	}
-
-	return &response, nil
-}
-
-func (p *portalProxy) saveAuthToken(u interfaces.JWTUserTokenInfo, authTok string, refreshTok string) (interfaces.TokenRecord, error) {
-	log.Debug("saveAuthToken")
-
-	key := u.UserGUID
-	tokenRecord := interfaces.TokenRecord{
-		AuthToken:    authTok,
-		RefreshToken: refreshTok,
-		TokenExpiry:  u.TokenExpiry,
-		AuthType:     interfaces.AuthTypeOAuth2,
-	}
-
-	err := p.setUAATokenRecord(key, tokenRecord)
-	if err != nil {
-		return tokenRecord, err
-	}
-
-	return tokenRecord, nil
-}
-
-// Helper to initialzie a token record using the specified parameters
-func (p *portalProxy) InitEndpointTokenRecord(expiry int64, authTok string, refreshTok string, disconnect bool) interfaces.TokenRecord {
-	tokenRecord := interfaces.TokenRecord{
-		AuthToken:    authTok,
-		RefreshToken: refreshTok,
-		TokenExpiry:  expiry,
-		Disconnected: disconnect,
-		AuthType:     interfaces.AuthTypeOAuth2,
-	}
-
-	return tokenRecord
-}
-
-func (p *portalProxy) deleteCNSIToken(cnsiID string, userGUID string) error {
-	log.Debug("deleteCNSIToken")
-
-	err := p.unsetCNSITokenRecord(cnsiID, userGUID)
-	if err != nil {
-		log.Errorf("%v", err)
-		return err
-	}
-
-	return nil
-}
-
-func (p *portalProxy) GetUAATokenRecord(userGUID string) (interfaces.TokenRecord, error) {
-	log.Debug("GetUAATokenRecord")
-
-	tokenRepo, err := tokens.NewPgsqlTokenRepository(p.DatabaseConnectionPool)
-	if err != nil {
-		log.Errorf("Database error getting repo for UAA token: %v", err)
-		return interfaces.TokenRecord{}, err
-	}
-
-	tr, err := tokenRepo.FindAuthToken(userGUID, p.Config.EncryptionKeyInBytes)
-	if err != nil {
-		log.Errorf("Database error finding UAA token: %v", err)
-		return interfaces.TokenRecord{}, err
-	}
-
-	return tr, nil
-}
-
-func (p *portalProxy) setUAATokenRecord(key string, t interfaces.TokenRecord) error {
-	log.Debug("setUAATokenRecord")
-
-	tokenRepo, err := tokens.NewPgsqlTokenRepository(p.DatabaseConnectionPool)
-	if err != nil {
-		return fmt.Errorf("Database error getting repo for UAA token: %v", err)
-	}
-
-	err = tokenRepo.SaveAuthToken(key, t, p.Config.EncryptionKeyInBytes)
-	if err != nil {
-		return fmt.Errorf("Database error saving UAA token: %v", err)
-	}
-
-	return nil
-}
-
-func (p *portalProxy) verifySession(c echo.Context) error {
-	log.Debug("verifySession")
-
-	sessionExpireTime, err := p.GetSessionInt64Value(c, "exp")
-	if err != nil {
-		msg := "Could not find session date"
-		log.Error(msg)
-		return echo.NewHTTPError(http.StatusForbidden, msg)
-	}
-
-	sessionUser, err := p.GetSessionStringValue(c, "user_id")
-	if err != nil {
-		msg := "Could not find user_id in Session"
-		log.Error(msg)
-		return echo.NewHTTPError(http.StatusForbidden, msg)
-	}
-
-	tr, err := p.GetUAATokenRecord(sessionUser)
-	if err != nil {
-		msg := fmt.Sprintf("Unable to find UAA Token: %s", err)
-		log.Error(msg, err)
-		return echo.NewHTTPError(http.StatusForbidden, msg)
-	}
-
-	// Check if UAA token has expired
-	if time.Now().After(time.Unix(sessionExpireTime, 0)) {
-
-		// UAA Token has expired, refresh the token, if that fails, fail the request
-		uaaRes, tokenErr := p.getUAATokenWithRefreshToken(p.Config.ConsoleConfig.SkipSSLValidation, tr.RefreshToken, p.Config.ConsoleConfig.ConsoleClient, p.Config.ConsoleConfig.ConsoleClientSecret, p.getUAAIdentityEndpoint(), "")
-		if tokenErr != nil {
-			msg := "Could not refresh UAA token"
-			log.Error(msg, tokenErr)
-			return echo.NewHTTPError(http.StatusForbidden, msg)
-		}
-
-		u, userTokenErr := p.GetUserTokenInfo(uaaRes.AccessToken)
-		if userTokenErr != nil {
-			return userTokenErr
-		}
-
-		if _, err = p.saveAuthToken(*u, uaaRes.AccessToken, uaaRes.RefreshToken); err != nil {
-			return err
-		}
-		sessionValues := make(map[string]interface{})
-		sessionValues["user_id"] = u.UserGUID
-		sessionValues["exp"] = u.TokenExpiry
-
-		if err = p.setSessionValues(c, sessionValues); err != nil {
-			return err
-		}
-	} else {
-		// Still need to extend the expires_on of the Session
-		if err = p.setSessionValues(c, nil); err != nil {
-			return err
-		}
-	}
-
-	err = p.handleSessionExpiryHeader(c)
-	if err != nil {
-		return err
-	}
-
-	info, err := p.getInfo(c)
-	if err != nil {
-		return echo.NewHTTPError(http.StatusInternalServerError, err.Error())
-	}
-
-	// Add XSRF Token
-	p.ensureXSRFToken(c)
-
-	err = c.JSON(http.StatusOK, info)
-	if err != nil {
-		return err
-	}
-
-	return nil
-}
-
-// Create a token for XSRF if needed, store it in the session and add the response header for the front-end to pick up
-func (p *portalProxy) ensureXSRFToken(c echo.Context) {
-	token, err := p.GetSessionStringValue(c, XSRFTokenSessionName)
-	if err != nil || len(token) == 0 {
-		// Need a new token
-		tokenBytes, err := generateRandomBytes(32)
-		if err == nil {
-			token = base64.StdEncoding.EncodeToString(tokenBytes)
-		} else {
-			token = ""
-		}
-		sessionValues := make(map[string]interface{})
-		sessionValues[XSRFTokenSessionName] = token
-		p.setSessionValues(c, sessionValues)
-	}
-
-	if len(token) > 0 {
-		c.Response().Header().Set(XSRFTokenHeader, token)
-	}
-}
-
-// See: https://github.com/gorilla/csrf/blob/a8abe8abf66db8f4a9750d76ba95b4021a354757/helpers.go
-// generateRandomBytes returns securely generated random bytes.
-// It will return an error if the system's secure random number generator fails to function correctly.
-func generateRandomBytes(n int) ([]byte, error) {
-	b := make([]byte, n)
-	_, err := rand.Read(b)
-	// err == nil only if len(b) == n
-	if err != nil {
-		return nil, err
-	}
-
-	return b, nil
-
-}
-
-func (p *portalProxy) handleSessionExpiryHeader(c echo.Context) error {
-
-	// Explicitly tell the client when this session will expire. This is needed because browsers actively hide
-	// the Set-Cookie header and session cookie expires_on from client side javascript
-	expOn, err := p.GetSessionValue(c, "expires_on")
-	if err != nil {
-		msg := "Could not get session expiry"
-		log.Error(msg+" - ", err)
-		return echo.NewHTTPError(http.StatusInternalServerError, msg)
-	}
-	c.Response().Header().Set(SessionExpiresOnHeader, strconv.FormatInt(expOn.(time.Time).Unix(), 10))
-
-	expiry := expOn.(time.Time)
-	expiryDuration := expiry.Sub(time.Now())
-
-	// Subtract time now to get the duration add this to the time provided by the client
-	clientDate := c.Request().Header.Get(ClientRequestDateHeader)
-	if len(clientDate) > 0 {
-		clientDateInt, err := strconv.ParseInt(clientDate, 10, 64)
-		if err == nil {
-			clientDateInt += int64(expiryDuration.Seconds())
-			c.Response().Header().Set(SessionExpiresOnHeader, strconv.FormatInt(clientDateInt, 10))
-		}
-	}
-
-	return nil
-}
-
-func (p *portalProxy) GetUAAUser(userGUID string) (*interfaces.ConnectedUser, error) {
-	log.Debug("getUAAUser")
-
-	// get the uaa token record
-	uaaTokenRecord, err := p.GetUAATokenRecord(userGUID)
-	if err != nil {
-		msg := "Unable to retrieve UAA token record."
-		log.Error(msg)
-		return nil, fmt.Errorf(msg)
-	}
-
-	// get the scope out of the JWT token data
-	userTokenInfo, err := p.GetUserTokenInfo(uaaTokenRecord.AuthToken)
-	if err != nil {
-		msg := "Unable to find scope information in the UAA Auth Token: %s"
-		log.Errorf(msg, err)
-		return nil, fmt.Errorf(msg, err)
-	}
-
-	// is the user a UAA admin?
-	uaaAdmin := strings.Contains(strings.Join(userTokenInfo.Scope, ""), p.Config.ConsoleConfig.ConsoleAdminScope)
-
-	// add the uaa entry to the output
-	uaaEntry := &interfaces.ConnectedUser{
-		GUID:   userGUID,
-		Name:   userTokenInfo.UserName,
-		Admin:  uaaAdmin,
-		Scopes: userTokenInfo.Scope,
-	}
-
-	return uaaEntry, nil
-}
-
-func (p *portalProxy) GetCNSIUser(cnsiGUID string, userGUID string) (*interfaces.ConnectedUser, bool) {
-	user, _, ok := p.GetCNSIUserAndToken(cnsiGUID, userGUID)
-	return user, ok
-}
-
-func (p *portalProxy) GetCNSIUsers() ([]string, error) {
-	log.Debug("GetCNSIUsers")
-	tokenRepo, err := tokens.NewPgsqlTokenRepository(p.DatabaseConnectionPool)
-	if err != nil {
-		return nil, err
-	}
-
-	users, err := tokenRepo.ListUsers()
-	if err != nil {
-		return nil, err
-	}
-
-	return users, nil
-}
-
-func (p *portalProxy) GetCNSIUserAndToken(cnsiGUID string, userGUID string) (*interfaces.ConnectedUser, *interfaces.TokenRecord, bool) {
-	log.Debug("GetCNSIUserAndToken")
-
-	// get the uaa token record
-	cfTokenRecord, ok := p.GetCNSITokenRecord(cnsiGUID, userGUID)
-	if !ok {
-		msg := "Unable to retrieve CNSI token record."
-		log.Debug(msg)
-		return nil, nil, false
-	}
-
-	cnsiUser, ok := p.GetCNSIUserFromToken(cnsiGUID, &cfTokenRecord)
-
-	// If this is a system shared endpoint, then remove some metadata that should not be send back to other users
-	santizeInfoForSystemSharedTokenUser(cnsiUser, cfTokenRecord.SystemShared)
-
-	return cnsiUser, &cfTokenRecord, ok
-}
-
-func (p *portalProxy) GetCNSIUserFromToken(cnsiGUID string, cfTokenRecord *interfaces.TokenRecord) (*interfaces.ConnectedUser, bool) {
-	log.Debug("GetCNSIUserFromToken")
-
-	// Custom handler for the Auth type available?
-	authProvider := p.GetAuthProvider(cfTokenRecord.AuthType)
-	if authProvider.UserInfo != nil {
-		return authProvider.UserInfo(cnsiGUID, cfTokenRecord)
-	}
-
-	// Default
-	return p.GetCNSIUserFromOAuthToken(cnsiGUID, cfTokenRecord)
-}
-
-func (p *portalProxy) GetCNSIUserFromBasicToken(cnsiGUID string, cfTokenRecord *interfaces.TokenRecord) (*interfaces.ConnectedUser, bool) {
-	return &interfaces.ConnectedUser{
-		GUID: cfTokenRecord.RefreshToken,
-		Name: cfTokenRecord.RefreshToken,
-	}, true
-}
-
-func (p *portalProxy) GetCNSIUserFromOAuthToken(cnsiGUID string, cfTokenRecord *interfaces.TokenRecord) (*interfaces.ConnectedUser, bool) {
-	var cnsiUser *interfaces.ConnectedUser
-	var scope = []string{}
-
-	// get the scope out of the JWT token data
-	userTokenInfo, err := p.GetUserTokenInfo(cfTokenRecord.AuthToken)
-	if err != nil {
-		msg := "Unable to find scope information in the CNSI UAA Auth Token: %s"
-		log.Errorf(msg, err)
-		return nil, false
-	}
-
-	// add the uaa entry to the output
-	cnsiUser = &interfaces.ConnectedUser{
-		GUID:   userTokenInfo.UserGUID,
-		Name:   userTokenInfo.UserName,
-		Scopes: userTokenInfo.Scope,
-	}
-	scope = userTokenInfo.Scope
-
-	// is the user an CF admin?
-	cnsiRecord, err := p.GetCNSIRecord(cnsiGUID)
-	if err != nil {
-		msg := "Unable to load CNSI record: %s"
-		log.Errorf(msg, err)
-		return nil, false
-	}
-	// TODO should be an extension point
-	if cnsiRecord.CNSIType == "cf" {
-		cnsiAdmin := strings.Contains(strings.Join(scope, ""), p.Config.CFAdminIdentifier)
-		cnsiUser.Admin = cnsiAdmin
-	}
-
-	return cnsiUser, true
-}
-
-func (p *portalProxy) DoAuthFlowRequest(cnsiRequest *interfaces.CNSIRequest, req *http.Request, authHandler interfaces.AuthHandlerFunc) (*http.Response, error) {
-
-	// get a cnsi token record and a cnsi record
-	tokenRec, cnsi, err := p.getCNSIRequestRecords(cnsiRequest)
-	if err != nil {
-		return nil, fmt.Errorf("Unable to retrieve Endpoint records: %v", err)
-	}
-	return authHandler(tokenRec, cnsi)
-}
-
-// Refresh the UAA Token for the user
-func (p *portalProxy) RefreshUAAToken(userGUID string) (t interfaces.TokenRecord, err error) {
-	log.Debug("RefreshUAAToken")
-
-	userToken, err := p.GetUAATokenRecord(userGUID)
-	if err != nil {
-		return t, fmt.Errorf("UAA Token info could not be found for user with GUID %s", userGUID)
-	}
-
-	uaaRes, err := p.getUAATokenWithRefreshToken(p.Config.ConsoleConfig.SkipSSLValidation, userToken.RefreshToken,
-		p.Config.ConsoleConfig.ConsoleClient, p.Config.ConsoleConfig.ConsoleClientSecret, p.getUAAIdentityEndpoint(), "")
-	if err != nil {
-		return t, fmt.Errorf("UAA Token refresh request failed: %v", err)
-	}
-
-	u, err := p.GetUserTokenInfo(uaaRes.AccessToken)
-	if err != nil {
-		return t, fmt.Errorf("Could not get user token info from access token")
-	}
-
-	u.UserGUID = userGUID
-
-	t, err = p.saveAuthToken(*u, uaaRes.AccessToken, uaaRes.RefreshToken)
-	if err != nil {
-		return t, fmt.Errorf("Couldn't save new UAA token: %v", err)
-	}
-
-	return t, nil
-=======
 func (p *portalProxy) consoleLogin(c echo.Context) error {
 	return p.StratosAuthService.Login(c)
 }
 
 func (p *portalProxy) consoleLogout(c echo.Context) error {
 	return p.StratosAuthService.Logout(c)
->>>>>>> a987ee74
 }