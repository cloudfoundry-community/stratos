--- conflicted
+++ resolved
@@ -34,12 +34,8 @@
 		// userinvite depends on cloudfoundry & cloudfoundryhosting
 		{"userinvite", userinvite.Init},
 		{"userfavorites", userfavorites.Init},
-<<<<<<< HEAD
-		{"demo", demo.Init},
 		{"eirini", eirini.Init},
-=======
 		{"autoscaler", autoscaler.Init},
->>>>>>> 7b82d2c7
 	} {
 		plugin, err := p.Init(pp)
 		pp.Plugins[p.Name] = plugin
