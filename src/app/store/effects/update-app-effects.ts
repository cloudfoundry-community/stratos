import { Injectable } from '@angular/core';
import { Headers, Http } from '@angular/http';
import { Actions, Effect } from '@ngrx/effects';
import { Store } from '@ngrx/store';
import { Observable } from 'rxjs/Rx';

import { environment } from '../../../environments/environment';
import {
  AppNameFree,
  AppNameTaken,
  CHECK_NAME,
<<<<<<< HEAD
  IsNewAppNameFree
=======
  IsNewAppNameFree,
  NewAppCFDetails,
  selectNewAppCFDetails,
>>>>>>> 4379452e
} from '../actions/create-applications-page.actions';
import { AppState } from './../app-state';
import { UpdateExistingApplication, UPDATE_SUCCESS, GetApplication, UPDATE } from '../actions/application.actions';
import { ApiActionTypes } from '../actions/api.actions';
import { GetAppMetadataAction, AppMetadataProperties } from '../actions/app-metadata.actions';
import { WrapperAPIActionSuccess } from '../types/api.types';
import { AppMetadataType } from '../types/app-metadata.types';


@Injectable()
export class UpdateAppEffects {

  constructor(
    private http: Http,
    private actions$: Actions,
    private store: Store<AppState>
  ) {
  }

  @Effect() UpdateAppInStore$ = this.actions$.ofType<WrapperAPIActionSuccess>(UPDATE_SUCCESS)
    .mergeMap((action: WrapperAPIActionSuccess) => {

<<<<<<< HEAD

      const actions = [new GetApplication(
        action.apiAction.guid,
        action.apiAction.cnis,
      ),
      // TODO: RC REMOVE
      new GetAppMetadataAction(action.apiAction.guid, action.apiAction.cnis, AppMetadataProperties.ENV_VARS as AppMetadataType)];

      const app = action.response.entities.application;
      if (app && app.entity && app.entity.entity && app.entity.entity.state === 'STARTED') {
        actions.push(
          new GetAppMetadataAction(action.apiAction.guid, action.apiAction.cnis,
            AppMetadataProperties.INSTANCES as AppMetadataType));
      }
=======
      const actions = [
        // TODO: RC REMOVE. At the moment this is done so the app metadata env vars environment_json matches that of the app
        new GetAppMetadataAction(action.apiAction.guid, action.apiAction.cnis, AppMetadataProperties.ENV_VARS as AppMetadataType)];

>>>>>>> 4379452e
      return actions;
    });

}<|MERGE_RESOLUTION|>--- conflicted
+++ resolved
@@ -9,13 +9,7 @@
   AppNameFree,
   AppNameTaken,
   CHECK_NAME,
-<<<<<<< HEAD
   IsNewAppNameFree
-=======
-  IsNewAppNameFree,
-  NewAppCFDetails,
-  selectNewAppCFDetails,
->>>>>>> 4379452e
 } from '../actions/create-applications-page.actions';
 import { AppState } from './../app-state';
 import { UpdateExistingApplication, UPDATE_SUCCESS, GetApplication, UPDATE } from '../actions/application.actions';
@@ -38,27 +32,10 @@
   @Effect() UpdateAppInStore$ = this.actions$.ofType<WrapperAPIActionSuccess>(UPDATE_SUCCESS)
     .mergeMap((action: WrapperAPIActionSuccess) => {
 
-<<<<<<< HEAD
-
-      const actions = [new GetApplication(
-        action.apiAction.guid,
-        action.apiAction.cnis,
-      ),
-      // TODO: RC REMOVE
-      new GetAppMetadataAction(action.apiAction.guid, action.apiAction.cnis, AppMetadataProperties.ENV_VARS as AppMetadataType)];
-
-      const app = action.response.entities.application;
-      if (app && app.entity && app.entity.entity && app.entity.entity.state === 'STARTED') {
-        actions.push(
-          new GetAppMetadataAction(action.apiAction.guid, action.apiAction.cnis,
-            AppMetadataProperties.INSTANCES as AppMetadataType));
-      }
-=======
       const actions = [
         // TODO: RC REMOVE. At the moment this is done so the app metadata env vars environment_json matches that of the app
         new GetAppMetadataAction(action.apiAction.guid, action.apiAction.cnis, AppMetadataProperties.ENV_VARS as AppMetadataType)];
 
->>>>>>> 4379452e
       return actions;
     });
 
