--- conflicted
+++ resolved
@@ -79,7 +79,7 @@
   return createSelector(selectEntities, (state: EntitiesState) => state[entity]);
 };
 
-export interface EntityInfo {
+interface EntityInfo {
   entityRequestInfo: EntityRequestState;
   entity: any;
 }
@@ -97,21 +97,6 @@
     store.select(selectEntity(entityKey, id)),
     store.select(selectEntityRequestInfo(entityKey, id))
   )
-<<<<<<< HEAD
-    .mergeMap(([entities, entity, entityRequestInfo]: [EntitiesState, APIResource, EntityRequestState]) => {
-      if (!entity && (!entityRequestInfo || !entityRequestInfo.fetching)) {
-        store.dispatch(action);
-      }
-      return Observable.of({
-        entityRequestInfo,
-        entity,
-        entities
-      });
-    }).filter(({ entityRequestInfo, entity }) => {
-      return (entity && entity.entity) || !!entityRequestInfo; // TODO: RC/NJ Make sure nested entities get entityRequestInfo
-    }).mergeMap(({ entities, entity, entityRequestInfo }) => {
-      return Observable.of({
-=======
     .do(([entities, entity, entityRequestInfo]: [EntitiesState, APIResource, EntityRequestState]) => {
       if (!entity && (!entityRequestInfo || !entityRequestInfo.fetching)) {
         store.dispatch(action);
@@ -121,21 +106,16 @@
     })
     .map(([entities, entity, entityRequestInfo]) => {
       return {
->>>>>>> d1f12693
         entityRequestInfo,
         entity: entity ? {
           entity: denormalize(entity, schema, entities).entity,
           metadata: entity.metadata
         } : {}
-<<<<<<< HEAD
-      });
-=======
       };
->>>>>>> d1f12693
     });
 };
 
-export function selectApiResourceEntity(type: string, guid: string) {
+export function selectEntity(type: string, guid: string) {
   return compose(
     getAPIResourceEntity,
     getEntityById<APIResource>(guid),
@@ -144,17 +124,6 @@
   );
 }
 
-<<<<<<< HEAD
-export function selectEntity(type: string, guid: string) {
-  return compose(
-    getEntityById<APIResource>(guid),
-    getEntityType(type),
-    getEntityState
-  );
-}
-
-=======
->>>>>>> d1f12693
 export function selectEntityRequestInfo(type: string, guid: string) {
   return compose(
     getEntityById<EntityRequestState>(guid),
