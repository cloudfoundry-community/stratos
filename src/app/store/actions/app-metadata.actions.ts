import { schema } from 'normalizr';
import { PaginatedAction, PaginationParam } from '../types/pagination.types';
import { ICFAction, CFStartAction, RequestEntityLocation } from '../types/request.types';
import { RequestOptions } from '@angular/http';
import { AppEnvVarSchema, AppStatsSchema, AppSummarySchema, AppStatSchema } from '../types/app-metadata.types';
import { getPaginationKey } from './pagination.actions';

<<<<<<< HEAD
=======
// Schema for an App Instance and an array of these
export const InstanceSchema = new schema.Entity(AppMetadataProperties.INSTANCES);
export const InstancesSchema = new schema.Array(InstanceSchema);

// Schema for an App Env Var and an array of these
export const EnvVarSchema = new schema.Entity(AppMetadataProperties.ENV_VARS);
export const EnvVarsSchema = new schema.Array(EnvVarSchema);
>>>>>>> 389085ea

export class GetAppStatsAction extends CFStartAction implements PaginatedAction, ICFAction {
  options: RequestOptions;
  paginationKey: string;
  constructor(
    public guid: string,
    public cnis: string
  ) {
    super();
    this.options = new RequestOptions({
      url: `apps/${guid}/stats`,
      method: 'get'
    });
    this.paginationKey = getPaginationKey(this.entityKey, cnis, guid);
  }
  entity = [AppStatSchema];
  entityKey = AppStatSchema.key;
  actions = [
    '[App Metadata] Stats start',
    '[App Metadata] Stats success',
    '[App Metadata] Stats failed',
  ];
  flattenPagination: false;
  initialParams = null;
  entityLocation = RequestEntityLocation.ARRAY;
}

export class GetAppEnvVarsAction extends CFStartAction implements PaginatedAction, ICFAction {
  options: RequestOptions;
  paginationKey: string;
  constructor(
    public guid: string,
    public cnis: string,
  ) {
    super();
    this.options = new RequestOptions({
      url: `apps/${guid}/env`,
      method: 'get'
    });
    this.paginationKey = getPaginationKey(this.entityKey, cnis, guid);
  }
  entity = [AppEnvVarSchema];
  entityKey = AppEnvVarSchema.key;
  actions = [
    '[App Metadata] EnvVars start',
    '[App Metadata] EnvVars success',
    '[App Metadata] EnvVars failed',
  ];
  flattenPagination: false;
  initialParams = {
    'order-direction': 'desc',
    'order-direction-field': 'name',
  };
}

export class GetAppSummaryAction extends CFStartAction implements ICFAction {
  options: RequestOptions;
  constructor(
    public guid: string,
    public cnis: string,
  ) {
    super();
    this.options = new RequestOptions({
      url: `apps/${guid}/summary`,
      method: 'get'
    });
  }
  entity = [AppSummarySchema];
  entityKey = AppSummarySchema.key;
  paginationKey: string;
  actions = [
    '[App Metadata] Summary start',
    '[App Metadata] Summary success',
    '[App Metadata] Summary failed',
  ];
}<|MERGE_RESOLUTION|>--- conflicted
+++ resolved
@@ -4,17 +4,12 @@
 import { RequestOptions } from '@angular/http';
 import { AppEnvVarSchema, AppStatsSchema, AppSummarySchema, AppStatSchema } from '../types/app-metadata.types';
 import { getPaginationKey } from './pagination.actions';
-
-<<<<<<< HEAD
-=======
 // Schema for an App Instance and an array of these
 export const InstanceSchema = new schema.Entity(AppMetadataProperties.INSTANCES);
 export const InstancesSchema = new schema.Array(InstanceSchema);
 
 // Schema for an App Env Var and an array of these
-export const EnvVarSchema = new schema.Entity(AppMetadataProperties.ENV_VARS);
-export const EnvVarsSchema = new schema.Array(EnvVarSchema);
->>>>>>> 389085ea
+
 
 export class GetAppStatsAction extends CFStartAction implements PaginatedAction, ICFAction {
   options: RequestOptions;
