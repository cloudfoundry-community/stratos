--- conflicted
+++ resolved
@@ -1,54 +1,9 @@
 import { getPaginationKey } from './pagination.actions';
 import { schema } from 'normalizr';
-<<<<<<< HEAD
 import { PaginatedAction, PaginationParam } from '../types/pagination.types';
 import { ICFAction, CFStartAction, RequestEntityLocation } from '../types/request.types';
 import { RequestOptions } from '@angular/http';
 import { AppEnvVarSchema, AppStatsSchema, AppSummarySchema, AppStatSchema } from '../types/app-metadata.types';
-=======
-import { Observable } from 'rxjs/Rx';
-
-import { AppState } from '../app-state';
-import { AppMetadataRequestState, AppMetadataType } from '../types/app-metadata.types';
-import { PaginatedAction } from '../types/pagination.types';
-import { CfAppEvnVarsDataSource } from './../../shared/data-sources/cf-app-variables-data-source';
-import { selectEntity, selectRequestInfo } from '../selectors/api.selectors';
-
-export function getPaginationKey(metadataType, cnis, guid) {
-  return `${metadataType}:${cnis}:${guid}`;
-}
-
-export const AppMetadataTypes = {
-  APP_METADATA: '[App Metadata] App Metadata',
-  APP_METADATA_START: '[App Metadata] App Metadata start',
-  APP_METADATA_SUCCESS: '[App Metadata] App Metadata success',
-  APP_METADATA_FAILED: '[App Metadata] App Metadata failed'
-};
-
-export const AppMetadataProperties = {
-  INSTANCES: 'instances',
-  ENV_VARS: 'environmentVars',
-  SUMMARY: 'summary'
-};
-
-// Schema for an App Instance and an array of these
-export const InstanceSchema = new schema.Entity(AppMetadataProperties.INSTANCES);
-export const InstancesSchema = new schema.Array(InstanceSchema);
-
-// Schema for an App Env Var and an array of these
-export const EnvVarSchema = new schema.Entity(AppMetadataProperties.ENV_VARS);
-export const EnvVarsSchema = new schema.Array(EnvVarSchema);
-
-export interface IGetAppMetadataAction extends PaginatedAction, IRequestAction {
-  options: RequestOptions;
-  guid: string;
-  cnis: string;
-}
-
-export abstract class AppMetadataAction implements Action {
-  type = AppMetadataTypes.APP_METADATA;
-}
->>>>>>> 180f67f7
 
 export class GetAppStatsAction extends CFStartAction implements PaginatedAction, ICFAction {
   options: RequestOptions;
@@ -64,7 +19,6 @@
     });
     this.paginationKey = getPaginationKey(this.entityKey, cnis, guid);
   }
-<<<<<<< HEAD
   entity = [AppStatSchema];
   entityKey = AppStatSchema.key;
   actions = [
@@ -73,17 +27,11 @@
     '[App Metadata] Stats failed',
   ];
   flattenPagination: false;
-  initialParams = null;
-  entityLocation = RequestEntityLocation.ARRAY;
-=======
-  paginationKey: string;
-  type = AppMetadataTypes.APP_METADATA;
-  entityKey: string;
   initialParams = {
     'order-direction': 'desc',
     'order-direction-field': 'index',
   };
->>>>>>> 180f67f7
+  entityLocation = RequestEntityLocation.ARRAY;
 }
 
 export class GetAppEnvVarsAction extends CFStartAction implements PaginatedAction, ICFAction {
