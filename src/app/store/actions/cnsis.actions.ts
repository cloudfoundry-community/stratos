--- conflicted
+++ resolved
@@ -28,9 +28,6 @@
 export const cnsisEntitySelector = createSelector<AppState, CNSISState, CNSISState['entities']>(
     cnsisSelector,
     state => state.entities
-<<<<<<< HEAD
-);
-=======
 );
 
 export const registeredCnsisEntitySelector = createSelector<AppState, CNSISState['entities'], CNSISState['entities']>(
@@ -38,4 +35,3 @@
     entities => entities.filter(cnis => cnis.registered)
 );
 
->>>>>>> 28553763
