--- conflicted
+++ resolved
@@ -70,10 +70,6 @@
                 return state;
             }
             const requestState = getAppMetadataRequestState(state, appMetadataAction);
-<<<<<<< HEAD
-=======
-            requestState.fetching = true;
->>>>>>> f42679d3
             requestState.error = false;
             requestState.message = '';
             requestState[getRequestTypeFromMethod(appMetadataAction.options.method)] = {
