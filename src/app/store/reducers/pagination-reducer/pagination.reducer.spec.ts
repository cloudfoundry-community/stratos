--- conflicted
+++ resolved
@@ -156,13 +156,9 @@
           },
           error: false,
           message: '',
-<<<<<<< HEAD
-          clientPagination: { totalResults: 2 }
-=======
-          clientPagination: {
-            ...defaultClientPagination
-          }
->>>>>>> 2e03291c
+          clientPagination: {
+            ...defaultClientPagination
+          }
         }
       }
     };
