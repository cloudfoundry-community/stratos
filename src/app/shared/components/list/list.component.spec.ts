--- conflicted
+++ resolved
@@ -28,11 +28,8 @@
 import { CardStatusComponent } from '../card-status/card-status.component';
 import { UsageGaugeComponent } from '../usage-gauge/usage-gauge.component';
 import { PercentagePipe } from '../../pipes/percentage.pipe';
-<<<<<<< HEAD
 import { TableRowComponent } from '../table/table-row/table-row.component';
-=======
 import { RunningInstancesComponent } from '../running-instances/running-instances.component';
->>>>>>> e60f2368
 
 describe('ListComponent', () => {
   let component: ListComponent<EntityInfo>;
@@ -60,11 +57,8 @@
         ApplicationStateIconPipe,
         UsageGaugeComponent,
         PercentagePipe,
-<<<<<<< HEAD
-        TableRowComponent
-=======
+        TableRowComponent,
         RunningInstancesComponent,
->>>>>>> e60f2368
       ],
       imports: [
         CoreModule,
