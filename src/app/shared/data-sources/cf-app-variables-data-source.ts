--- conflicted
+++ resolved
@@ -83,13 +83,8 @@
 
   saveAdd() {
     const updateApp = this._createUpdateApplication(false);
-<<<<<<< HEAD
-    updateApp.environment_json[this.addRow.name] = this.addRow.value;
+    updateApp.environment_json[this.addItem.name] = this.addItem.value;
     this._appService.updateApplicationEvVars(updateApp);
-=======
-    updateApp.environment_json[this.addItem.name] = this.addItem.value;
-    this._appService.UpdateApplicationEvVars(updateApp);
->>>>>>> 18987095
 
     super.saveAdd();
   }
