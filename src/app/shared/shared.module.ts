--- conflicted
+++ resolved
@@ -32,10 +32,7 @@
 import { TableCellEventTypeComponent } from './components/table/custom-cells/table-cell-event-type/table-cell-event-type.component';
 import { TableCellEventActionComponent } from './components/table/custom-cells/table-cell-event-action/table-cell-event-action.component';
 import { TableCellEventDetailComponent } from './components/table/custom-cells/table-cell-event-detail/table-cell-event-detail.component';
-<<<<<<< HEAD
 import { LogViewerComponent } from './components/log-viewer/log-viewer.component';
-=======
-import { ListComponent } from './components/list/list.component';
 import { CardsComponent } from './components/cards/cards.component';
 import { CardComponent } from './components/cards/card/card.component';
 import { CardAppVariableComponent } from './components/cards/custom-cards/card-app-variable/card-app-variable.component';
@@ -43,7 +40,6 @@
 import {
   AppEventDetailDialogComponentComponent
 } from './components/cards/custom-cards/card-app-event/app-event-detail-dialog-component/app-event-detail-dialog-component.component';
->>>>>>> a66df26d
 
 
 @NgModule({
@@ -78,16 +74,12 @@
     TableCellEventActionComponent,
     TableCellEventDetailComponent,
     EventTabActorIconPipe,
-<<<<<<< HEAD
-    LogViewerComponent
-=======
     ListComponent,
     CardsComponent,
     CardComponent,
     CardEventComponent,
     CardAppVariableComponent,
     AppEventDetailDialogComponentComponent,
->>>>>>> a66df26d
   ],
   exports: [
     FormsModule,
@@ -106,14 +98,10 @@
     UniqueDirective,
     CodeBlockComponent,
     TableComponent,
-<<<<<<< HEAD
-    LogViewerComponent
-  ]
-=======
+    LogViewerComponent,
     ListComponent,
     CardsComponent,
   ],
   entryComponents: [AppEventDetailDialogComponentComponent]
->>>>>>> a66df26d
 })
 export class SharedModule { }