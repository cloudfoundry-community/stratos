--- conflicted
+++ resolved
@@ -59,13 +59,8 @@
       cellComponent: TableCellUsageComponent, sort: true, cellFlex: '2'
     },
     {
-<<<<<<< HEAD
       columnId: 'uptime', headerCell: () => 'Uptime', cell: (row) =>
-      (row.value.stats ? this.utilsService.formatUptime(row.value.stats.uptime) : '-'), cellFlex: '5'
-=======
-      columnId: 'uptime', headerCell: () => 'Uptime', cell: (row) => this.utilsService.formatUptime(row.value.stats.uptime),
-      sort: true, cellFlex: '5'
->>>>>>> 3e00eeed
+      (row.value.stats ? this.utilsService.formatUptime(row.value.stats.uptime) : '-'), sort: true, cellFlex: '5'
     },
     {
       columnId: 'edit',
