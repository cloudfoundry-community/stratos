--- conflicted
+++ resolved
@@ -1,8 +1,4 @@
 .service-tile {
-
-  &.card.panel .service-chart-panel {
-    padding: $hpe-unit-space  $hpe-unit-space * .5;
-  }
 
   .tile-btn {
     text-transform: capitalize;
@@ -20,19 +16,16 @@
       text-align: center;
       box-sizing: content-box;
     }
+
   }
+  .base-tile {
 
-<<<<<<< HEAD
     cursor: pointer;
 
-=======
-  .base-tile {
->>>>>>> a1cdf596
     td {
       text-align: left;
       padding: 10px;
     }
-
     .td-red {
       color: red;
     }
@@ -41,8 +34,9 @@
       color: #00b388;
     }
   }
-
+  
   ring-chart > svg {
     margin-right: $hpe-unit-space * .5;
   }
-}+
+}
