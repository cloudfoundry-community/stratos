--- conflicted
+++ resolved
@@ -1,11 +1,7 @@
 <div class="hce-registration">
   <div class="detail-view-header">
-<<<<<<< HEAD
-    <h4 translate>Register Code Engine Endpoint</h4>
-=======
     <h2 translate>Register Endpoint</h2>
     <p translate>Enter the code engine endpoint URL and name.</p>
->>>>>>> a73b6990
   </div>
     <form name="hceRegistrationForm">
     <div class="form-group" focusable-input
