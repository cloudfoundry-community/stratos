--- conflicted
+++ resolved
@@ -1,4 +1,3 @@
-import { AddRoutesComponent } from './application/build-tab/add-routes/add-routes.component';
 import { NgModule } from '@angular/core';
 import { RouterModule, Routes } from '@angular/router';
 
@@ -13,7 +12,7 @@
 import { CreateApplicationComponent } from './create-application/create-application.component';
 import { CreateApplicationModule } from './create-application/create-application.module';
 import { ApplicationTabsBaseComponent } from './application/application-tabs-base/application-tabs-base.component';
-
+import { AddRoutesComponent } from './application/build-tab/add-routes/add-routes.component';
 const appplicationsRoutes: Routes = [
   {
     path: 'new',
@@ -31,22 +30,13 @@
         path: ':cfId/:id',
         component: ApplicationBaseComponent,
         children: [
-<<<<<<< HEAD
-          { path: '', redirectTo: 'build', pathMatch: 'full' },
-          { path: 'build', component: BuildTabComponent },
-          { path: 'build/add-route', component: AddRoutesComponent },
-          { path: 'log-stream', component: LogStreamTabComponent },
-          { path: 'services', component: ServicesTabComponent },
-          { path: 'variables', component: VariablesTabComponent },
-          { path: 'events', component: EventsTabComponent },
-          { path: 'ssh', component: SshTabComponent },
-=======
           {
             path: '',
             component: ApplicationTabsBaseComponent,
             children: [
               { path: '', redirectTo: 'build', pathMatch: 'full' },
               { path: 'build', component: BuildTabComponent },
+          { path: 'build/add-route', component: AddRoutesComponent },
               { path: 'log-stream', component: LogStreamTabComponent },
               { path: 'services', component: ServicesTabComponent },
               { path: 'variables', component: VariablesTabComponent },
@@ -54,9 +44,8 @@
               { path: 'ssh', component: SshTabComponent }
             ]
           }
->>>>>>> 83f52195
         ]
-      },
+      }
     ]
   }
 ];
