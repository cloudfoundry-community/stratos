import { NgModule } from '@angular/core';
import { RouterModule, Routes } from '@angular/router';

import { ApplicationWallComponent } from './application-wall/application-wall.component';
import { ApplicationBaseComponent } from './application/application-base.component';
import { EventsTabComponent } from './application/application-tabs-base/tabs/events-tab/events-tab.component';
import { LogStreamTabComponent } from './application/application-tabs-base/tabs/log-stream-tab/log-stream-tab.component';
import { ServicesTabComponent } from './application/application-tabs-base/tabs/services-tab/services-tab.component';
import { SshTabComponent } from './application/application-tabs-base/tabs/ssh-tab/ssh-tab.component';
import { BuildTabComponent } from './application/application-tabs-base/tabs/build-tab/build-tab.component';
import { VariablesTabComponent } from './application/application-tabs-base/tabs/variables-tab/variables-tab.component';
import { CreateApplicationComponent } from './create-application/create-application.component';
import { CreateApplicationModule } from './create-application/create-application.module';
<<<<<<< HEAD
import { EditApplicationComponent } from './edit-application/edit-application.component';
=======
import { ApplicationTabsBaseComponent } from './application/application-tabs-base/application-tabs-base.component';
>>>>>>> 9e9c49d1

const appplicationsRoutes: Routes = [
  {
    path: 'new',
    component: CreateApplicationComponent
  },
  {
    path: 'edit/:cfId/:id',
    component: EditApplicationComponent
  },
  {
    path: '',
    children: [
      {
        path: '',
        component: ApplicationWallComponent,
        pathMatch: 'full',
      },
      {
        path: ':cfId/:id',
        component: ApplicationBaseComponent,
        data: {
          uiFullView: true
        },
        children: [
          {
            path: '',
            component: ApplicationTabsBaseComponent,
            children: [
              { path: '', redirectTo: 'build', pathMatch: 'full' },
              { path: 'build', component: BuildTabComponent },
              { path: 'log-stream', component: LogStreamTabComponent },
              { path: 'services', component: ServicesTabComponent },
              { path: 'variables', component: VariablesTabComponent },
              { path: 'events', component: EventsTabComponent },
              { path: 'ssh', component: SshTabComponent }
            ]
          }
        ]
      },
    ]
  }
];

@NgModule({
  imports: [
    CreateApplicationModule,
    RouterModule.forChild(appplicationsRoutes)

  ]
})
export class ApplicationsRoutingModule { }<|MERGE_RESOLUTION|>--- conflicted
+++ resolved
@@ -11,20 +11,13 @@
 import { VariablesTabComponent } from './application/application-tabs-base/tabs/variables-tab/variables-tab.component';
 import { CreateApplicationComponent } from './create-application/create-application.component';
 import { CreateApplicationModule } from './create-application/create-application.module';
-<<<<<<< HEAD
 import { EditApplicationComponent } from './edit-application/edit-application.component';
-=======
 import { ApplicationTabsBaseComponent } from './application/application-tabs-base/application-tabs-base.component';
->>>>>>> 9e9c49d1
 
 const appplicationsRoutes: Routes = [
   {
     path: 'new',
     component: CreateApplicationComponent
-  },
-  {
-    path: 'edit/:cfId/:id',
-    component: EditApplicationComponent
   },
   {
     path: '',
@@ -37,13 +30,17 @@
       {
         path: ':cfId/:id',
         component: ApplicationBaseComponent,
-        data: {
-          uiFullView: true
-        },
         children: [
+          {
+            path: 'edit',
+            component: EditApplicationComponent
+          },
           {
             path: '',
             component: ApplicationTabsBaseComponent,
+            data: {
+              uiFullView: true
+            },
             children: [
               { path: '', redirectTo: 'build', pathMatch: 'full' },
               { path: 'build', component: BuildTabComponent },
