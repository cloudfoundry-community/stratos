import { AddRoutesComponent } from './routes/add-routes/add-routes.component';
import { NgModule } from '@angular/core';

import { CoreModule } from '../../core/core.module';
import { SharedModule } from '../../shared/shared.module';
import { ApplicationWallComponent } from './application-wall/application-wall.component';
import { ApplicationService } from './application.service';
import { ApplicationBaseComponent } from './application/application-base.component';
import { EventsTabComponent } from './application/application-tabs-base/tabs/events-tab/events-tab.component';
import { LogStreamTabComponent } from './application/application-tabs-base/tabs/log-stream-tab/log-stream-tab.component';
import { ServicesTabComponent } from './application/application-tabs-base/tabs/services-tab/services-tab.component';
import { SshTabComponent } from './application/application-tabs-base/tabs/ssh-tab/ssh-tab.component';
import { ApplicationEnvVarsService } from './application/application-tabs-base/tabs/build-tab/application-env-vars.service';
import { BuildTabComponent } from './application/application-tabs-base/tabs/build-tab/build-tab.component';
import { ViewBuildpackComponent } from './application/application-tabs-base/tabs/build-tab/view-buildpack/view-buildpack.component';
import { VariablesTabComponent } from './application/application-tabs-base/tabs/variables-tab/variables-tab.component';
import { ApplicationsRoutingModule } from './applications.routing';
import { ApplicationTabsBaseComponent } from './application/application-tabs-base/application-tabs-base.component';
import { DatePipe } from '@angular/common';
<<<<<<< HEAD
import { RoutesComponent } from './routes/routes.component';
=======
import { EditApplicationComponent } from './edit-application/edit-application.component';
>>>>>>> fe434d6a


@NgModule({
  imports: [
    CoreModule,
    SharedModule,
    ApplicationsRoutingModule
  ],
  declarations: [
    ApplicationWallComponent,
    ApplicationBaseComponent,
    EventsTabComponent,
    LogStreamTabComponent,
    ServicesTabComponent,
    SshTabComponent,
    BuildTabComponent,
    VariablesTabComponent,
    ViewBuildpackComponent,
    ApplicationTabsBaseComponent,
<<<<<<< HEAD
    RoutesComponent,
    AddRoutesComponent,
=======
    EditApplicationComponent,
>>>>>>> fe434d6a
  ],
  providers: [
    ApplicationService,
    ApplicationEnvVarsService,
    DatePipe
  ]
})
export class ApplicationsModule { }<|MERGE_RESOLUTION|>--- conflicted
+++ resolved
@@ -17,12 +17,9 @@
 import { ApplicationsRoutingModule } from './applications.routing';
 import { ApplicationTabsBaseComponent } from './application/application-tabs-base/application-tabs-base.component';
 import { DatePipe } from '@angular/common';
-<<<<<<< HEAD
+import { EditApplicationComponent } from './edit-application/edit-application.component';
+
 import { RoutesComponent } from './routes/routes.component';
-=======
-import { EditApplicationComponent } from './edit-application/edit-application.component';
->>>>>>> fe434d6a
-
 
 @NgModule({
   imports: [
@@ -41,12 +38,8 @@
     VariablesTabComponent,
     ViewBuildpackComponent,
     ApplicationTabsBaseComponent,
-<<<<<<< HEAD
     RoutesComponent,
-    AddRoutesComponent,
-=======
     EditApplicationComponent,
->>>>>>> fe434d6a
   ],
   providers: [
     ApplicationService,
