<div class="variables-tab">
  <div class="variables-tab__env-table">
<<<<<<< HEAD
    <app-list [text]="{ title: 'Environment Variables', filter: 'Filter Variables'}" [enableFilter]="true" [cardComponent]="cardComponent" [addForm]="addForm" [tableFixedRowHeight]="false">
=======
    <app-list [text]="{ title: 'Environment Variables', filter: 'Filter Variables'}" [enableFilter]="true" [addForm]="addForm" [tableFixedRowHeight]="true">
>>>>>>> 346b6190
      <div app-table-add>
        <form #addForm="ngForm" novalidate>
          <mat-form-field floatPlaceholder="never">
            <input matInput id="envVarName" name="envVarName" #envVarName="ngModel" placeholder="Name" [(ngModel)]="envVarsDataSource.addItem.name" required [appUnique]="(envVars$ | async)?.names">
            <mat-error *ngIf="envVarName.errors && envVarName.errors.required">Name is required</mat-error>
            <mat-error *ngIf="envVarName.errors && envVarName.errors.appUnique">{{envVarName.errors.appUnique.message}}</mat-error>
          </mat-form-field>
          <mat-form-field floatPlaceholder="never">
            <input matInput #addRowName id="envVarValue" name="envVarValue" placeholder="Value" [(ngModel)]="envVarsDataSource.addItem.value">
          </mat-form-field>
        </form>
      </div>
    </app-list>
  </div>

  <div class="variables-tab__env-code-block">
    <mat-card>
      <mat-card-header>
        <div>All Variables</div>
      </mat-card-header>
      <mat-card-content>
        <app-code-block>{{ (envVars$ | async)?.values | json }}</app-code-block>
      </mat-card-content>
    </mat-card>
  </div>
</div><|MERGE_RESOLUTION|>--- conflicted
+++ resolved
@@ -1,10 +1,6 @@
 <div class="variables-tab">
   <div class="variables-tab__env-table">
-<<<<<<< HEAD
-    <app-list [text]="{ title: 'Environment Variables', filter: 'Filter Variables'}" [enableFilter]="true" [cardComponent]="cardComponent" [addForm]="addForm" [tableFixedRowHeight]="false">
-=======
-    <app-list [text]="{ title: 'Environment Variables', filter: 'Filter Variables'}" [enableFilter]="true" [addForm]="addForm" [tableFixedRowHeight]="true">
->>>>>>> 346b6190
+    <app-list [text]="{ title: 'Environment Variables', filter: 'Filter Variables'}" [enableFilter]="true" [addForm]="addForm" [tableFixedRowHeight]="false">
       <div app-table-add>
         <form #addForm="ngForm" novalidate>
           <mat-form-field floatPlaceholder="never">
