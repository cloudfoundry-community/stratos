<app-tile-grid>
  <app-tile-group>
    <app-tile>
      <app-card-app-status></app-card-app-status>
    </app-tile>
    <app-tile>
<<<<<<< HEAD
      <app-card-app-instances [busy]="summaryDataChanging$" showActions="true"></app-card-app-instances>
=======
      <app-card-app-instances></app-card-app-instances>
    </app-tile>
    <app-tile>
      <mat-card *ngIf="appMonitor.appMonitor$ | async as monitor">
        <app-card-status [status]="monitor.status?.usage"></app-card-status>
        <mat-card-content>
          <table class="instances__detail">
            <tr>
              <td>Usage</td>
              <td [appTableCellStatus]="monitor.status.mem">Mem</td>
              <td [appTableCellStatus]="monitor.status.disk">Disk</td>
              <td [appTableCellStatus]="monitor.status.cpu">CPU</td>
            </tr>
            <tr>
              <td>Max</td>
              <td>{{ monitor.max.mem | percentage }}</td>
              <td>{{ monitor.max.disk | percentage }}</td>
              <td>{{ monitor.max.cpu | percentage }}</td>
            </tr>
            <tr>
              <td>Avg</td>
              <td>{{ monitor.avg.mem | percentage }}</td>
              <td>{{ monitor.avg.disk | percentage }}</td>
              <td>{{ monitor.avg.cpu | percentage }}</td>
            </tr>
          </table>
        </mat-card-content>
      </mat-card>
>>>>>>> 2e03291c
    </app-tile>
  </app-tile-group>
</app-tile-grid>
<app-list [text]="{ title: 'Instances'}" [enableFilter]="false" [cardComponent]="cardComponent">
</app-list><|MERGE_RESOLUTION|>--- conflicted
+++ resolved
@@ -4,10 +4,7 @@
       <app-card-app-status></app-card-app-status>
     </app-tile>
     <app-tile>
-<<<<<<< HEAD
       <app-card-app-instances [busy]="summaryDataChanging$" showActions="true"></app-card-app-instances>
-=======
-      <app-card-app-instances></app-card-app-instances>
     </app-tile>
     <app-tile>
       <mat-card *ngIf="appMonitor.appMonitor$ | async as monitor">
@@ -35,7 +32,6 @@
           </table>
         </mat-card-content>
       </mat-card>
->>>>>>> 2e03291c
     </app-tile>
   </app-tile-group>
 </app-tile-grid>
