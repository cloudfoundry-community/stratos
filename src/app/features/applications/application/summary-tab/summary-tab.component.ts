--- conflicted
+++ resolved
@@ -17,32 +17,6 @@
   appService = this.applicationService;
 
   cardTwoFetching$: Observable<boolean>;
-<<<<<<< HEAD
-  appEdits = {
-    name: '',
-    instances: 0,
-    memory: 0,
-    enable_ssh: false
-  };
-  appDefaultEdits: ApplicationEdits;
-
-  sub: Subscription;
-
-  setAppDefaults() {
-    this.appEdits = { ... this.appDefaultEdits };
-  }
-
-  SaveApplication(application) {
-    // console.log('SAVING: ', application);
-    // // setTimeout(_ = > {
-    // //   this.isEditSummary = false;
-    // // }, 1);
-    // setTimeout(_ => this.isEditSummary = false, 5000);
-    // this.isEditSummary = false;
-
-  }
-=======
->>>>>>> ee53fae3
 
   ngOnInit() {
 
