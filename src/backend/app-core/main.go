--- conflicted
+++ resolved
@@ -154,13 +154,8 @@
 	log.Info("Session store initialized.")
 
 	// Setup the global interface for the proxy
-<<<<<<< HEAD
 	portalProxy := newPortalProxy(portalConfig, databaseConnectionPool, sessionStore, sessionStoreOptions)
-	log.Info("Proxy initialization complete.")
-=======
-	portalProxy := newPortalProxy(portalConfig, databaseConnectionPool, sessionStore)
 	log.Info("Initialization complete.")
->>>>>>> 794f9f97
 
 	c := make(chan os.Signal, 2)
 	signal.Notify(c, os.Interrupt, syscall.SIGTERM)
