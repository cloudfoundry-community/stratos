--- conflicted
+++ resolved
@@ -5,36 +5,18 @@
 	"strings"
 
 	"bitbucket.org/liamstask/goose/lib/goose"
-	"strings"
 )
 
 func init() {
 	RegisterMigration(20180627111300, "UpdateMetadata", func(txn *sql.Tx, conf *goose.DBConf) error {
 		var statements []string
 
-<<<<<<< HEAD
-	if !strings.Contains(conf.Driver.Name, "sqlite3") {
-		// SQLite does not support MODIFY on ALTER TABLE
-		updateMetadata := "ALTER TABLE tokens modify meta_data TEXT DEFAULT ''"
-		_, err := txn.Exec(updateMetadata)
-		if err != nil {
-			fmt.Printf("Failed to migrate due to: %v", err)
-		}
-	}
-
-	updateMetadata := "UPDATE tokens SET meta_data='' where meta_data is NULL"
-	_, err := txn.Exec(updateMetadata)
-	if err != nil {
-		fmt.Printf("Failed to migrate due to: %v", err)
-	}
-=======
 		switch {
 		case strings.Contains(conf.Driver.Name, "postgres"):
 			statements = append(statements,
 				"ALTER TABLE tokens ALTER COLUMN meta_data SET DEFAULT ''",
 				"UPDATE tokens SET meta_data='' where meta_data is NULL",
 			)
->>>>>>> a2fa5092
 
 		case strings.Contains(conf.Driver.Name, "sqlite3"):
 			// sqllite cannot alter existing columns, so we need to rename the table, and copy the data into a new table
