--- conflicted
+++ resolved
@@ -33,19 +33,6 @@
   type = TOGGLE_SIDE_NAV;
 }
 
-<<<<<<< HEAD
-export class SetHeaderEvent implements Action {
-  constructor(public minimised = false) { }
-  type = SET_HEADER_EVENT;
-=======
-export class ShowSideHelp implements Action {
-  constructor(public document: string) { }
-  type = SHOW_SIDE_HELP;
-}
-
-export class CloseSideHelp implements Action {
-  type = CLOSE_SIDE_HELP;
->>>>>>> fe9088e2
 }
 
 export class EnableMobileNav implements Action {
