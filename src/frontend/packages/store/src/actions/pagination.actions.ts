--- conflicted
+++ resolved
@@ -137,20 +137,18 @@
   type = SET_CLIENT_FILTER;
 }
 
-<<<<<<< HEAD
-export class SetClientFilterKey implements BasePaginatedAction {
-  constructor(
-    public entityKey: string,
+export class SetClientFilterKey extends BasePaginationAction implements Action {
+  constructor(
+    pEntityConfig: Partial<EntityCatalogueEntityConfig>,
     public paginationKey: string,
     public filterKey: string,
-  ) {}
+  ) {
+    super(pEntityConfig);
+  }
   type = SET_CLIENT_FILTER_KEY;
 }
 
-export class SetParams implements BasePaginatedAction {
-=======
 export class SetParams extends BasePaginationAction implements Action {
->>>>>>> a0c5789e
   constructor(
     pEntityConfig: Partial<EntityCatalogueEntityConfig>,
     public paginationKey: string,
