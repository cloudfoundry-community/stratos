import { CF_ENDPOINT_TYPE } from '../../../cloud-foundry/cf-types';
import { metricEntityType } from '../../../cloud-foundry/src/cf-entity-factory';
import { environment } from '../../../core/src/environments/environment';
import { MetricQueryType } from '../../../core/src/shared/services/metrics-range-selector.types';
import { PaginatedAction } from '../types/pagination.types';
import { EntityRequestAction } from '../types/request.types';

export const METRICS_START = '[Metrics] Fetch Start';
export const METRICS_START_SUCCESS = '[Metrics] Fetch Succeeded';
export const METRICS_START_FAILED = '[Metrics] Fetch Failed';

const { proxyAPIVersion } = environment;

export interface IMetricQueryConfigParams {
  window?: string;
  [key: string]: string | number;
}

function joinParams(queryConfig: MetricQueryConfig) {
  const {
    window = '',
    ...params
  } = queryConfig.params || {};
  // If the query contains it's own curly brackets don't add a new set
  const hasSquiggly = queryConfig.metric.indexOf('}') >= 0;
  const windowString = window && !(params.start && params.end) ? `${(hasSquiggly ? '' : '{}')}[${window}]` : '';
  const paramString = Object.keys(params).reduce((accum, key) => accum + `&${key}=${params[key]}`, '');
  return windowString + paramString || '';
}

export function getFullMetricQueryQuery(queryConfig: MetricQueryConfig) {
  return queryConfig.metric + joinParams(queryConfig);
}

export class MetricQueryConfig {
  constructor(
    public metric: string,
    public params?: IMetricQueryConfigParams
  ) { }
}

<<<<<<< HEAD
// TODO: How do we handle metrics across endpoint types?
export class MetricsAction implements EntityRequestAction {
=======
// FIXME: Final solution for Metrics - STRAT-152
export class MetricsAction implements IRequestAction {
>>>>>>> 7d46fd55
  constructor(
    guid: string,
    public endpointGuid: string,
    public query: MetricQueryConfig,
    public url: string,
    public windowValue: string = null,
    public queryType: MetricQueryType = MetricQueryType.QUERY,
    isSeries = true,
    public endpointType = CF_ENDPOINT_TYPE) {
    this.guid = MetricsAction.buildMetricKey(guid, query, isSeries, queryType, windowValue);
  }
  public guid: string;

  entityType = metricEntityType;
  type = METRICS_START;
  directApi = false;

  static getBaseMetricsURL() {
    return `/pp/${proxyAPIVersion}/metrics`;
  }

  // Builds the key that is used to store the metric in the app state.
  static buildMetricKey(guid: string, query: MetricQueryConfig, isSeries: boolean, queryType: MetricQueryType, windowValue: string = null) {
    return `${guid}:${query.metric}:${isSeries ? 'series' : 'value'}:${queryType}:${windowValue ? windowValue : ''}`;
  }
}

export class MetricsChartAction extends MetricsAction {
  constructor(
    guid: string,
    endpointGuid: string,
    query: MetricQueryConfig,
    url: string
  ) {
    super(
      guid,
      endpointGuid,
      query,
      url,
      null,
      MetricQueryType.RANGE_QUERY,
      true
    );
  }
}

export class FetchCFMetricsAction extends MetricsAction {
  constructor(
    guid: string,
    cfGuid: string,
    public query: MetricQueryConfig,
    queryType: MetricQueryType = MetricQueryType.QUERY,
    isSeries = true) {
    super(guid, cfGuid, query, `${MetricsAction.getBaseMetricsURL()}/cf`, null, queryType, isSeries);
  }
}

export class FetchCFCellMetricsAction extends MetricsAction {
  constructor(
    cfGuid: string,
    cellId: string,
    public query: MetricQueryConfig,
    queryType: MetricQueryType = MetricQueryType.QUERY,
    isSeries = true) {
    super(cfGuid + '-' + cellId, cfGuid, query, `${MetricsAction.getBaseMetricsURL()}/cf/cells`, null, queryType, isSeries);
  }
}

export class FetchCFMetricsPaginatedAction extends FetchCFMetricsAction implements PaginatedAction {
  constructor(guid: string, cfGuid: string, public query: MetricQueryConfig, queryType: MetricQueryType = MetricQueryType.QUERY) {
    super(guid, cfGuid, query, queryType);
    this.paginationKey = this.guid;
  }
  actions = [];
  paginationKey: string;
  initialParams = {
    'order-direction': 'desc',
    'order-direction-field': 'id',
  };
}

export class FetchCFCellMetricsPaginatedAction extends FetchCFCellMetricsAction implements PaginatedAction {
  constructor(cfGuid: string, cellId: string, public query: MetricQueryConfig, queryType: MetricQueryType = MetricQueryType.QUERY) {
    super(cfGuid, cellId, query, queryType);
    this.paginationKey = this.guid;
  }
  actions = [];
  paginationKey: string;
  initialParams = {
    'order-direction': 'desc',
    'order-direction-field': 'id',
  };
}

export class FetchApplicationMetricsAction extends MetricsAction {
  constructor(
    guid: string,
    cfGuid: string,
    query: MetricQueryConfig,
    queryType: MetricQueryType = MetricQueryType.RANGE_QUERY,
    isSeries = true) {
    super(guid, cfGuid, query, `${MetricsAction.getBaseMetricsURL()}/cf/app/${guid}`, null, queryType, isSeries);
  }

}
export class FetchApplicationChartMetricsAction extends MetricsChartAction {
  constructor(
    guid: string,
    cfGuid: string,
    query: MetricQueryConfig, ) {
    super(guid, cfGuid, query, `${MetricsAction.getBaseMetricsURL()}/cf/app/${guid}`);
  }

}
<|MERGE_RESOLUTION|>--- conflicted
+++ resolved
@@ -39,13 +39,8 @@
   ) { }
 }
 
-<<<<<<< HEAD
-// TODO: How do we handle metrics across endpoint types?
+// FIXME: Final solution for Metrics - STRAT-152
 export class MetricsAction implements EntityRequestAction {
-=======
-// FIXME: Final solution for Metrics - STRAT-152
-export class MetricsAction implements IRequestAction {
->>>>>>> 7d46fd55
   constructor(
     guid: string,
     public endpointGuid: string,
