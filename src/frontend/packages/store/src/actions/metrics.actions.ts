<<<<<<< HEAD
import { environment } from '../../../core/src/environments/environment';
import { MetricQueryType } from '../../../core/src/shared/services/metrics-range-selector.types';
import { metricSchemaKey } from '../helpers/entity-factory';
import { PaginatedAction } from '../types/pagination.types';
import { IRequestAction } from '../types/request.types';
=======
import { metricEntityType } from '../helpers/stratos-entity-factory';
import { proxyAPIVersion } from '../jetstream';
import { MetricQueryType } from '../types/metric.types';
import { EntityRequestAction } from '../types/request.types';
>>>>>>> a987ee74

export const METRICS_START = '[Metrics] Fetch Start';
export const METRICS_START_SUCCESS = '[Metrics] Fetch Succeeded';
export const METRICS_START_FAILED = '[Metrics] Fetch Failed';

export interface IMetricQueryConfigParams {
  window?: string;
  [key: string]: string | number;
}

function joinParams(queryConfig: MetricQueryConfig) {
  const {
    window = '',
    ...params
  } = queryConfig.params || {};
  // If the query contains it's own curly brackets don't add a new set
  const hasSquiggly = queryConfig.metric.indexOf('}') >= 0;
  const windowString = window && !(params.start && params.end) ? `${(hasSquiggly ? '' : '{}')}[${window}]` : '';
  const paramString = Object.keys(params).reduce((accum, key) => accum + `&${key}=${params[key]}`, '');
  return windowString + paramString || '';
}

export function getFullMetricQueryQuery(queryConfig: MetricQueryConfig) {
  return queryConfig.metric + joinParams(queryConfig);
}

export class MetricQueryConfig {
  constructor(
    public metric: string,
    public params?: IMetricQueryConfigParams
  ) { }
}

// FIXME: Final solution for Metrics - STRAT-152
export class MetricsAction implements EntityRequestAction {
  constructor(
    // FIXME: This is ignored in all cases - STRAT-152
    guid: string,
    public endpointGuid: string,
    public query: MetricQueryConfig,
    public url: string,
    public windowValue: string = null,
    public queryType: MetricQueryType = MetricQueryType.QUERY,
    isSeries = true,
<<<<<<< HEAD
    buildMetricsKey = true) {
    this.guid = buildMetricsKey ? MetricsAction.buildMetricKey(guid, query, isSeries, queryType, windowValue) : guid;
=======
    public endpointType: string) {
    this.guid = MetricsAction.buildMetricKey(guid, query, isSeries, queryType, windowValue);
>>>>>>> a987ee74
  }
  public guid: string;

  entityType = metricEntityType;
  type = METRICS_START;
  directApi = false;

  static getBaseMetricsURL() {
    return `/pp/${proxyAPIVersion}/metrics`;
  }

  // Builds the key that is used to store the metric in the app state.
  static buildMetricKey(guid: string, query: MetricQueryConfig, isSeries: boolean, queryType: MetricQueryType, windowValue: string = null) {
    return `${guid}:${query.metric}:${isSeries ? 'series' : 'value'}:${queryType}:${windowValue ? windowValue : ''}`;
  }
}

export class MetricsChartAction extends MetricsAction {
  constructor(
    guid: string,
    endpointGuid: string,
    query: MetricQueryConfig,
    url: string,
    endpointType: string
  ) {
    super(
      guid,
      endpointGuid,
      query,
      url,
      null,
      MetricQueryType.RANGE_QUERY,
      true,
      endpointType
    );
  }
}
<<<<<<< HEAD

export class FetchCFMetricsAction extends MetricsAction {
  constructor(
    guid: string,
    cfGuid: string,
    public query: MetricQueryConfig,
    queryType: MetricQueryType = MetricQueryType.QUERY,
    isSeries = true) {
    super(guid, cfGuid, query, `${MetricsAction.getBaseMetricsURL()}/cf`, null, queryType, isSeries);
  }
}

/**
 * Fetch cf eirini metrics
 */
export class FetchCfEiriniMetricsAction extends MetricsAction {
  constructor(
    metricsKey: string,
    cfGuid: string,
    public query: MetricQueryConfig,
    queryType: MetricQueryType = MetricQueryType.QUERY,
    isSeries = true) {
    super(metricsKey, cfGuid, query, `${MetricsAction.getBaseMetricsURL()}/cf/eirini`, null, queryType, isSeries, false);
  }
}

/**
 *  Fetch cf cell metrics
 */
export class FetchCFCellMetricsAction extends MetricsAction {
  constructor(
    cfGuid: string,
    cellId: string,
    public query: MetricQueryConfig,
    queryType: MetricQueryType = MetricQueryType.QUERY,
    isSeries = true) {
    super(cfGuid + '-' + cellId, cfGuid, query, `${MetricsAction.getBaseMetricsURL()}/cf/cells`, null, queryType, isSeries);
  }
}

/**
 * Wrapper to FetchCFMetricsAction to allow action to be used in lists
 */
export class FetchCFMetricsPaginatedAction extends FetchCFMetricsAction implements PaginatedAction {
  constructor(guid: string, cfGuid: string, public query: MetricQueryConfig, queryType: MetricQueryType = MetricQueryType.QUERY) {
    super(guid, cfGuid, query, queryType);
    this.paginationKey = this.guid;
  }
  actions = [];
  paginationKey: string;
  initialParams = {
    'order-direction': 'desc',
    'order-direction-field': 'id',
  };
}

/**
 * Wrapper to FetchCFCellMetricsAction to allow action to be used in lists
 */
export class FetchCFCellMetricsPaginatedAction extends FetchCFCellMetricsAction implements PaginatedAction {
  constructor(cfGuid: string, cellId: string, public query: MetricQueryConfig, queryType: MetricQueryType = MetricQueryType.QUERY) {
    super(cfGuid, cellId, query, queryType);
    this.paginationKey = this.guid;
  }
  actions = [];
  paginationKey: string;
  initialParams = {
    'order-direction': 'desc',
    'order-direction-field': 'id',
  };
}

/**
 * Fetch cf application metrics
 */
export class FetchApplicationMetricsAction extends MetricsAction {
  constructor(
    guid: string,
    cfGuid: string,
    query: MetricQueryConfig,
    queryType: MetricQueryType = MetricQueryType.RANGE_QUERY,
    isSeries = true) {
    super(guid, cfGuid, query, `${MetricsAction.getBaseMetricsURL()}/cf/app/${guid}`, null, queryType, isSeries);
  }
}

/**
 * Fetch cf application metrics
 */
export class FetchApplicationChartMetricsAction extends MetricsChartAction {
  constructor(
    guid: string,
    cfGuid: string,
    query: MetricQueryConfig, ) {
    super(guid, cfGuid, query, `${MetricsAction.getBaseMetricsURL()}/cf/app/${guid}`);
  }
}
=======
>>>>>>> a987ee74
<|MERGE_RESOLUTION|>--- conflicted
+++ resolved
@@ -1,15 +1,8 @@
-<<<<<<< HEAD
-import { environment } from '../../../core/src/environments/environment';
-import { MetricQueryType } from '../../../core/src/shared/services/metrics-range-selector.types';
-import { metricSchemaKey } from '../helpers/entity-factory';
-import { PaginatedAction } from '../types/pagination.types';
-import { IRequestAction } from '../types/request.types';
-=======
 import { metricEntityType } from '../helpers/stratos-entity-factory';
 import { proxyAPIVersion } from '../jetstream';
 import { MetricQueryType } from '../types/metric.types';
+import { PaginatedAction } from '../types/pagination.types';
 import { EntityRequestAction } from '../types/request.types';
->>>>>>> a987ee74
 
 export const METRICS_START = '[Metrics] Fetch Start';
 export const METRICS_START_SUCCESS = '[Metrics] Fetch Succeeded';
@@ -54,13 +47,9 @@
     public windowValue: string = null,
     public queryType: MetricQueryType = MetricQueryType.QUERY,
     isSeries = true,
-<<<<<<< HEAD
-    buildMetricsKey = true) {
+    public endpointType: string,
+    buildMetricsKey = true) { // TODO: RC test where this should be set
     this.guid = buildMetricsKey ? MetricsAction.buildMetricKey(guid, query, isSeries, queryType, windowValue) : guid;
-=======
-    public endpointType: string) {
-    this.guid = MetricsAction.buildMetricKey(guid, query, isSeries, queryType, windowValue);
->>>>>>> a987ee74
   }
   public guid: string;
 
@@ -98,8 +87,8 @@
     );
   }
 }
-<<<<<<< HEAD
 
+// TODO: RC review all
 export class FetchCFMetricsAction extends MetricsAction {
   constructor(
     guid: string,
@@ -192,9 +181,7 @@
   constructor(
     guid: string,
     cfGuid: string,
-    query: MetricQueryConfig, ) {
+    query: MetricQueryConfig,) {
     super(guid, cfGuid, query, `${MetricsAction.getBaseMetricsURL()}/cf/app/${guid}`);
   }
-}
-=======
->>>>>>> a987ee74
+}