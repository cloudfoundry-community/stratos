--- conflicted
+++ resolved
@@ -1,17 +1,6 @@
 import { RequestOptions, URLSearchParams } from '@angular/http';
 
 import {
-<<<<<<< HEAD
-  applicationSchemaKey,
-  entityFactory,
-  organizationSchemaKey,
-  serviceBindingSchemaKey,
-  serviceInstancesSchemaKey,
-  servicePlanSchemaKey,
-  serviceSchemaKey,
-  spaceSchemaKey,
-} from '../helpers/entity-factory';
-=======
   applicationEntityType,
   cfEntityFactory,
   organizationEntityType,
@@ -21,25 +10,23 @@
   servicePlanEntityType,
   spaceEntityType,
 } from '../../../cloud-foundry/src/cf-entity-factory';
->>>>>>> f9ab3a17
 import { createEntityRelationKey } from '../helpers/entity-relations/entity-relations.types';
 import { PaginatedAction } from '../types/pagination.types';
 import { CFStartAction } from '../types/request.types';
 import { getActions } from './action.helper';
 
 export class GetServicePlanServiceInstances extends CFStartAction implements PaginatedAction {
-<<<<<<< HEAD
   constructor(
     public servicePlanGuid: string,
     public endpointGuid: string,
     public paginationKey: string,
     public includeRelations: string[] = [
-      createEntityRelationKey(serviceInstancesSchemaKey, serviceBindingSchemaKey),
-      createEntityRelationKey(serviceInstancesSchemaKey, servicePlanSchemaKey),
-      createEntityRelationKey(serviceInstancesSchemaKey, spaceSchemaKey),
-      createEntityRelationKey(spaceSchemaKey, organizationSchemaKey),
-      createEntityRelationKey(servicePlanSchemaKey, serviceSchemaKey),
-      createEntityRelationKey(serviceBindingSchemaKey, applicationSchemaKey)
+      createEntityRelationKey(serviceInstancesEntityType, serviceBindingEntityType),
+      createEntityRelationKey(serviceInstancesEntityType, servicePlanEntityType),
+      createEntityRelationKey(serviceInstancesEntityType, spaceEntityType),
+      createEntityRelationKey(spaceEntityType, organizationEntityType),
+      createEntityRelationKey(servicePlanEntityType, serviceEntityType),
+      createEntityRelationKey(serviceBindingEntityType, applicationEntityType)
     ],
     public populateMissing = true
   ) {
@@ -50,8 +37,8 @@
     this.options.params = new URLSearchParams();
   }
   actions = getActions('Service Plan', 'Get service instances');
-  entity = [entityFactory(serviceInstancesSchemaKey)];
-  entityType = serviceInstancesSchemaKey;
+  entity = [cfEntityFactory(serviceInstancesEntityType)];
+  entityType = serviceInstancesEntityType;
   options: RequestOptions;
   initialParams = {
     page: 1,
@@ -60,37 +47,4 @@
     'order-direction-field': 'creation',
   };
   flattenPagination = true;
-=======
-    constructor(
-        public servicePlanGuid: string,
-        public endpointGuid: string,
-        public paginationKey: string,
-        public includeRelations: string[] = [
-            createEntityRelationKey(serviceInstancesEntityType, serviceBindingEntityType),
-            createEntityRelationKey(serviceInstancesEntityType, servicePlanEntityType),
-            createEntityRelationKey(serviceInstancesEntityType, spaceEntityType),
-            createEntityRelationKey(spaceEntityType, organizationEntityType),
-            createEntityRelationKey(servicePlanEntityType, serviceEntityType),
-            createEntityRelationKey(serviceBindingEntityType, applicationEntityType)
-        ],
-        public populateMissing = true
-    ) {
-        super();
-        this.options = new RequestOptions();
-        this.options.url = `service_plan/${servicePlanGuid}/service_instances`;
-        this.options.method = 'get';
-        this.options.params = new URLSearchParams();
-    }
-    actions = getActions('Service Plan', 'Get service instances');
-    entity = [cfEntityFactory(serviceInstancesEntityType)];
-    entityType = serviceInstancesEntityType;
-    options: RequestOptions;
-    initialParams = {
-        page: 1,
-        'results-per-page': 100,
-        'order-direction': 'desc',
-        'order-direction-field': 'creation',
-    };
-    flattenPagination = true;
->>>>>>> f9ab3a17
 }