import { Action } from '@ngrx/store';

import { EndpointType } from '../extension-types';
import { endpointEntityType, STRATOS_ENDPOINT_TYPE, stratosEntityFactory } from '../helpers/stratos-entity-factory';
import { NormalizedResponse } from '../types/api.types';
import { endpointListKey, EndpointModel, EndpointsRelation, INewlyConnectedEndpointInfo } from '../types/endpoint.types';
import { PaginatedAction } from '../types/pagination.types';
import { EntityRequestAction } from '../types/request.types';

export const GET_ENDPOINTS = '[Endpoints] Get all';
export const GET_ENDPOINTS_SUCCESS = '[Endpoints] Get all success';
export const GET_ENDPOINTS_FAILED = '[Endpoints] Get all failed';

export const GET_ENDPOINT = '[Endpoints] Get';
export const GET_ENDPOINT_SUCCESS = '[Endpoints] Get success';
export const GET_ENDPOINT_FAILED = '[Endpoints] Get failed';

export const CONNECT_ENDPOINTS = '[Endpoints] Connect';
export const CONNECT_ENDPOINTS_SUCCESS = '[Endpoints] Connect succeed';
export const CONNECT_ENDPOINTS_FAILED = '[Endpoints] Connect failed';

export const DISCONNECT_ENDPOINTS = '[Endpoints] Disconnect';
export const DISCONNECT_ENDPOINTS_SUCCESS = '[Endpoints] Disconnect succeed';
export const DISCONNECT_ENDPOINTS_FAILED = '[Endpoints] Disconnect failed';

export const REGISTER_ENDPOINTS = '[Endpoints] Register';
export const REGISTER_ENDPOINTS_SUCCESS = '[Endpoints] Register succeed';
export const REGISTER_ENDPOINTS_FAILED = '[Endpoints] Register failed';

export const UNREGISTER_ENDPOINTS = '[Endpoints] Unregister';
export const UNREGISTER_ENDPOINTS_SUCCESS = '[Endpoints] Unregister succeed';
export const UNREGISTER_ENDPOINTS_FAILED = '[Endpoints] Unregister failed';

<<<<<<< HEAD
export const UPDATE_ENDPOINT_RELATION = '[Endpoints] Update relation';
export const UPDATE_ENDPOINT_RELATION_SUCCESS = '[Endpoints] Update relation success';
export const UPDATE_ENDPOINT_RELATION_FAILED = '[Endpoints] Update relation failed';

export const DELETE_ENDPOINT_RELATION = '[Endpoints] Delete relation';
export const DELETE_ENDPOINT_RELATION_SUCCESS = '[Endpoints] Delete relation success';
export const DELETE_ENDPOINT_RELATION_FAILED = '[Endpoints] Delete relation failed';
=======
export const UPDATE_ENDPOINT = '[Endpoints] Update';
export const UPDATE_ENDPOINT_SUCCESS = '[Endpoints] Update succeed';
export const UPDATE_ENDPOINT_FAILED = '[Endpoints] Update failed';
>>>>>>> a987ee74

export class EndpointActionComplete implements Action {
  constructor(
    public type: string,
    public guid: string,
    /**
     * Note - The underlying endpoints type (_cf_Endpoint, not _stratos_Endpoint)
     */
    public endpointType: EndpointType,
    public endpoint: EndpointModel | INewlyConnectedEndpointInfo
  ) { }
}

export abstract class BaseEndpointAction implements EntityRequestAction {
  public entityType = endpointEntityType;
  public endpointType = STRATOS_ENDPOINT_TYPE;
  public subType = '';
  public entity = [stratosEntityFactory(endpointEntityType)]
  constructor(public type: string) { }
  actions: string[];
}

export abstract class SingleBaseEndpointAction extends BaseEndpointAction {
  constructor(
    actionType: string,
    public guid: string,
    /**
     * The endpoint type of the endpoint
     *    endpointType = stratos endpoint type... where it will be stored
     *    endpointsType = specific type of the endpoint type... for instance 'metrics'
     */
    public endpointsType?: string
  ) {
    super(actionType);
  }
}

abstract class MultipleBaseEndpointAction extends BaseEndpointAction implements PaginatedAction {
  constructor(
    actionType: string,
    public paginationKey: string
  ) {
    super(actionType);
  }
}

// Different Auth Type support for connecting to Endpoints
export interface AuthParamsUsernamePassword {
  username: string;
  password: string;
}

export interface AuthParamsToken {
  token: string;
}

// All supported auth params types
export type AuthParams = AuthParamsUsernamePassword | AuthParamsToken;

export class GetEndpoint extends SingleBaseEndpointAction {
  constructor(
    guid: string,
  ) {
    super(
      GET_ENDPOINT,
      guid
    )
  }
  actions = [
    GET_ENDPOINT,
    GET_ENDPOINT_SUCCESS,
    GET_ENDPOINT_FAILED
  ];
}

export class GetAllEndpoints extends MultipleBaseEndpointAction {
  public static storeKey = endpointListKey;
  constructor(
    public login = false
  ) {
    super(
      GET_ENDPOINTS,
      GetAllEndpoints.storeKey
    )
  }
  actions = [
    GET_ENDPOINTS,
    GET_ENDPOINTS_SUCCESS,
    GET_ENDPOINTS_FAILED
  ];
  initialParams = {
    'order-direction': 'desc',
    'order-direction-field': 'name',
    page: 1,
    'results-per-page': 50,
  };
}

export class GetAllEndpointsSuccess extends GetAllEndpoints {
  constructor(public payload: NormalizedResponse<EndpointModel>, public login = false) {
    super(login)
  }
  type = GET_ENDPOINTS_SUCCESS;
}

export class ConnectEndpoint extends SingleBaseEndpointAction {
  static UpdatingKey = 'connectingKey'
  constructor(
    guid: string,
    // Note - should not be called endpointType
    connectEndpointType: EndpointType,
    public authType: string,
    public authValues: AuthParams,
    public systemShared: boolean,
    public body: string,
  ) {
    super(
      CONNECT_ENDPOINTS,
      guid,
      connectEndpointType
    );
  }
  updatingKey = ConnectEndpoint.UpdatingKey;
  actions = [
    CONNECT_ENDPOINTS,
    CONNECT_ENDPOINTS_SUCCESS,
    CONNECT_ENDPOINTS_FAILED
  ]
}

export class DisconnectEndpoint extends SingleBaseEndpointAction {
  static UpdatingKey = 'disconnecting'
  constructor(
    guid: string,
    // Note - should not be called endpointType
    disconnectEndpointType: EndpointType,
  ) {
    super(
      DISCONNECT_ENDPOINTS,
      guid,
      disconnectEndpointType
    );
  }
  updatingKey = DisconnectEndpoint.UpdatingKey;
  actions = [
    DISCONNECT_ENDPOINTS,
    DISCONNECT_ENDPOINTS_SUCCESS,
    DISCONNECT_ENDPOINTS_FAILED
  ];
}

export class UnregisterEndpoint extends SingleBaseEndpointAction {
  constructor(
    guid: string,
    // Note - should not be called endpointType
    unregisterEndpointType: EndpointType,
  ) {
    super(
      UNREGISTER_ENDPOINTS,
      guid,
      unregisterEndpointType
    );
  }
  actions = [
    UNREGISTER_ENDPOINTS,
    UNREGISTER_ENDPOINTS_SUCCESS,
    UNREGISTER_ENDPOINTS_FAILED
  ];
}

export class RegisterEndpoint extends SingleBaseEndpointAction {
  constructor(
    // Note - should not be called endpointType
    registerEndpointType: EndpointType,
    public endpointSubType: string = null,
    public name: string,
    public endpoint: string,
    public skipSslValidation: boolean,
    public clientID = '',
    public clientSecret = '',
    public ssoAllowed: boolean,
  ) {
    super(
      REGISTER_ENDPOINTS,
      '<New Endpoint>' + name,
      registerEndpointType
    );
  }
  updatingKey = 'registering'
  actions = [
    REGISTER_ENDPOINTS,
    REGISTER_ENDPOINTS_SUCCESS,
    REGISTER_ENDPOINTS_FAILED
  ];
}

export class UpdateEndpoint extends SingleBaseEndpointAction {
  constructor(
    // Note - should not be called endpointType
    updateEndpointType: EndpointType,
    public id: string,
    public name: string,
    public skipSSL: boolean,
    public setClientInfo: boolean,
    public clientID: string,
    public clientSecret: string,
    public allowSSO: boolean,
  ) {
    super(
      UPDATE_ENDPOINT,
      id,
      updateEndpointType
    );
  }
<<<<<<< HEAD
}

export class SaveEndpointRelation extends EndpointAction {
  type = UPDATE_ENDPOINT_RELATION;
  constructor(
    public guid: string,
    public relation: EndpointsRelation,
    public endpointType = 'cf'
  ) {
    super();
  }
}

export class DeleteEndpointRelation extends EndpointAction {
  type = DELETE_ENDPOINT_RELATION;
  constructor(
    public guid: string,
    public relation: EndpointsRelation,
    public endpointType = 'cf'
  ) {
    super();
  }
=======
  updatingKey = 'updating'
  actions = [
    UPDATE_ENDPOINT,
    UPDATE_ENDPOINT_SUCCESS,
    UPDATE_ENDPOINT_FAILED
  ];
>>>>>>> a987ee74
}<|MERGE_RESOLUTION|>--- conflicted
+++ resolved
@@ -31,7 +31,6 @@
 export const UNREGISTER_ENDPOINTS_SUCCESS = '[Endpoints] Unregister succeed';
 export const UNREGISTER_ENDPOINTS_FAILED = '[Endpoints] Unregister failed';
 
-<<<<<<< HEAD
 export const UPDATE_ENDPOINT_RELATION = '[Endpoints] Update relation';
 export const UPDATE_ENDPOINT_RELATION_SUCCESS = '[Endpoints] Update relation success';
 export const UPDATE_ENDPOINT_RELATION_FAILED = '[Endpoints] Update relation failed';
@@ -39,11 +38,10 @@
 export const DELETE_ENDPOINT_RELATION = '[Endpoints] Delete relation';
 export const DELETE_ENDPOINT_RELATION_SUCCESS = '[Endpoints] Delete relation success';
 export const DELETE_ENDPOINT_RELATION_FAILED = '[Endpoints] Delete relation failed';
-=======
+
 export const UPDATE_ENDPOINT = '[Endpoints] Update';
 export const UPDATE_ENDPOINT_SUCCESS = '[Endpoints] Update succeed';
 export const UPDATE_ENDPOINT_FAILED = '[Endpoints] Update failed';
->>>>>>> a987ee74
 
 export class EndpointActionComplete implements Action {
   constructor(
@@ -61,7 +59,7 @@
   public entityType = endpointEntityType;
   public endpointType = STRATOS_ENDPOINT_TYPE;
   public subType = '';
-  public entity = [stratosEntityFactory(endpointEntityType)]
+  public entity = [stratosEntityFactory(endpointEntityType)];
   constructor(public type: string) { }
   actions: string[];
 }
@@ -110,7 +108,7 @@
     super(
       GET_ENDPOINT,
       guid
-    )
+    );
   }
   actions = [
     GET_ENDPOINT,
@@ -127,7 +125,7 @@
     super(
       GET_ENDPOINTS,
       GetAllEndpoints.storeKey
-    )
+    );
   }
   actions = [
     GET_ENDPOINTS,
@@ -144,13 +142,13 @@
 
 export class GetAllEndpointsSuccess extends GetAllEndpoints {
   constructor(public payload: NormalizedResponse<EndpointModel>, public login = false) {
-    super(login)
+    super(login);
   }
   type = GET_ENDPOINTS_SUCCESS;
 }
 
 export class ConnectEndpoint extends SingleBaseEndpointAction {
-  static UpdatingKey = 'connectingKey'
+  static UpdatingKey = 'connectingKey';
   constructor(
     guid: string,
     // Note - should not be called endpointType
@@ -171,11 +169,11 @@
     CONNECT_ENDPOINTS,
     CONNECT_ENDPOINTS_SUCCESS,
     CONNECT_ENDPOINTS_FAILED
-  ]
+  ];
 }
 
 export class DisconnectEndpoint extends SingleBaseEndpointAction {
-  static UpdatingKey = 'disconnecting'
+  static UpdatingKey = 'disconnecting';
   constructor(
     guid: string,
     // Note - should not be called endpointType
@@ -232,7 +230,7 @@
       registerEndpointType
     );
   }
-  updatingKey = 'registering'
+  updatingKey = 'registering';
   actions = [
     REGISTER_ENDPOINTS,
     REGISTER_ENDPOINTS_SUCCESS,
@@ -258,35 +256,32 @@
       updateEndpointType
     );
   }
-<<<<<<< HEAD
-}
-
-export class SaveEndpointRelation extends EndpointAction {
-  type = UPDATE_ENDPOINT_RELATION;
-  constructor(
-    public guid: string,
-    public relation: EndpointsRelation,
-    public endpointType = 'cf'
-  ) {
-    super();
-  }
-}
-
-export class DeleteEndpointRelation extends EndpointAction {
-  type = DELETE_ENDPOINT_RELATION;
-  constructor(
-    public guid: string,
-    public relation: EndpointsRelation,
-    public endpointType = 'cf'
-  ) {
-    super();
-  }
-=======
-  updatingKey = 'updating'
+  updatingKey = 'updating';
   actions = [
     UPDATE_ENDPOINT,
     UPDATE_ENDPOINT_SUCCESS,
     UPDATE_ENDPOINT_FAILED
   ];
->>>>>>> a987ee74
+}
+
+export class SaveEndpointRelation extends EndpointAction {
+  type = UPDATE_ENDPOINT_RELATION;
+  constructor(
+    public guid: string,
+    public relation: EndpointsRelation,
+    public endpointType = 'cf'
+  ) {
+    super();
+  }
+}
+
+export class DeleteEndpointRelation extends EndpointAction {
+  type = DELETE_ENDPOINT_RELATION;
+  constructor(
+    public guid: string,
+    public relation: EndpointsRelation,
+    public endpointType = 'cf'
+  ) {
+    super();
+  }
 }