export const enum RequestSectionKeys {
  CF = 'cf',
  Other = 'other'
}

export type TRequestTypeKeys = RequestSectionKeys.CF | RequestSectionKeys.Other;

export const rootUpdatingKey = '_root_';
export interface ActionState {
  busy: boolean;
  error: boolean;
  message: string;
}

<<<<<<< HEAD
// Multi action lists can have different entity types per page
// We use schemaKey to track this type
export interface ListActionState extends ActionState {
  schemaKey?: string;
=======
/**
 * Multi action lists can have different entity types per page
 * We use schemaKey to track this type
 */
export interface ListActionState extends ActionState {
  schemaKey?: string;
  /**
   * Does the collection size exceed the max allowed? Used in conjunction PaginationEntityState maxedMode.
   */
>>>>>>> 0f70808a
  maxed?: boolean;
  entityKey?: string;
}

export interface DeleteActionState extends ActionState {
  deleted: boolean;
}

export const getDefaultActionState = () => ({
  busy: false,
  error: false,
  message: ''
});

export const defaultDeletingActionState = {
  busy: false,
  error: false,
  message: '',
  deleted: false
};

export interface UpdatingSection {
  _root_: ActionState;
  [key: string]: ActionState;
}
export interface RequestInfoState {
  fetching: boolean;
  updating: UpdatingSection;
  creating: boolean;
  deleting: DeleteActionState;
  error: boolean;
  response: any;
  message: string;
}

const defaultRequestState = {
  fetching: false,
  updating: {
    _root_: getDefaultActionState()
  },
  creating: false,
  error: false,
  deleting: { ...defaultDeletingActionState },
  response: null,
  message: ''
};

export function getDefaultRequestState() {
  return { ...defaultRequestState };
}

export type IRequestArray = [
  string,
  string,
  string,
  string
];
<|MERGE_RESOLUTION|>--- conflicted
+++ resolved
@@ -12,12 +12,6 @@
   message: string;
 }
 
-<<<<<<< HEAD
-// Multi action lists can have different entity types per page
-// We use schemaKey to track this type
-export interface ListActionState extends ActionState {
-  schemaKey?: string;
-=======
 /**
  * Multi action lists can have different entity types per page
  * We use schemaKey to track this type
@@ -27,7 +21,6 @@
   /**
    * Does the collection size exceed the max allowed? Used in conjunction PaginationEntityState maxedMode.
    */
->>>>>>> 0f70808a
   maxed?: boolean;
   entityKey?: string;
 }
