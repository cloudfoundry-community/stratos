import { Action } from '@ngrx/store';

<<<<<<< HEAD
import { CF_ENDPOINT_TYPE } from '../../../cloud-foundry/cf-types';
=======
>>>>>>> 4f0d587e
import {
  applicationEntityType,
  appStatsEntityType,
  appSummaryEntityType,
  cfUserEntityType,
  organizationEntityType,
  routeEntityType,
  serviceInstancesEntityType,
  spaceEntityType,
  userProvidedServiceInstanceEntityType,
} from '../../../cloud-foundry/src/cf-entity-factory';
<<<<<<< HEAD
import { STRATOS_ENDPOINT_TYPE, userFavoritesEntitySchema } from '../../../core/src/base-entity-schemas';
import { EntityCatalogueHelpers } from '../../../core/src/core/entity-catalogue/entity-catalogue.helper';
=======
import { getCFEntityKey } from '../../../cloud-foundry/src/cf-entity-helpers';
import { STRATOS_ENDPOINT_TYPE, userFavoritesEntitySchema } from '../../../core/src/base-entity-schemas';
>>>>>>> 4f0d587e
import { entityCatalogue } from '../../../core/src/core/entity-catalogue/entity-catalogue.service';
import { endpointStoreNames } from '../types/endpoint.types';
import { BaseRequestDataState, IRequestState } from '../types/entity.types';
import { RequestTypes } from './../actions/request.actions';
import { requestDataReducerFactory } from './api-request-data-reducer/request-data-reducer.factory';
import { requestReducerFactory } from './api-request-reducer/request-reducer.factory';
import { IRequestArray } from './api-request-reducer/types';
import { appStatsReducer } from './app-stats-request.reducer';
import { applicationAddRemoveReducer } from './application-add-remove-reducer';
import { updateApplicationRoutesReducer } from './application-route.reducer';
import { endpointDisconnectApplicationReducer } from './endpoint-disconnect-application.reducer';
import { addOrUpdateUserFavoriteMetadataReducer, deleteUserFavoriteMetadataReducer } from './favorite.reducer';
import { updateOrganizationQuotaReducer } from './organization-quota.reducer';
import { updateOrganizationSpaceReducer } from './organization-space.reducer';
import { routeReducer, updateAppSummaryRoutesReducer } from './routes.reducer';
import { serviceInstanceReducer } from './service-instance.reducer';
import { updateSpaceQuotaReducer } from './space-quota.reducer';
import { systemEndpointsReducer } from './system-endpoints.reducer';
import { endpointDisconnectUserReducer, userReducer, userSpaceOrgReducer } from './users.reducer';

/**
 * This module uses the request data reducer and request reducer factories to create
 * the reducers to be used when making http requests
 */

const requestActions = [
  RequestTypes.START,
  RequestTypes.SUCCESS,
  RequestTypes.FAILED,
  RequestTypes.UPDATE
] as IRequestArray;

function chainReducers(baseReducer, extraReducers) {
  return (state, action) => {
    let newState = baseReducer(state, action);
    let nextState;
    Object.keys(extraReducers).forEach(key => {
      nextState = extraReducers[key].reduce((s, reducer) => {
        return reducer(s, action);
      }, newState[key]);
      if (nextState !== newState[key]) {
        newState = {
          ...newState,
          ...{
            [key]: nextState
          }
        };
      }
    });
    return newState;
  };
}

export function requestReducer(state: IRequestState, action: Action) {
  const baseRequestReducer = requestReducerFactory(requestActions);
  const extraReducers = {
    [appStatsEntityType]: [appStatsReducer]
  };
  return chainReducers(baseRequestReducer, extraReducers)(state, action);
}

function getInternalEntityKey(type: string) {
  return entityCatalogue.getEntityKey(STRATOS_ENDPOINT_TYPE, type);
}

// TODO Add these reducers to the catalogue
export function requestDataReducer(state: BaseRequestDataState, action: Action) {
  const baseDataReducer = requestDataReducerFactory(requestActions);

  const extraReducers = {
    [getCFEntityKey(cfUserEntityType)]: [userReducer, endpointDisconnectUserReducer],
    [getCFEntityKey(routeEntityType)]: [routeReducer],
    [getCFEntityKey(serviceInstancesEntityType)]: [serviceInstanceReducer],
    [getCFEntityKey(userProvidedServiceInstanceEntityType)]: [serviceInstanceReducer],
    [getInternalEntityKey(endpointStoreNames.type)]: [systemEndpointsReducer],
    [getCFEntityKey(appSummaryEntityType)]: [updateAppSummaryRoutesReducer],
    [getCFEntityKey(applicationEntityType)]: [
      updateApplicationRoutesReducer(),
      endpointDisconnectApplicationReducer()
    ],
    [getCFEntityKey(spaceEntityType)]: [
<<<<<<< HEAD
=======
      updateSpaceQuotaReducer,
>>>>>>> 4f0d587e
      endpointDisconnectApplicationReducer(),
      applicationAddRemoveReducer(),
      userSpaceOrgReducer(true)
    ],
    [getCFEntityKey(organizationEntityType)]: [
<<<<<<< HEAD
=======
      updateOrganizationQuotaReducer,
>>>>>>> 4f0d587e
      updateOrganizationSpaceReducer(),
      endpointDisconnectApplicationReducer(),
      userSpaceOrgReducer(false)
    ],
    [getInternalEntityKey(userFavoritesEntitySchema.entityType)]: [
      addOrUpdateUserFavoriteMetadataReducer,
      deleteUserFavoriteMetadataReducer
    ]
  };

  return chainReducers(baseDataReducer, extraReducers)(state, action);
}<|MERGE_RESOLUTION|>--- conflicted
+++ resolved
@@ -1,9 +1,5 @@
 import { Action } from '@ngrx/store';
 
-<<<<<<< HEAD
-import { CF_ENDPOINT_TYPE } from '../../../cloud-foundry/cf-types';
-=======
->>>>>>> 4f0d587e
 import {
   applicationEntityType,
   appStatsEntityType,
@@ -15,13 +11,8 @@
   spaceEntityType,
   userProvidedServiceInstanceEntityType,
 } from '../../../cloud-foundry/src/cf-entity-factory';
-<<<<<<< HEAD
-import { STRATOS_ENDPOINT_TYPE, userFavoritesEntitySchema } from '../../../core/src/base-entity-schemas';
-import { EntityCatalogueHelpers } from '../../../core/src/core/entity-catalogue/entity-catalogue.helper';
-=======
 import { getCFEntityKey } from '../../../cloud-foundry/src/cf-entity-helpers';
 import { STRATOS_ENDPOINT_TYPE, userFavoritesEntitySchema } from '../../../core/src/base-entity-schemas';
->>>>>>> 4f0d587e
 import { entityCatalogue } from '../../../core/src/core/entity-catalogue/entity-catalogue.service';
 import { endpointStoreNames } from '../types/endpoint.types';
 import { BaseRequestDataState, IRequestState } from '../types/entity.types';
@@ -103,19 +94,13 @@
       endpointDisconnectApplicationReducer()
     ],
     [getCFEntityKey(spaceEntityType)]: [
-<<<<<<< HEAD
-=======
       updateSpaceQuotaReducer,
->>>>>>> 4f0d587e
       endpointDisconnectApplicationReducer(),
       applicationAddRemoveReducer(),
       userSpaceOrgReducer(true)
     ],
     [getCFEntityKey(organizationEntityType)]: [
-<<<<<<< HEAD
-=======
       updateOrganizationQuotaReducer,
->>>>>>> 4f0d587e
       updateOrganizationSpaceReducer(),
       endpointDisconnectApplicationReducer(),
       userSpaceOrgReducer(false)
