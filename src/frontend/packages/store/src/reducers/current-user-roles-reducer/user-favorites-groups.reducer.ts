import { Action } from '@ngrx/store';

import {
  GetUserFavoritesAction,
  GetUserFavoritesFailedAction,
  GetUserFavoritesSuccessAction,
  RemoveUserFavoriteSuccessAction,
  SaveUserFavoriteSuccessAction,
} from '../../actions/user-favourites.actions';
import {
  getDefaultFavoriteGroup,
  getDefaultFavoriteGroupsState,
  IUserFavoriteGroup,
  IUserFavoritesGroups,
  IUserFavoritesGroupsState,
} from '../../types/favorite-groups.types';
import { IFavoriteMetadata, UserFavorite } from '../../types/user-favorites.types';
import { getEndpointIDFromFavorite } from '../../user-favorite-helpers';

export function userFavoriteGroupsReducer(
  state: IUserFavoritesGroupsState = getDefaultFavoriteGroupsState(),
  action: Action
): IUserFavoritesGroupsState {
  switch (action.type) {
    case GetUserFavoritesAction.ACTION_TYPE:
      return {
        ...state,
        busy: true,
        error: false,
        message: ''
      };
    case GetUserFavoritesSuccessAction.ACTION_TYPE:
      return {
        ...state,
        busy: false,
        error: false,
        message: '',
        groups: buildFavoritesGroups(action as GetUserFavoritesSuccessAction)
      };
    case GetUserFavoritesFailedAction.ACTION_TYPE:
      return {
        ...state,
        busy: false,
        error: true,
        message: 'Failed to fetch favorites',
      };
    case RemoveUserFavoriteSuccessAction.ACTION_TYPE:
      return {
        ...state,
        groups: removeFavoriteFromGroup(state.groups, action as RemoveUserFavoriteSuccessAction)
      };
    case SaveUserFavoriteSuccessAction.ACTION_TYPE:
      return {
        ...state,
        groups: addEntityFavorite(state.groups, action as SaveUserFavoriteSuccessAction)
      };
  }
  return state;
}

function buildFavoritesGroups(action: GetUserFavoritesSuccessAction) {
  const { favorites } = action;
  return favorites.reduce((favoriteGroups, favorite) => {
<<<<<<< HEAD
    const userFavorite = deriveEndpointFavoriteFromFavorite(favorite);
    favoriteGroups[userFavorite.guid] = addFavoriteToGroup(favoriteGroups[userFavorite.guid], favorite);
=======
    const endpointGuid = getEndpointIDFromFavorite(favorite);
    favoriteGroups[endpointGuid] = addFavoriteToGroup(favoriteGroups[endpointGuid], favorite);
>>>>>>> 16efc6aa
    return favoriteGroups;
  }, {} as IUserFavoritesGroups);
}

function removeFavoriteFromGroup(state: IUserFavoritesGroups, action: RemoveUserFavoriteSuccessAction): IUserFavoritesGroups {
  const { favorite } = action;
  const endpointGuid = getEndpointIDFromFavorite(favorite);
  const userGroup = state[endpointGuid] || getDefaultFavoriteGroup();
  // Favorite will not have and entityId if it is for an endpoint
  if (!favorite.entityId) {
    if (!groupHasEntities(userGroup)) {
      return removeGroup(state, endpointGuid);
    }
    // The endpoint has been removed but dependant entities are still within the group
    // The group is now ethereal
    return {
      ...state,
      [endpointGuid]: {
        ...userGroup,
        ethereal: true
      }
    };
  } else {
    const entitiesIds = userGroup.entitiesIds.filter(id => id !== favorite.guid);
    if (!entitiesIds.length && userGroup.ethereal) {
      return removeGroup(state, endpointGuid);
    }
    return {
      ...state,
      [endpointGuid]: {
        ...userGroup,
        entitiesIds
      }
    };
  }
}

function removeGroup(state: IUserFavoritesGroups, endpointGuid: string): IUserFavoritesGroups {
  const {
    [endpointGuid]: removedEndpoint,
    ...newState
  } = state;
  return newState;
}

function groupHasEntities(group: IUserFavoriteGroup) {
  return group.entitiesIds.length > 0;
}

function addEntityFavorite(favoriteGroups: IUserFavoritesGroups, action: SaveUserFavoriteSuccessAction): IUserFavoritesGroups {
  const { favorite } = action;
  const guid = getEndpointIDFromFavorite(favorite);
  const group = favoriteGroups[guid];
  const newGroup = addFavoriteToGroup(group, favorite);
  return {
    ...favoriteGroups,
    [guid]: newGroup
  };
}

function addFavoriteToGroup(favoriteGroup: IUserFavoriteGroup = getDefaultFavoriteGroup(), favorite: UserFavorite<IFavoriteMetadata>) {
  const fg = {
    ...favoriteGroup,
    entitiesIds: [
      ...favoriteGroup.entitiesIds
    ]
  };

  const { guid } = favorite;
<<<<<<< HEAD
  const isEndpoint = isEndpointTypeFavorite(favorite);
=======
  const isEndpoint = !favorite.entityId;
>>>>>>> 16efc6aa
  if (isEndpoint) {
    fg.endpoint = favorite;
  }
  if (!isEndpoint && guid && !fg.entitiesIds.includes(guid)) {
    fg.entitiesIds.push(guid);
  }
  if (isEndpoint) {
    fg.ethereal = false;
  }
  return fg;
}<|MERGE_RESOLUTION|>--- conflicted
+++ resolved
@@ -61,13 +61,8 @@
 function buildFavoritesGroups(action: GetUserFavoritesSuccessAction) {
   const { favorites } = action;
   return favorites.reduce((favoriteGroups, favorite) => {
-<<<<<<< HEAD
-    const userFavorite = deriveEndpointFavoriteFromFavorite(favorite);
-    favoriteGroups[userFavorite.guid] = addFavoriteToGroup(favoriteGroups[userFavorite.guid], favorite);
-=======
     const endpointGuid = getEndpointIDFromFavorite(favorite);
     favoriteGroups[endpointGuid] = addFavoriteToGroup(favoriteGroups[endpointGuid], favorite);
->>>>>>> 16efc6aa
     return favoriteGroups;
   }, {} as IUserFavoritesGroups);
 }
@@ -137,11 +132,7 @@
   };
 
   const { guid } = favorite;
-<<<<<<< HEAD
-  const isEndpoint = isEndpointTypeFavorite(favorite);
-=======
   const isEndpoint = !favorite.entityId;
->>>>>>> 16efc6aa
   if (isEndpoint) {
     fg.endpoint = favorite;
   }
