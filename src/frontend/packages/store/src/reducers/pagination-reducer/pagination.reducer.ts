--- conflicted
+++ resolved
@@ -1,15 +1,6 @@
-<<<<<<< HEAD
 import {
   CONNECT_ENDPOINTS_SUCCESS,
   DISCONNECT_ENDPOINTS_SUCCESS,
-=======
-import { Action } from '@ngrx/store';
-
-import {
-  CONNECT_ENDPOINTS_SUCCESS,
-  DISCONNECT_ENDPOINTS_SUCCESS,
-  EndpointAction,
->>>>>>> 4a49ac2b
   UNREGISTER_ENDPOINTS,
 } from '../../actions/endpoint.actions';
 import {
@@ -33,16 +24,7 @@
 import { ApiActionTypes } from '../../actions/request.actions';
 import { mergeState } from '../../helpers/reducer.helper';
 import { PaginationEntityState, PaginationState } from '../../types/pagination.types';
-<<<<<<< HEAD
 import { UpdatePaginationMaxedState } from './../../actions/pagination.actions';
-=======
-import {
-  ClearPaginationOfEntity,
-  ClearPaginationOfType,
-  CreatePagination,
-  ResetPagination,
-} from './../../actions/pagination.actions';
->>>>>>> 4a49ac2b
 import { paginationAddParams } from './pagination-reducer-add-params';
 import { paginationClearPages } from './pagination-reducer-clear-pages';
 import { paginationClearOfEntity } from './pagination-reducer-clear-pagination-of-entity';
@@ -61,20 +43,7 @@
 import { paginationSuccess } from './pagination-reducer-success';
 import { paginationPageBusy } from './pagination-reducer-update';
 import { paginationFailure } from './pagination-reducer.failure';
-<<<<<<< HEAD
 import { getActionPaginationEntityKey, getActionType, getPaginationKeyFromAction } from './pagination-reducer.helper';
-=======
-import {
-  getActionKey,
-  getActionType,
-  getDefaultPaginationEntityState,
-  getPaginationKeyFromAction,
-} from './pagination-reducer.helper';
-
-
-
-
->>>>>>> 4a49ac2b
 
 // Initialized when all entity types have been registered
 export let defaultPaginationState = {};
@@ -122,13 +91,8 @@
   return paginationReducer(getPaginationUpdater(types));
 }
 
-<<<<<<< HEAD
 function paginationReducer(updatePagination) {
-  return function (state, action) {
-=======
-function paginationReducer(updatePagination, types) {
   return (state, action) => {
->>>>>>> 4a49ac2b
     state = state || defaultPaginationState;
     return paginate(action, state, updatePagination);
   };
