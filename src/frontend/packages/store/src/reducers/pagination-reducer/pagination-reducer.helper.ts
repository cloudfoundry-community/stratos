import { Action, Store } from '@ngrx/store';
import { combineLatest, Observable } from 'rxjs';
import {
  distinctUntilChanged,
  filter,
  first,
  map,
  pairwise,
  publishReplay,
  refCount,
  startWith,
  switchMap,
  tap,
} from 'rxjs/operators';

import { sortStringify } from '../../../../core/src/core/utils.service';
import { PaginationMonitor } from '../../../../core/src/shared/monitors/pagination-monitor';
import { AddParams, SetInitialParams, SetParams } from '../../actions/pagination.actions';
import { ValidateEntitiesStart } from '../../actions/request.actions';
import { AppState } from '../../app-state';
import { populatePaginationFromParent } from '../../helpers/entity-relations/entity-relations';
import { selectEntities } from '../../selectors/api.selectors';
import { selectPaginationState } from '../../selectors/pagination.selectors';
import {
  PaginatedAction,
  PaginationClientPagination,
  PaginationEntityState,
  PaginationParam,
  QParam,
} from '../../types/pagination.types';
import { ActionState } from '../api-request-reducer/types';

export interface PaginationObservables<T> {
  pagination$: Observable<PaginationEntityState>;
  entities$: Observable<T[]>;
  /**
   * Convenience observable on !!entities
   */
  hasEntities$: Observable<boolean>;
  /**
   * Convenience observable on pagination totalResults (note - not entities.length. In maxed world this can be different)
   */
  totalEntities$: Observable<number>;
  /**
   * Equate to current page fetching observable
   */
  fetchingEntities$: Observable<boolean>;
}

export function qParamsToString(params: QParam[]): string[] {
  return params.map(qParamToString);
}

export function qParamToString(q: QParam): string {
  return `${q.key}${q.joiner}${(q.value as string[]).join ? (q.value as string[]).join(',') : q.value}`;
}

export function qParamKeyFromString(qParamString: string): string {
  const match = qParamString.match(/(>=|<=|<|>| IN |,|:|=)/);
  return match.index >= 0 ? qParamString.substring(0, match.index) : null;
}

export function getUniqueQParams(action: AddParams | SetParams, state) {
  let qStatePrams: QParam[] = [].concat(state.params.q || []);
  const qActionPrams: QParam[] = [].concat(action.params.q || []);

  // Update existing q params
  for (const actionParam of qActionPrams) {
    const existingParamIndex = qStatePrams.findIndex((stateParam: QParam) => stateParam.key === actionParam.key);
    if (existingParamIndex >= 0) {
      qStatePrams[existingParamIndex] = { ...actionParam };
    } else {
      qStatePrams.push(actionParam);
    }
  }

  //  Ensure q params are unique
  if (action.params.q) {
    qStatePrams = qStatePrams.concat(qActionPrams)
      .filter((q, index, self) => self.findIndex(
        (qs) => {
          return qs.key === q.key;
        }
      ) === index)
      .filter((q: QParam) => {
        // Filter out empties
        return !!q.value;
      });
  }
  return qStatePrams;
}

export function removeEmptyParams(params: PaginationParam) {
  const newObject = {};
  Object.keys(params).forEach(key => {
    if (params[key]) {
      newObject[key] = params[key];
    }
  });
  return newObject;
}

export function getActionType(action) {
  return action.type;
}

export function getAction(action): PaginatedAction {
  if (!action) {
    return null;
  }
  return action.apiAction ? action.apiAction : action;
}

export function getActionPaginationEntityKey(action) {
  const apiAction = getAction(action);
  return apiAction.proxyPaginationEntityKey || apiAction.entityKey || null;
}

export function getPaginationKeyFromAction(action: PaginatedAction) {
  const apiAction = getAction(action);
  return apiAction.paginationKey;
}

export const getPaginationObservables = <T = any>(
  { store, action, paginationMonitor }: {
    store: Store<AppState>,
    action: PaginatedAction | PaginatedAction[],
    paginationMonitor: PaginationMonitor
  },
  isLocal = false
): PaginationObservables<T> => {
  const baseAction = Array.isArray(action) ? action[0] : action;
  const paginationKey = paginationMonitor.paginationKey;
  const entityKey = paginationMonitor.schema.key;

  // FIXME: This will reset pagination every time regardless of if we need to (or just want the pag settings/entities from pagination
  // section)
  if (baseAction.initialParams) {
    store.dispatch(new SetInitialParams(entityKey, paginationKey, baseAction.initialParams, isLocal));
  }

  const obs = getObservables<T>(
    store,
    entityKey,
    paginationKey,
    action,
    paginationMonitor,
    isLocal
  );

  return obs;
};

function shouldFetchLocalOrNonLocalList(
  isLocal: boolean,
  hasDispatchedOnce: boolean,
  pagination: PaginationEntityState,
  prevPagination: PaginationEntityState
) {
  // The following could be written more succinctly, but kept verbose for clarity
  return isLocal ? shouldFetchLocalList(hasDispatchedOnce, pagination, prevPagination) : shouldFetchNonLocalList(pagination);
}

function shouldFetchLocalList(
  hasDispatchedOnce: boolean,
  pagination: PaginationEntityState,
  prevPagination: PaginationEntityState
): boolean {
  if (hasError(pagination)) {
    return false;
  }

  const invalidOrMissingPage = !hasValidOrGettingPage(pagination);

  // Should a standard, non-maxed local list be refetched?
  if (!hasDispatchedOnce && invalidOrMissingPage) {
    return true;
  }

  // Should a maxed local list be refetched?
  if (pagination.maxedMode) {
    const paramsChanged = prevPagination && paginationParamsString(prevPagination.params) !== paginationParamsString(pagination.params);
    return invalidOrMissingPage || paramsChanged;
  }

  return false;
}

function paginationParamsString(params: PaginationParam): string {
  const clone = {
    ...params,
  };
  delete clone.q;
  const res1 = sortStringify(clone) + params.q ? sortStringify(params.q.reduce((res, q) => {
    res[q.key] = q.value + q.joiner;
    return res;
  }, {})) : '';
  return res1;
}

function shouldFetchNonLocalList(pagination: PaginationEntityState): boolean {
  return !hasError(pagination) && !hasValidOrGettingPage(pagination);
}

function safePopulatePaginationFromParent(store: Store<AppState>, action: PaginatedAction): Observable<Action> {
  return populatePaginationFromParent(store, action).pipe(
    map(newAction => newAction || action)
  );
}

function getObservables<T = any>(
  store: Store<AppState>,
  entityKey: string,
  paginationKey: string,
  paginationAction: PaginatedAction | PaginatedAction[],
  paginationMonitor: PaginationMonitor,
  isLocal = false
)
  : PaginationObservables<T> {
  let hasDispatchedOnce = false;
  const arrayAction = Array.isArray(paginationAction) ? paginationAction : [paginationAction];
<<<<<<< HEAD
  // .pipe(distinctUntilChanged())
=======
>>>>>>> fe6d254d
  const paginationSelect$ = store.select(selectPaginationState(entityKey, paginationKey));
  const pagination$: Observable<PaginationEntityState> = paginationSelect$.pipe(filter(pagination => !!pagination));

  // Keep this separate, we don't want tap executing every time someone subscribes
  const fetchPagination$ = paginationSelect$.pipe(
    startWith(null),
    pairwise(),
    tap(([prevPag, newPag]: [PaginationEntityState, PaginationEntityState]) => {
      if (shouldFetchLocalOrNonLocalList(isLocal, hasDispatchedOnce, newPag, prevPag)) {
        hasDispatchedOnce = true; // Ensure we set this first, otherwise we're called again instantly
<<<<<<< HEAD
        combineLatest(arrayAction.map(action => populatePaginationFromParent(store, action))).pipe(
          first(),
        ).subscribe(newAction => newAction.forEach(action => action && store.dispatch(action)));
=======
        combineLatest(arrayAction.map(action => safePopulatePaginationFromParent(store, action))).pipe(
          first(),
        ).subscribe(actions => actions.forEach(action => store.dispatch(action)));
>>>>>>> fe6d254d
      }
    }),
    map(([prevPag, newPag]) => newPag)
  );

  let lastValidationFootprint: string;
  const entities$: Observable<T[]> =
    combineLatest(
      store.select(selectEntities(entityKey)),
      fetchPagination$
    )
      .pipe(
        filter(([ent, pagination]) => {
          return !!pagination && isPageReady(pagination, isLocal);
        }),
        publishReplay(1),
        refCount(),
        tap(([ent, pagination]) => {
          const newValidationFootprint = getPaginationCompareString(pagination);
          if (lastValidationFootprint !== newValidationFootprint) {
            lastValidationFootprint = newValidationFootprint;
            arrayAction.forEach(action => store.dispatch(new ValidateEntitiesStart(
              action,
              pagination.ids[action.__forcedPageNumber__ || pagination.currentPage],
              false
            )));
          }
        }),
        switchMap(() => paginationMonitor.currentPage$),
      );

  return {
    pagination$: pagination$.pipe(
      distinctUntilChanged()
    ),
    entities$: entities$.pipe(
      distinctUntilChanged()
    ),
    hasEntities$: entities$.pipe(
      map(entities => !!entities),
      // Entities will never fire in the event of a maxed list, so ensure we start with something
      startWith(false)
    ),
    totalEntities$: combineLatest(pagination$, entities$).pipe(
      map(([pag]) => pag.totalResults),
      distinctUntilChanged()
    ),
    fetchingEntities$: paginationMonitor.fetchingCurrentPage$
  };
}

function getPaginationCompareString(paginationEntity: PaginationEntityState) {
  if (!paginationEntity) {
    return '';
  }
  let params = '';
  if (paginationEntity.params) {
    params = JSON.stringify(paginationEntity.params);
  }
  // paginationEntity.totalResults included to ensure we cover the 'ResetPagination' case, for instance after AddParam
  return paginationEntity.totalResults + paginationEntity.currentPage + params + paginationEntity.pageCount;
}

export function isPageReady(pagination: PaginationEntityState, isLocal = false) {
  if (!pagination) {
    return false;
  }
  if (isLocal) {
    return !Object.values(pagination.pageRequests).find((paginationPage) => paginationPage.busy);
  }
  if (!pagination.pageRequests[pagination.currentPage]) {
    return false;
  }
<<<<<<< HEAD
  return pagination.pageRequests[pagination.currentPage].busy || false;
=======
  return !pagination.pageRequests[pagination.currentPage].busy || false;
>>>>>>> fe6d254d
}

export function isFetchingPage(pagination: PaginationEntityState): boolean {
  if (pagination) {
    const currentPageRequest = getCurrentPageRequestInfo(pagination);
    return currentPageRequest.busy;
  } else {
    return false;
  }
}

export function hasValidOrGettingPage(pagination: PaginationEntityState): boolean {
  if (pagination && Object.keys(pagination).length) {
    const hasPage = !!pagination.ids[pagination.currentPage];
    const currentPageRequest = getCurrentPageRequestInfo(pagination);
    return hasPage || currentPageRequest.busy;
  } else {
    return false;
  }
}

export function hasError(pagination: PaginationEntityState): boolean {
  return pagination && getCurrentPageRequestInfo(pagination).error;
}

export function getCurrentPageRequestInfo(pagination: PaginationEntityState): ActionState {
  return pagination.pageRequests[pagination.currentPage] || {
    busy: false,
    error: false,
    message: ''
  };
}

export function spreadClientPagination(pag: PaginationClientPagination): PaginationClientPagination {
  return {
    ...pag,
    filter: {
      ...pag.filter,
      items: {
        ...pag.filter.items
      }
    }
  };
}

export function spreadPaginationParams(params: PaginationParam): PaginationParam {
  return {
    ...params,
    q: params.q ? params.q.reduce((newQ, qP) => {
      newQ.push({ ...qP });
      return newQ;
    }, []) : null
  };
}<|MERGE_RESOLUTION|>--- conflicted
+++ resolved
@@ -219,10 +219,6 @@
   : PaginationObservables<T> {
   let hasDispatchedOnce = false;
   const arrayAction = Array.isArray(paginationAction) ? paginationAction : [paginationAction];
-<<<<<<< HEAD
-  // .pipe(distinctUntilChanged())
-=======
->>>>>>> fe6d254d
   const paginationSelect$ = store.select(selectPaginationState(entityKey, paginationKey));
   const pagination$: Observable<PaginationEntityState> = paginationSelect$.pipe(filter(pagination => !!pagination));
 
@@ -233,15 +229,9 @@
     tap(([prevPag, newPag]: [PaginationEntityState, PaginationEntityState]) => {
       if (shouldFetchLocalOrNonLocalList(isLocal, hasDispatchedOnce, newPag, prevPag)) {
         hasDispatchedOnce = true; // Ensure we set this first, otherwise we're called again instantly
-<<<<<<< HEAD
-        combineLatest(arrayAction.map(action => populatePaginationFromParent(store, action))).pipe(
-          first(),
-        ).subscribe(newAction => newAction.forEach(action => action && store.dispatch(action)));
-=======
         combineLatest(arrayAction.map(action => safePopulatePaginationFromParent(store, action))).pipe(
           first(),
         ).subscribe(actions => actions.forEach(action => store.dispatch(action)));
->>>>>>> fe6d254d
       }
     }),
     map(([prevPag, newPag]) => newPag)
@@ -315,11 +305,7 @@
   if (!pagination.pageRequests[pagination.currentPage]) {
     return false;
   }
-<<<<<<< HEAD
-  return pagination.pageRequests[pagination.currentPage].busy || false;
-=======
   return !pagination.pageRequests[pagination.currentPage].busy || false;
->>>>>>> fe6d254d
 }
 
 export function isFetchingPage(pagination: PaginationEntityState): boolean {
