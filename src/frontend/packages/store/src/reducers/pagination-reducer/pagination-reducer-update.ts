--- conflicted
+++ resolved
@@ -9,12 +9,8 @@
     pageRequests: {
       ...state.pageRequests,
       [page]: {
-<<<<<<< HEAD
         ...state.pageRequests[page],
-        busy: busy,
-=======
         busy,
->>>>>>> 4a49ac2b
         error: !!error,
         message: error
       }
