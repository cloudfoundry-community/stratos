--- conflicted
+++ resolved
@@ -1,8 +1,3 @@
-<<<<<<< HEAD
-import { RequestOptions } from '@angular/http';
-
-=======
->>>>>>> eb0a2218
 import { CF_ENDPOINT_TYPE } from '../../../../cloud-foundry/cf-types';
 import { cfEntityFactory } from '../../../../cloud-foundry/src/cf-entity-factory';
 import { getCFEntityKey } from '../../../../cloud-foundry/src/cf-entity-helpers';
@@ -12,10 +7,7 @@
 import { PaginatedAction } from '../../types/pagination.types';
 import { StartRequestAction, WrapperRequestActionFailed, WrapperRequestActionSuccess } from '../../types/request.types';
 import { createPaginationReducer } from './pagination.reducer';
-<<<<<<< HEAD
-=======
 import { HttpRequest } from '@angular/common/http';
->>>>>>> eb0a2218
 
 function getReducer() {
   return createPaginationReducer([
@@ -27,11 +19,7 @@
 
 class MockPagAction implements PaginatedAction {
   actions = ['ONE', 'TWO', 'THREE'];
-<<<<<<< HEAD
-  options = new RequestOptions();
-=======
   options = new HttpRequest('GET', 'fake123');
->>>>>>> eb0a2218
   entity = cfEntityFactory(applicationEntityType);
   entityType = applicationEntityType;
   endpointType = CF_ENDPOINT_TYPE;
@@ -142,11 +130,7 @@
         paginationKey,
         type: 'type',
         entity: {} as CFEntitySchema,
-<<<<<<< HEAD
-        options: {} as RequestOptions,
-=======
         options: new HttpRequest('GET', 'fake'),
->>>>>>> eb0a2218
         actions: []
       },
       'fetch',
