--- conflicted
+++ resolved
@@ -1,9 +1,3 @@
-import {
-  SetSessionTimeoutAction,
-  TIMEOUT_SESSION,
-  HYDRATE_DASHBOARD_STATE,
-  HydrateDashboardStateAction
-} from './../actions/dashboard-actions';
 import {
   CHANGE_SIDE_NAV_MODE,
   CLOSE_SIDE_HELP,
@@ -17,6 +11,12 @@
   TOGGLE_HEADER_EVENT,
   TOGGLE_SIDE_NAV,
 } from '../actions/dashboard-actions';
+import {
+  HYDRATE_DASHBOARD_STATE,
+  HydrateDashboardStateAction,
+  SetSessionTimeoutAction,
+  TIMEOUT_SESSION,
+} from './../actions/dashboard-actions';
 
 export interface DashboardState {
   timeoutSession: boolean;
@@ -74,8 +74,6 @@
       return {
         ...state, headerEventMinimized: setHeaderEvent.minimised
       };
-<<<<<<< HEAD
-=======
     case TIMEOUT_SESSION:
       const timeoutSessionAction = action as SetSessionTimeoutAction;
       return {
@@ -88,7 +86,6 @@
         ...state,
         ...hydrateDashboardStateAction.dashboardState
       };
->>>>>>> 11132251
     default:
       return state;
   }
