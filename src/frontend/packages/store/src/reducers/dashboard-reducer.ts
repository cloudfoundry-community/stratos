--- conflicted
+++ resolved
@@ -1,25 +1,15 @@
 import {
   CHANGE_SIDE_NAV_MODE,
+  CLOSE_SIDE_HELP,
   CLOSE_SIDE_NAV,
   OPEN_SIDE_NAV,
   SET_HEADER_EVENT,
   SetHeaderEvent,
+  SHOW_SIDE_HELP,
   TOGGLE_HEADER_EVENT,
   TOGGLE_SIDE_NAV,
 } from '../actions/dashboard-actions';
 import { SideNavModes } from '../types/dashboard.types';
-<<<<<<< HEAD
-import {
-  CLOSE_SIDE_NAV,
-  OPEN_SIDE_NAV,
-  TOGGLE_SIDE_NAV,
-  TOGGLE_HEADER_EVENT,
-  SHOW_SIDE_HELP,
-  CLOSE_SIDE_HELP
-} from '../actions/dashboard-actions';
-import { CHANGE_SIDE_NAV_MODE } from '../actions/dashboard-actions';
-=======
->>>>>>> ead1146d
 
 export interface DashboardState {
   sidenavOpen: boolean;
@@ -31,15 +21,10 @@
 
 export const defaultDashboardState: DashboardState = {
   sidenavOpen: true,
-<<<<<<< HEAD
-  sideNavMode: 'over',
+  sideNavMode: 'side',
   headerEventMinimized: false,
   sideHelpOpen: false,
-  sideHelpDocument: ''
-=======
-  sideNavMode: 'side',
-  headerEventMinimized: false
->>>>>>> ead1146d
+  sideHelpDocument: null
 };
 
 export function dashboardReducer(state: DashboardState = defaultDashboardState, action) {
@@ -53,22 +38,14 @@
     case CHANGE_SIDE_NAV_MODE:
       return { ...state, sideNavMode: action.mode };
     case TOGGLE_HEADER_EVENT:
-<<<<<<< HEAD
       return { ...state, headerEventMinimized: !state.headerEventMinimized };
     case SHOW_SIDE_HELP:
       return { ...state, sideHelpOpen: true, sideHelpDocument: action.document };
     case CLOSE_SIDE_HELP:
       return { ...state, sideHelpOpen: false, sideHelpDocument: '' };
-=======
-      return {
-        ...state, headerEventMinimized: !state.headerEventMinimized
-      };
     case SET_HEADER_EVENT:
       const setHeaderEvent = action as SetHeaderEvent;
-      return {
-        ...state, headerEventMinimized: setHeaderEvent.minimised
-      };
->>>>>>> ead1146d
+      return { ...state, headerEventMinimized: setHeaderEvent.minimised };
     default:
       return state;
   }
