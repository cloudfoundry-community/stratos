--- conflicted
+++ resolved
@@ -43,11 +43,7 @@
         if (timesCalled === 1) {
           const successOrFailure = action as APISuccessOrFailedAction;
           expect(successOrFailure instanceof APISuccessOrFailedAction).toBe(true);
-<<<<<<< HEAD
-          expect(successOrFailure.response).toBe(error.jetstreamErrorResponse.description);
-=======
           expect(successOrFailure.response).toBe(error.jetstreamErrorResponse.error.status);
->>>>>>> b254db27
           expect(successOrFailure.apiAction.endpointGuid).toBe(endpointGuid);
           expect(successOrFailure.apiAction.type).toBe('test');
           expect(successOrFailure.type).toBe(entity.getRequestAction('failure', requestType).type);
