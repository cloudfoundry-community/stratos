--- conflicted
+++ resolved
@@ -56,17 +56,7 @@
       AppEffects,
       RouteEffect,
       UserFavoritesEffect,
-<<<<<<< HEAD
-      // FIXME: STRAT-155 - Move cf effects into cf module
-      PermissionsEffects,
-      PermissionEffects
-    ])
-  ],
-  providers: [
-    PipelineHttpClient
-=======
     ]),
->>>>>>> 2df4be2b
   ]
 })
 export class AppStoreModule { }