--- conflicted
+++ resolved
@@ -3,12 +3,7 @@
 import { InternalEventSeverity, InternalEventsState } from '../types/internal-events.types';
 import { InternalAppState } from '../app-state';
 
-
-<<<<<<< HEAD
 export const internalEventStateSelector = (state: InternalAppState) => state.internalEvents;
-=======
-export const internalEventStateSelector = (state: CFAppState) => state.internalEvents;
->>>>>>> 102a9d60
 
 export const internalEventTypeSelector = (type: string) => compose(
   (state: InternalEventsState) => state.types[type] || {},
