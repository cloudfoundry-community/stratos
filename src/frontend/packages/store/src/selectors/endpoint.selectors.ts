import { createSelector } from '@ngrx/store';

import { STRATOS_ENDPOINT_TYPE } from '../../../core/src/base-entity-schemas';
import { EntityCatalogueHelpers } from '../../../core/src/core/entity-catalogue/entity-catalogue.helper';
import { InternalAppState, IRequestEntityTypeState } from '../app-state';
import { endpointSchemaKey } from '../helpers/entity-factory';
import { EndpointModel, EndpointState } from '../types/endpoint.types';
import { selectEntities, selectEntity, selectRequestInfo } from './api.selectors';

// The custom status section
export const endpointStatusSelector = (state: InternalAppState): EndpointState => state.endpoints;

// All endpoint request data
const endpointEntityKey = EntityCatalogueHelpers.buildEntityKey(endpointSchemaKey, STRATOS_ENDPOINT_TYPE);
export const endpointEntitiesSelector = selectEntities<EndpointModel>(endpointEntityKey);

export const endpointOfTypeSelector = (type: string) =>
  (endpoints: IRequestEntityTypeState<EndpointModel>): IRequestEntityTypeState<EndpointModel> => {
    return Object.values(endpoints).reduce((endpointsOfType, endpoint) => {
      if (endpoint.cnsi_type === type) {
        endpointsOfType[endpoint.guid] = endpoint;
      }
      return endpointsOfType;
    }, {});
  };
<<<<<<< HEAD
// TODO More this
=======
// TODO More this #3769
>>>>>>> 8d85829b
export const cfEndpointEntitiesSelector = endpointOfTypeSelector('cf');

export const getRegisteredEndpoints = (endpoints: IRequestEntityTypeState<EndpointModel>) => {
  const registered = {} as IRequestEntityTypeState<EndpointModel>;
  Object.values(endpoints).map(endpoint => {
    if (endpoint.registered) {
      registered[endpoint.guid] = endpoint;
    }
    return registered;
  });
  return registered;
};
// All Registered  endpoint request data
export const endpointsRegisteredEntitiesSelector = createSelector(
  endpointEntitiesSelector,
  getRegisteredEndpoints
);

export const registeredEndpointsOfTypesSelector = (endpointType: string) => createSelector(
  endpointEntitiesSelector,
  endpointOfTypeSelector(endpointType),
  getRegisteredEndpoints
);

export const endpointsCFEntitiesSelector = createSelector(
  endpointEntitiesSelector,
  cfEndpointEntitiesSelector
);

export const endpointsRegisteredCFEntitiesSelector = createSelector(
  endpointsCFEntitiesSelector,
  getRegisteredEndpoints
);

// Single endpoint request information
export const endpointsEntityRequestSelector = (guid: string) => selectRequestInfo(endpointEntityKey, guid);
// Single endpoint request data
export const endpointsEntityRequestDataSelector = (guid: string) => selectEntity<EndpointModel>(endpointEntityKey, guid);<|MERGE_RESOLUTION|>--- conflicted
+++ resolved
@@ -23,11 +23,7 @@
       return endpointsOfType;
     }, {});
   };
-<<<<<<< HEAD
-// TODO More this
-=======
 // TODO More this #3769
->>>>>>> 8d85829b
 export const cfEndpointEntitiesSelector = endpointOfTypeSelector('cf');
 
 export const getRegisteredEndpoints = (endpoints: IRequestEntityTypeState<EndpointModel>) => {
