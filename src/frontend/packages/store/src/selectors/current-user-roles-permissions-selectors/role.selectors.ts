import { compose } from '@ngrx/store';

import {
<<<<<<< HEAD
  PermissionStrings,
  PermissionValues,
  ScopeStrings,
} from '../../../../core/src/core/current-user-permissions.config';
import { Omit } from '../../../../core/src/core/utils.service';
import { CurrentUserRolesAppState } from '../../app-state';
import {
=======
>>>>>>> 8e89905c
  IAllCfRolesState,
  ICfRolesState,
  IGlobalRolesState,
  IOrgsRoleState,
  ISpacesRoleState,
  RoleEntities,
} from '../../../../cloud-foundry/src/store/types/cf-current-user-roles.types';
import {
  PermissionStrings,
  PermissionValues,
  ScopeStrings,
} from '../../../../core/src/core/current-user-permissions.config';
import { CurrentUserRolesAppState } from '../../app-state';
import { ICurrentUserRolesState, IStratosRolesState } from '../../types/current-user-roles.types';

export const selectCurrentUserRolesState = (state: CurrentUserRolesAppState) => state.currentUserRoles;

export const selectCurrentUserStratosRolesState = (state: ICurrentUserRolesState) => state.internal;

export const selectCurrentUserStratosRoles = (role: PermissionValues) => (state: Omit<IStratosRolesState, 'scopes'>) => {
  // Note - should not cover `scopes`
  return state[role] || false;
};

export const selectEntityWithRole = (role: PermissionStrings, type: RoleEntities) => (state: ICfRolesState) => {
  const entityType = state[type];
  return Object.keys(entityType).filter(entity => entityType[entity][role]);
};

export const selectSpaceWithRoleFromOrg = (role: PermissionStrings, orgId: string) => (state: ICfRolesState) => {
  if (!state) {
    return 'all';
  }
  const org = state.organizations[orgId];
  if (!org) {
    return 'all';
  }
  const { spaces } = state;
  const { spaceGuids } = org;
  return spaceGuids.reduce((array: string[], spaceGuid: string) => {
    const space = spaces[spaceGuid];
    if (space && space[role]) {
      array.push(spaceGuid);
    }
    return array;
  }, []);
};

export const selectCurrentUserCFRolesState = (state: ICurrentUserRolesState) => state.cf;
export const selectCurrentUserCFEndpointRolesState = (endpointGuid: string) =>
  (state: IAllCfRolesState) => state ? state[endpointGuid] : null;

export const selectCurrentUserRequestState = (state: ICurrentUserRolesState | ICfRolesState) => state.state;

export const selectCurrentUserCFGlobalRolesStates = (state: ICfRolesState) => state ? state.global : null;
export const selectCurrentUserCFGlobalRolesState = (role: PermissionValues) => (state: IGlobalRolesState) => state[role] || false;
export const selectCurrentUserCFOrgsRolesState = (state: ICfRolesState) => state.organizations;
export const selectCurrentUserCFSpacesRolesState = (state: ICfRolesState) => state.spaces;
export const selectCurrentUserCFGlobalHasScopes = (scope: ScopeStrings) => (scopes: ScopeStrings[]) => scopes.includes(scope);
export const selectCurrentUserCFGlobalScopesState = (state: IGlobalRolesState) => state.scopes;
export const selectCurrentUserCFStratosScopesState = (state: IStratosRolesState) => state.scopes;

export const selectCurrentUserCFSpaceRolesState = (spaceId: string) => (state: ISpacesRoleState) => state[spaceId];
export const selectCurrentUserCFOrgRolesState = (orgId: string) => (state: IOrgsRoleState) => state[orgId];

// Top level stratos endpoint role objects
// ============================
export const getCurrentUserStratosRolesState = compose(
  selectCurrentUserStratosRolesState,
  selectCurrentUserRolesState
);
// ============================

// Top level stratos endpoint role objects
// ============================
export const getCurrentUserStratosRole = (role: PermissionValues) => compose(
  selectCurrentUserStratosRoles(role),
  getCurrentUserStratosRolesState
);
// ============================

// Top level stratos endpoint scopes
// ============================
export const getCurrentUserStratosHasScope = (scope: ScopeStrings) => compose(
  selectCurrentUserCFGlobalHasScopes(scope),
  selectCurrentUserCFStratosScopesState,
  getCurrentUserStratosRolesState
);
// ============================



// Top level cf endpoint role objects
// ============================
export const getCurrentUserCFRolesState = compose(
  selectCurrentUserCFRolesState,
  selectCurrentUserRolesState
);
// ============================

// Top level request state
// ============================
export const getCurrentUserRequestState = compose(
  selectCurrentUserRequestState,
  selectCurrentUserRolesState
);
// ============================

// Specific endpoint roles
// ============================
export const getCurrentUserCFEndpointRolesState = (endpointGuid: string) => compose(
  selectCurrentUserCFEndpointRolesState(endpointGuid),
  getCurrentUserCFRolesState
);
// ============================

// CF Global roles
// ============================
export const getCurrentUserCFGlobalStates = (endpointGuid: string) => compose(
  selectCurrentUserCFGlobalRolesStates,
  getCurrentUserCFEndpointRolesState(endpointGuid)
);
// ============================

// CF Global role
// ============================
export const getCurrentUserCFGlobalState = (endpointGuid: string, role: PermissionValues) => compose(
  selectCurrentUserCFGlobalRolesState(role),
  getCurrentUserCFGlobalStates(endpointGuid)
);
// ============================

// CF Request state
// ============================
export const getCurrentUserCFRequestState = (endpointGuid: string) => compose(
  selectCurrentUserRequestState,
  getCurrentUserCFGlobalStates(endpointGuid)
);
// ============================

// Specific endpoint scopes
// ============================
export const getCurrentUserCFEndpointScopesState = (endpointGuid: string) => compose(
  selectCurrentUserCFGlobalScopesState,
  getCurrentUserCFGlobalStates(endpointGuid)
);
// ============================

// Has endpoint scopes
// ============================
export const getCurrentUserCFEndpointHasScope = (endpointGuid: string, scope: ScopeStrings) => compose(
  selectCurrentUserCFGlobalHasScopes(scope),
  getCurrentUserCFEndpointScopesState(endpointGuid)
);
// ============================

// Top level orgs
// ============================
export const getCurrentUserCFOrgsRolesState = (endpointGuid: string) => compose(
  selectCurrentUserCFOrgsRolesState,
  getCurrentUserCFEndpointRolesState(endpointGuid)
);
// ============================

// Top level spaces
// ============================
export const getCurrentUserCFSpacesRolesState = (endpointGuid: string) => compose(
  selectCurrentUserCFSpacesRolesState,
  getCurrentUserCFEndpointRolesState(endpointGuid)
);
// ============================

// Specific space roles
// ============================
export const getCurrentUserCFSpaceRolesState = (endpointGuid: string, spaceId: string) => compose(
  selectCurrentUserCFSpaceRolesState(spaceId),
  getCurrentUserCFSpacesRolesState(endpointGuid)
);
// ============================


// Specific org roles
// ============================
export const getCurrentUserCFOrgRolesState = (endpointGuid: string, orgId: string) => compose(
  selectCurrentUserCFOrgRolesState(orgId),
  getCurrentUserCFOrgsRolesState(endpointGuid)
);
// ============================

// Get an array of space guid that have a particular role
// anf from a particular org
// ============================
export const getSpacesFromOrgWithRole = (endpointGuid: string, orgId: string, role: PermissionStrings) => compose(
  selectSpaceWithRoleFromOrg(role, orgId),
  getCurrentUserCFEndpointRolesState(endpointGuid)
);
// ============================


<|MERGE_RESOLUTION|>--- conflicted
+++ resolved
@@ -1,7 +1,6 @@
 import { compose } from '@ngrx/store';
 
 import {
-<<<<<<< HEAD
   PermissionStrings,
   PermissionValues,
   ScopeStrings,
@@ -9,8 +8,6 @@
 import { Omit } from '../../../../core/src/core/utils.service';
 import { CurrentUserRolesAppState } from '../../app-state';
 import {
-=======
->>>>>>> 8e89905c
   IAllCfRolesState,
   ICfRolesState,
   IGlobalRolesState,
@@ -18,12 +15,6 @@
   ISpacesRoleState,
   RoleEntities,
 } from '../../../../cloud-foundry/src/store/types/cf-current-user-roles.types';
-import {
-  PermissionStrings,
-  PermissionValues,
-  ScopeStrings,
-} from '../../../../core/src/core/current-user-permissions.config';
-import { CurrentUserRolesAppState } from '../../app-state';
 import { ICurrentUserRolesState, IStratosRolesState } from '../../types/current-user-roles.types';
 
 export const selectCurrentUserRolesState = (state: CurrentUserRolesAppState) => state.currentUserRoles;
