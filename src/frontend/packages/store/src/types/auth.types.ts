import { ScopeStrings } from '../../../core/src/core/current-user-permissions.config';

export interface SessionDataEndpoint {
  guid: string;
  name: string;
  version: string;
  user: {
    admin: boolean,
    guid: string,
    name: string,
    scopes: ScopeStrings[];
  };
  type: string;
}
export interface SessionUser {
  admin: boolean;
  guid: string;
  name: string;
  scopes: ScopeStrings[];
}
export interface PluginConfig {
  userInvitationsEnabled: 'true' | 'false';
<<<<<<< HEAD
  [key: string]: 'true' | 'false';
=======
  disablePersistenceFeatures: 'true' | 'false';
>>>>>>> 580d9159
}
export interface SessionEndpoints {
  [type: string]: SessionEndpoint;
}
export interface SessionEndpoint {
  [guid: string]: SessionDataEndpoint;
}
export interface SessionData {
  endpoints?: SessionEndpoints;
  user?: SessionUser;
  version?: {
    proxy_version: string,
    database_version: number;
  };
  valid: boolean;
  uaaError?: boolean;
  upgradeInProgress?: boolean;
  ssoOptions?: string;
  sessionExpiresOn: number;
  domainMismatch?: boolean;
  diagnostics?: Diagnostics;
  ['plugin-config']?: PluginConfig;
  plugins: {
    demo: boolean,
    [pluginName: string]: boolean
  };
}
export interface Diagnostics {
  deploymentType?: string;
  gitClientVersion?: string;
  databaseMigrations?: any;
  helmName?: string;
  helmRevision?: string;
  helmChartVersion?: string;
  helmLastModified?: string;
}<|MERGE_RESOLUTION|>--- conflicted
+++ resolved
@@ -20,11 +20,8 @@
 }
 export interface PluginConfig {
   userInvitationsEnabled: 'true' | 'false';
-<<<<<<< HEAD
+  disablePersistenceFeatures: 'true' | 'false';
   [key: string]: 'true' | 'false';
-=======
-  disablePersistenceFeatures: 'true' | 'false';
->>>>>>> 580d9159
 }
 export interface SessionEndpoints {
   [type: string]: SessionEndpoint;
