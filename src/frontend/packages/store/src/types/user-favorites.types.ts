--- conflicted
+++ resolved
@@ -53,12 +53,9 @@
   private catalogEntity: StratosBaseCatalogEntity;
   private entityBuilder: IStratosEntityBuilder<IEntityMetadata>;
 
-<<<<<<< HEAD
-=======
   public entityId: string;
   public metadata: T;
 
->>>>>>> 16efc6aa
   constructor(
     public endpointId: string,
     public endpointType: string,
@@ -69,13 +66,10 @@
     entityId?: string,
     metadata?: T
   ) {
-<<<<<<< HEAD
-=======
     // Make sure these default to undefined
     this.entityId = entityId;
     this.metadata = metadata;
-
->>>>>>> 16efc6aa
+    if (this.catalogEntity && this.catalogEntity.builders && this.catalogEntity.builders.entityBuilder) {
     // Set the guid for this favorite
     this.buildFavoriteStoreEntityGuid();
     this.catalogEntity = entityCatalog.getEntity(this.endpointType, this.entityType);
@@ -101,8 +95,6 @@
     }
   }
 
-<<<<<<< HEAD
-=======
   // Get payload for this entity that can be sent to the backend
   public getPayload(): IFavoriteTypeInfo<T> {
     return {
@@ -115,7 +107,6 @@
     };
   }
 
->>>>>>> 16efc6aa
   public canFavorite(): boolean {
     // What do we need to be able to favorite an entity?
     return !!this.entityBuilder.getGuid && !!this.entityBuilder.getMetadata && !!this.entityBuilder.getLink;
@@ -123,11 +114,7 @@
 
   // Get the link to navigate to the view for the given entity backing this user favorite
   public getLink(): string {
-<<<<<<< HEAD
-    return this.entityBuilder.getLink ? this.entityBuilder.getLink(this.metadata) : null;
-=======
     return this.entityBuilder.getLink ? this.entityBuilder.getLink(this) : null;
->>>>>>> 16efc6aa
   }
 
   // Get the type name, e.g. 'Application'
