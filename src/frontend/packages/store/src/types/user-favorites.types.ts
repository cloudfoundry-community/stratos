import { entityCatalog } from '../entity-catalog/entity-catalog';
import { IEntityMetadata, IStratosEntityBuilder, IStratosEntityDefinition } from '../entity-catalog/entity-catalog.types';
import { StratosBaseCatalogEntity } from './../entity-catalog/entity-catalog-entity/entity-catalog-entity';

export const userFavoritesPaginationKey = 'userFavorites';


export interface IFavoritesInfo {
  fetching: boolean;
  error: boolean;
}

/**
 * A user favorite blueprint. Can be used to fetch the full entity from a particular endpoint.
 */
export interface IFavoriteTypeInfo {
  endpointType: string;
  entityType: string;
}

export interface IFavoriteMetadata {
  name: string;
  [key: string]: string;
}
export interface IEndpointFavMetadata extends IFavoriteMetadata {
  guid: string;
  address: string;
  user: string;
  admin: string;
  subType: string;
}

// Metadata is a json string when stored in the backend so we use this interface to
// represent what is store in the backend.
export interface BackendUserFavorite {
  entityId: string;
  endpointId: string;
  entityType: string;
  endpointType: string;
  metadata: string;
}

export interface FavoriteIconData {
  icon?: string;
  iconFont?: string;
}

const favoriteGuidSeparator = '-';

export class UserFavorite<T extends IEntityMetadata = IEntityMetadata> implements IFavoriteTypeInfo {
  public guid: string;

  private catalogEntity: StratosBaseCatalogEntity;
  private entityBuilder: IStratosEntityBuilder<IEntityMetadata>;

  constructor(
    public endpointId: string,
    public endpointType: string,
    /*
    entityType should correspond to a type in the requestData part of the store.
    */
    public entityType: string,
    public entityId?: string,
    public metadata: T = null
  ) {
    // Set the guid for this favorite
    this.buildFavoriteStoreEntityGuid();
    this.catalogEntity = entityCatalog.getEntity(this.endpointType, this.entityType);
    if (this.catalogEntity && this.catalogEntity.builders && this.catalogEntity.builders.entityBuilder) {
      this.entityBuilder = this.catalogEntity.builders.entityBuilder;
    } else {
      this.entityBuilder = {} as IStratosEntityBuilder<IEntityMetadata>;
    }
  }

  static getEntityGuidFromFavoriteGuid(favoriteGuid: string): string {
    const parts = favoriteGuid.split(favoriteGuidSeparator);
    if (parts.length < 3) {
      console.error('Failed to determine entity guid from favorite guid: ', parts);
      return null;
    } else if (parts.length === 3) {
      return favoriteGuid.split(favoriteGuidSeparator)[0];
    } else {
      // cf guid may contain a hypen meaning there are more than 3 parts, so use everything prior to the 2nd to last part
      return favoriteGuid.replace(
        `${favoriteGuidSeparator}${parts[parts.length - 2]}${favoriteGuidSeparator}${parts[parts.length - 1]}`,
        '');
    }
  }

  public canFavorite(): boolean {
    // What do we need to be able to favorite an entity?
    return !!this.entityBuilder.getGuid && !!this.entityBuilder.getMetadata && !!this.entityBuilder.getLink;
  }

  // Get the link to navigate to the view for the given entity backing this user favorite
  public getLink(): string {
    return this.entityBuilder.getLink ? this.entityBuilder.getLink(this.metadata) : null;
  }

  // Get the type name, e.g. 'Application'
  public getPrettyTypeName(): string {
    return this.catalogEntity && this.catalogEntity.definition ? this.catalogEntity.definition.label : 'Unknown';
  }

  // Get icon data for the favorite
  public getIcon(): FavoriteIconData {
    const defn = this.catalogEntity && this.catalogEntity.definition ? this.catalogEntity.definition : {} as IStratosEntityDefinition;
    return {
      icon: defn.icon || 'help',
      iconFont: defn.iconFont
<<<<<<< HEAD
    }
=======
    };
>>>>>>> c32cf3ac
  }

  private buildFavoriteStoreEntityGuid() {
    this.guid = [this.entityId, this.endpointId, this.entityType, this.endpointType].reduce((newArray, value) => {
      if (value) {
        return [ ...newArray, value ];
      }
      return newArray;
    }, []).join(favoriteGuidSeparator);
  }
}

export type UserFavoriteEndpoint = UserFavorite<IEndpointFavMetadata>;
<|MERGE_RESOLUTION|>--- conflicted
+++ resolved
@@ -109,11 +109,7 @@
     return {
       icon: defn.icon || 'help',
       iconFont: defn.iconFont
-<<<<<<< HEAD
-    }
-=======
     };
->>>>>>> c32cf3ac
   }
 
   private buildFavoriteStoreEntityGuid() {
