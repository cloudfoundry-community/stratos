import { HttpRequest } from '@angular/common/http';
import { RequestOptions } from '@angular/http';
import { Action } from '@ngrx/store';

import { EntityCatalogueEntityConfig } from '../../../core/src/core/entity-catalogue/entity-catalogue.types';
import { ApiActionTypes, RequestTypes } from '../actions/request.actions';
import { EntitySchema } from '../helpers/entity-schema';
import { ApiRequestTypes } from '../reducers/api-request-reducer/request-helpers';
import { NormalizedResponse } from './api.types';
import { PaginatedAction } from './pagination.types';
<<<<<<< HEAD
import { HttpRequest } from '@angular/common/http';
import { BasePipelineRequestAction } from '../../../core/src/core/entity-catalogue/action-orchestrator/action-orchestrator';
=======
>>>>>>> 05e76f88

export interface SingleEntityAction {
  // For single entity requests
  guid?: string;
}

export interface RequestAction extends Action, BasePipelineRequestAction, SingleEntityAction {
  updatingKey?: string;
}

/**
 * The entities in the response can live in a few different places. This will tell us where to look in the response to gather the entities
 * @export
 */
export enum RequestEntityLocation {
  RESOURCE, // The response is an object and the entities list is within a 'resource' param. Falls back to 'OBJECT' if missing.
  ARRAY, // The response is an array which contains the entities
  OBJECT, // The response is the entity
}

export type RequestActionEntity = EntitySchema | EntitySchema[];
export interface EntityRequestAction extends EntityCatalogueEntityConfig, RequestAction {
<<<<<<< HEAD
  entity?: EntitySchema | EntitySchema[];
=======
  /**
   * This is just to maintain backwards compatibility while transitioning
   * to entity pipeline proper usage
   */
  actions?: string[];
  entity?: RequestActionEntity;
>>>>>>> 05e76f88
  /**
   * This is used for multiaction lists where the deleted entity
   * is going to be part of another entities pagination section
   */
  proxyPaginationEntityConfig?: EntityCatalogueEntityConfig;

  /**
   * For a delete action, clear the pagination section for the given keys.
   * if proxyPaginationEntityConfig isn't set, pagination sections for the entityKey will also be deleted.
   */
  clearPaginationEntityKeys?: string[];
  endpointGuid?: string;
  updatingKey?: string;
  /**
   * For single entity requests
   */
  guid?: string;
  entityLocation?: RequestEntityLocation;
  /**
   * For delete requests we clear the pagination sections (include all pages) of all list matching the same entity type. In some cases,
   * like local lists, we want to immediately remove that entry instead of clearing the table and refetching all data. This flag allows that
   */
  removeEntityOnDelete?: boolean;
  options?: RequestOptions | HttpRequest<any>;
}

export interface IUpdateRequestAction {
  type: string;
  apiAction: EntityRequestAction | PaginatedAction;
  busy: boolean;
  error: string;
}

export interface IStartRequestAction {
  apiAction: EntityRequestAction | PaginatedAction;
  requestType: ApiRequestTypes;
}

export interface ISuccessRequestAction {
  type: string;
  response: NormalizedResponse;
  apiAction: EntityRequestAction | PaginatedAction;
  requestType: ApiRequestTypes;
  totalResults?: number;
}

export interface IFailedRequestAction {
  type: string;
  message: string;
  apiAction: EntityRequestAction | PaginatedAction;
  requestType: ApiRequestTypes;
  response?: any;
}

export abstract class StartAction implements Action {
  type = ApiActionTypes.API_REQUEST_START;
}

export abstract class RequestAction implements Action {
  type = RequestTypes.START;
}
export abstract class RequestSuccessAction implements Action {
  type = RequestTypes.SUCCESS;
}
export abstract class RequestFailedAction implements Action {
  type = RequestTypes.FAILED;
}
export abstract class RequestUpdateAction implements Action {
  type = RequestTypes.UPDATE;
}

export class UpdateCfAction extends RequestUpdateAction implements IUpdateRequestAction {
  constructor(
    public apiAction: EntityRequestAction,
    public busy: boolean,
    public error: string,
  ) {
    super();
  }
}

export interface ICFAction extends EntityRequestAction {
  options: RequestOptions;
  actions: string[];
  skipValidation?: boolean;
  validate?: boolean;
}

export class APISuccessOrFailedAction<T = any> implements Action {
  constructor(public type: string, public apiAction: EntityRequestAction | PaginatedAction, public response?: T) { }
}

export class StartRequestAction extends RequestAction {
  constructor(
    public apiAction: EntityRequestAction | PaginatedAction,
    public requestType: ApiRequestTypes = 'fetch'
  ) {
    super();
  }
}

export class WrapperRequestActionSuccess<T = any> extends RequestSuccessAction implements ISuccessRequestAction {
  constructor(
    public response: NormalizedResponse<T>,
    public apiAction: EntityRequestAction | PaginatedAction,
    public requestType: ApiRequestTypes = 'fetch',
    public totalResults?: number,
    public totalPages?: number,
    public updatingMessage?: string
  ) {
    super();
  }
}

export interface InternalEndpointError {
  endpointIds: string[];
  eventCode?: string;
  message?: string;
  url: string;
  error?;
}
export class WrapperRequestActionFailed extends RequestFailedAction implements IFailedRequestAction {
  constructor(
    public message: string,
    public apiAction: EntityRequestAction | PaginatedAction,
    public requestType: ApiRequestTypes = 'fetch',
    public internalEndpointError?: InternalEndpointError,
    public response?: any
  ) {
    super();
  }
}

<|MERGE_RESOLUTION|>--- conflicted
+++ resolved
@@ -8,11 +8,7 @@
 import { ApiRequestTypes } from '../reducers/api-request-reducer/request-helpers';
 import { NormalizedResponse } from './api.types';
 import { PaginatedAction } from './pagination.types';
-<<<<<<< HEAD
-import { HttpRequest } from '@angular/common/http';
 import { BasePipelineRequestAction } from '../../../core/src/core/entity-catalogue/action-orchestrator/action-orchestrator';
-=======
->>>>>>> 05e76f88
 
 export interface SingleEntityAction {
   // For single entity requests
@@ -35,16 +31,12 @@
 
 export type RequestActionEntity = EntitySchema | EntitySchema[];
 export interface EntityRequestAction extends EntityCatalogueEntityConfig, RequestAction {
-<<<<<<< HEAD
-  entity?: EntitySchema | EntitySchema[];
-=======
   /**
    * This is just to maintain backwards compatibility while transitioning
    * to entity pipeline proper usage
    */
   actions?: string[];
   entity?: RequestActionEntity;
->>>>>>> 05e76f88
   /**
    * This is used for multiaction lists where the deleted entity
    * is going to be part of another entities pagination section
