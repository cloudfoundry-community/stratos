--- conflicted
+++ resolved
@@ -1,8 +1,4 @@
 import { HttpRequest } from '@angular/common/http';
-<<<<<<< HEAD
-import { RequestOptions } from '@angular/http';
-=======
->>>>>>> eb0a2218
 import { Action } from '@ngrx/store';
 
 import { BasePipelineRequestAction } from '../../../core/src/core/entity-catalogue/action-orchestrator/action-orchestrator';
@@ -75,11 +71,7 @@
   flattenPaginationMax?: number;
   initialParams?: PaginationParam;
   pageNumber?: number;
-<<<<<<< HEAD
-  options?: RequestOptions | HttpRequest<any>;
-=======
   options?: HttpRequest<any>;
->>>>>>> eb0a2218
   skipValidation?: boolean;
   // Internal, used for local multi action lists
   __forcedPageNumber__?: number;
