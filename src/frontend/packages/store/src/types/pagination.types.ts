--- conflicted
+++ resolved
@@ -1,18 +1,10 @@
-<<<<<<< HEAD
-import { RequestMethod, RequestOptions } from '@angular/http';
-=======
 import { HttpRequest } from '@angular/common/http';
 import { RequestOptions } from '@angular/http';
->>>>>>> 8d85829b
 import { Action } from '@ngrx/store';
 
 import { EntityCatalogueEntityConfig } from '../../../core/src/core/entity-catalogue/entity-catalogue.types';
 import { ListActionState } from '../reducers/api-request-reducer/types';
 import { EntityRequestAction } from './request.types';
-<<<<<<< HEAD
-import { HttpRequest } from '@angular/common/http';
-=======
->>>>>>> 8d85829b
 
 
 
