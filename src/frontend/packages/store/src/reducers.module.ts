--- conflicted
+++ resolved
@@ -1,11 +1,7 @@
 import { NgModule } from '@angular/core';
 import { ActionReducer, ActionReducerMap, StoreModule } from '@ngrx/store';
 import { StoreDevtoolsModule } from '@ngrx/store-devtools';
-<<<<<<< HEAD
-import { storeFreeze } from 'ngrx-store-freeze';
-=======
 
->>>>>>> eb0a2218
 import { localStorageSync } from 'ngrx-store-localstorage';
 
 import { environment } from '../../core/src/environments/environment';
@@ -76,16 +72,7 @@
   })(reducer);
 }
 const metaReducers = [localStorageSyncReducer];
-<<<<<<< HEAD
-if (!environment.production) {
-  metaReducers.push(storeFreeze);
-  // if (environment.logEnableConsoleActions) {
-  //   metaReducers.push(logger);
-  // }
-}
-=======
 
->>>>>>> eb0a2218
 const storeModule = StoreModule.forRoot(
   appReducers,
   {
