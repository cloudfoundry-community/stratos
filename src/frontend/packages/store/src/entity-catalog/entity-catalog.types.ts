--- conflicted
+++ resolved
@@ -1,8 +1,4 @@
-<<<<<<< HEAD
-import { Compiler, Injector } from '@angular/core';
-=======
 import { Compiler, ComponentFactory, Injector } from '@angular/core';
->>>>>>> c32cf3ac
 import { Store } from '@ngrx/store';
 import { Observable } from 'rxjs';
 
@@ -75,11 +71,7 @@
 
 // Metadata for Home Card
 export interface HomeCardMetadata {
-<<<<<<< HEAD
-  component?: (compiler: Compiler, injector: Injector) => any;
-=======
   component?: (compiler: Compiler, injector: Injector) => Promise<ComponentFactory<HomePageEndpointCard>>;
->>>>>>> c32cf3ac
   shortcuts?: (endpointID: string) => HomeCardShortcut[];
   fullView?: boolean;
 }
@@ -248,10 +240,6 @@
   // Is the underlying entity for the favorite valid?
   getIsValid?(entityMetadata): Observable<boolean>;
   /**
-   * Checks if the given entity is stil valid (e.g. has not been deleted)
-   */
-  getIsValid?(entityMetadata: T): Observable<boolean>;
-  /**
    * Actions that don't effect an individual entity i.e. create new
    * @returns global actions
    */
