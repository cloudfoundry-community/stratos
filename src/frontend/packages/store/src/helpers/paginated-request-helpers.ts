import { HttpClient, HttpRequest } from '@angular/common/http';
import { Http, Request, RequestOptions, Response } from '@angular/http';
import { forkJoin, Observable, of as observableOf } from 'rxjs';
import { first, map, mergeMap } from 'rxjs/operators';
<<<<<<< HEAD
import { UpdatePaginationMaxedState } from '../actions/pagination.actions';
import { ActionDispatcher } from '../entity-request-pipeline/entity-request-pipeline.types';
import { CFResponse } from '../types/api.types';
=======

import { CFAppState } from '../../../cloud-foundry/src/cf-app-state';
import { CFResponse } from '../../../cloud-foundry/src/store/types/cf-api.types';
import { UpdatePaginationMaxedState } from '../actions/pagination.actions';
>>>>>>> 2df4be2b

export interface PaginationFlattenerConfig<T = any, C = any> extends Pick<
  PaginationFlattener<T, C>,
  'getTotalPages' | 'getTotalResults' | 'mergePages' | 'clearResults'
  > { }

export interface PaginationFlattener<T = any, C = any> {
  getTotalPages: (res: C) => number;
  getTotalResults: (res: C) => number;
  mergePages: (res: T[]) => T;
  fetch: (...args) => Observable<C>;
  buildFetchParams: (i: number) => any[];
  clearResults: (res: C, allResults: number) => Observable<C>;
}

export class BaseHttpClientFetcher<T> {
  constructor(
    private httpClient: HttpClient,
    public url: string,
    public requestOptions: { [key: string]: any },
    private pageUrlParam: string
  ) { }
  public fetch(url: string, options: { [key: string]: any }) {
    return this.httpClient.get<T>(
      url,
      options
    );
  }
  public buildFetchParams(i: number) {
    const requestOption = {
      ...this.requestOptions,
      params: {
        ...(this.requestOptions.params || {}),
        [this.pageUrlParam]: i.toString()
      }
    };
    return [this.url, requestOption];
  }
}

export class BaseHttpFetcher {
  constructor(
    private http: Http,
    private requestOptions: RequestOptions,
    private pageUrlParam: string
  ) { }

  private getJsonData(response: Response) {
    try {
      return response.json();
    } catch (e) {
      return null;
    }
  }

  public fetch(options: RequestOptions): Observable<any> {
    return this.http.request(new Request(options)).pipe(
      map(this.getJsonData),
    );
  }

  public buildFetchParams(i: number) {
    const requestOption = { ...this.requestOptions } as RequestOptions;
    requestOption.params.set(this.pageUrlParam, i.toString());
    return [requestOption];
  }
}

export class CfAPIFlattener extends BaseHttpFetcher implements PaginationFlattener<CFResponse, { [cfGuid: string]: CFResponse }> {

  constructor(http: Http, requestOptions: RequestOptions) {
    super(http, requestOptions, 'page');
  }

  public getTotalPages = res =>
    Object.keys(res).reduce((max, endpointGuid) => {
      const endpoint = res[endpointGuid];
      return max < endpoint.total_pages ? endpoint.total_pages : max;
    }, 0)

  public mergePages = (responses: CFResponse[]) => {
    // Merge all responses into the first page
    const newResData = responses[0];
    const endpointGuids = Object.keys(newResData);
    for (let i = 1; i < responses.length; i++) {
      // Make any additional page requests
      const endpointResponse = responses[i];
      endpointGuids.forEach(endpointGuid => {
        const endpoint = endpointResponse[endpointGuid];
        if (endpoint && endpoint.resources && endpoint.resources.length) {
          newResData[endpointGuid].resources = newResData[
            endpointGuid
          ].resources.concat(endpoint.resources);
        }
      });
    }
    return newResData;
  }
  public getTotalResults = res => {
    return Object.keys(res).reduce((count, endpointGuid) => {
      const endpoint: CFResponse = res[endpointGuid];
      return count + endpoint.total_results;
    }, 0);
  }
  public clearResults = (res: { [cfGuid: string]: CFResponse }, allResults: number): Observable<any> => {
    Object.keys(res).forEach(endpointKey => {
      const endpoint = res[endpointKey];
      endpoint.total_pages = 1;
    });
    return observableOf(res);
  }
}


export function flattenPagination<T, C>(
  actionDispatcher: ActionDispatcher,
  firstRequest: Observable<C>,
  flattener: PaginationFlattener<T, C>,
  maxCount?: number,
  entityType?: string,
  endpointType?: string,
  paginationKey?: string,
  forcedEntityKey?: string
) {
  return firstRequest.pipe(
    first(),
    mergeMap(firstResData => {
      const allResults = flattener.getTotalResults(firstResData);
      if (maxCount) {
        actionDispatcher(new UpdatePaginationMaxedState(maxCount, allResults, entityType, endpointType, paginationKey, forcedEntityKey));
        if (allResults > maxCount) {
          // If we have too many results only return basic first page information
          return forkJoin([flattener.clearResults(firstResData, allResults)]);
        }
      }
      // Discover the endpoint with the most pages. This is the amount of request we will need to make to fetch all pages from all
      // Make those requests
      const maxRequests = flattener.getTotalPages(firstResData);
      const requests = [];
      requests.push(observableOf(firstResData)); // Already made the first request, don't repeat it
      for (let i = 2; i <= maxRequests; i++) {
        // Make any additional page requests
        const requestOptions = flattener.buildFetchParams(i);
        requests.push(flattener.fetch(...requestOptions));
      }
      return forkJoin(requests);
    }),
    map((responses: T[]) => {
      // Merge all responses into the first page
      return flattener.mergePages(responses);
    }),
  );
}<|MERGE_RESOLUTION|>--- conflicted
+++ resolved
@@ -2,17 +2,10 @@
 import { Http, Request, RequestOptions, Response } from '@angular/http';
 import { forkJoin, Observable, of as observableOf } from 'rxjs';
 import { first, map, mergeMap } from 'rxjs/operators';
-<<<<<<< HEAD
 import { UpdatePaginationMaxedState } from '../actions/pagination.actions';
 import { ActionDispatcher } from '../entity-request-pipeline/entity-request-pipeline.types';
-import { CFResponse } from '../types/api.types';
-=======
-
-import { CFAppState } from '../../../cloud-foundry/src/cf-app-state';
 import { CFResponse } from '../../../cloud-foundry/src/store/types/cf-api.types';
-import { UpdatePaginationMaxedState } from '../actions/pagination.actions';
->>>>>>> 2df4be2b
-
+// TODO This can be deleted once the api effect rework is done.
 export interface PaginationFlattenerConfig<T = any, C = any> extends Pick<
   PaginationFlattener<T, C>,
   'getTotalPages' | 'getTotalResults' | 'mergePages' | 'clearResults'
