<<<<<<< HEAD
import { IOrganization, IOrgQuotaDefinition, ISpace } from '../../../../core/src/core/cf-api.types';
=======
import { IOrganization, IQuotaDefinition, ISpace } from '../../../../core/src/core/cf-api.types';
>>>>>>> ddb19b7c
import { APIResource } from '../../types/api.types';

export const entityRelationMissingSpacesUrl = 'spaces_url';
export const entityRelationMissingQuotaGuid = 'quota_guid';
export const entityRelationMissingQuotaUrl = 'quota_url/quota_guid';

export class EntityRelationSpecHelper {

  createEmptyOrg(guid: string, name: string): APIResource<IOrganization> {
    return {
      entity: {
        name,
        spaces_url: entityRelationMissingSpacesUrl,
        quota_definition_url: entityRelationMissingQuotaUrl
      },
      metadata: {
        guid,
        url: '',
        created_at: '2017-09-08T17:23:42Z',
        updated_at: '2017-09-08T17:23:43Z'
      }
    };
  }

  createEmptySpace(guid: string, name: string, orgGuid: string): APIResource<ISpace> {
    return {
      entity: {
        name,
        organization_guid: orgGuid,
        organization_url: '',
        developers_url: '',
        auditors_url: '',
        apps_url: '',
        app_events_url: '',
        domains_url: '',
        managers_url: '',
        routes_url: '',
        security_groups_url: '',
        service_instances_url: '',
        allow_ssh: false,
        staging_security_groups_url: '',
      },
      metadata: {
        guid,
        url: '',
        created_at: '2017-09-08T17:23:42Z',
        updated_at: '2017-09-08T17:23:43Z'
      }
    };
  }

  createEmptyQuotaDefinition(guid: string, name: string): APIResource<IOrgQuotaDefinition> {
    return {
      entity: {
        memory_limit: 1,
        app_instance_limit: 2,
        instance_memory_limit: 3,
        name,
        total_routes: -1,
        total_services: -1,
      },
      metadata: {
        guid,
        url: '',
        created_at: '2017-09-08T17:23:42Z',
        updated_at: '2017-09-08T17:23:43Z'
      }
    };
  }
}<|MERGE_RESOLUTION|>--- conflicted
+++ resolved
@@ -1,8 +1,4 @@
-<<<<<<< HEAD
 import { IOrganization, IOrgQuotaDefinition, ISpace } from '../../../../core/src/core/cf-api.types';
-=======
-import { IOrganization, IQuotaDefinition, ISpace } from '../../../../core/src/core/cf-api.types';
->>>>>>> ddb19b7c
 import { APIResource } from '../../types/api.types';
 
 export const entityRelationMissingSpacesUrl = 'spaces_url';
@@ -63,6 +59,10 @@
         name,
         total_routes: -1,
         total_services: -1,
+        trial_db_allowed: false,
+        app_task_limit: -1,
+        total_service_keys: -1,
+        total_reserved_route_ports: null
       },
       metadata: {
         guid,
