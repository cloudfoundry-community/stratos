import { denormalize } from 'normalizr';

import { IRecursiveDelete } from '../effects/recursive-entity-delete.effect';
import { IRequestDataState } from '../types/entity.types';
import {
  applicationSchemaKey,
  appStatsSchemaKey,
  cfUserSchemaKey,
  domainSchemaKey,
  EntitySchema,
  organizationSchemaKey,
  privateDomainsSchemaKey,
  quotaDefinitionSchemaKey,
  routeSchemaKey,
  serviceBindingSchemaKey,
  serviceInstancesSchemaKey,
  servicePlanSchemaKey,
  serviceSchemaKey,
  spaceSchemaKey,
  stackSchemaKey,
  userProvidedServiceInstanceSchemaKey,
} from './entity-factory';

export interface IFlatTree {
  [entityKey: string]: Set<string>;
}

interface IExcludes {
  [entityKey: string]: string[];
}
export class EntitySchemaTreeBuilder {
  constructor(private excludes: IExcludes = {
    // Delete org
    [organizationSchemaKey]: [
      domainSchemaKey,
      quotaDefinitionSchemaKey,
      privateDomainsSchemaKey,
    ],
    // Delete space
    [spaceSchemaKey]: [
      domainSchemaKey,
      // Service instance related
      serviceSchemaKey,
      servicePlanSchemaKey,
      // App Related
      stackSchemaKey
    ],
    // Delete app
    [applicationSchemaKey]: [
      stackSchemaKey,
      spaceSchemaKey,
      routeSchemaKey,
      serviceBindingSchemaKey,
      serviceInstancesSchemaKey
    ],
    // Terminate app instance
    [appStatsSchemaKey]: [],
    // Delete route, unbind route
    [routeSchemaKey]: [
      domainSchemaKey,
      applicationSchemaKey
    ],
    // Unbind service instance
    [serviceBindingSchemaKey]: [
      applicationSchemaKey,
      serviceInstancesSchemaKey,
      serviceSchemaKey
    ],
    // Delete service instance
    [serviceInstancesSchemaKey]: [
      servicePlanSchemaKey,
      // Service bindings
      applicationSchemaKey,
      serviceInstancesSchemaKey,
      serviceSchemaKey
    ],
    [userProvidedServiceInstanceSchemaKey]: [
      servicePlanSchemaKey,
      // Service bindings
      applicationSchemaKey,
      serviceInstancesSchemaKey,
<<<<<<< HEAD
      serviceSchemaKey
=======
      serviceSchemaKey,
      organizationSchemaKey,
      spaceSchemaKey
>>>>>>> fe6d254d
    ],
    // Remove a user role
    [cfUserSchemaKey]: [
      organizationSchemaKey,
      spaceSchemaKey
    ]
  }) { }

  private entityExcludes: string[];
  public getFlatTree(treeDefinition: IRecursiveDelete, state: Partial<IRequestDataState>): IFlatTree {
    const { schema, guid } = treeDefinition;
    const denormed = denormalize(guid, schema, state);
    this.entityExcludes = this.excludes[schema.key] || [];
    return this.build(schema, denormed, undefined, true);
  }

  private build(schema: EntitySchema, entity: any, flatTree: IFlatTree = {}, root = false): IFlatTree {
    if (Array.isArray(schema)) {
      schema = schema[0];
    }
    if (!schema || !entity || this.entityExcludes.includes(schema.key)) {
      return flatTree;
    }
    const keys = schema.definition ? Object.keys(schema.definition) : null;
    if (Array.isArray(entity)) {
      return entity.reduce((newFlatTree, newEntity) => {
        return this.applySchemaToTree(keys, schema, newEntity, newFlatTree);
      }, flatTree);
    }
    if (!(schema instanceof EntitySchema)) {
      return Object.keys(schema).reduce((newflatTree, key) => {
        return this.build(schema[key], entity[key], newflatTree);
      }, flatTree);
    }
    return this.applySchemaToTree(keys, schema, entity, flatTree, root);
  }

  private applySchemaToTree(keys: string[], schema: EntitySchema, entity: any, flatTree: IFlatTree = {}, root = false) {
    if (!entity) {
      return flatTree;
    }
    const { definition } = schema;
    if (!schema.getId) {
      return this.build(schema[schema.key], schema[schema.key], flatTree);
    }
    // Don't add the root element to the tree to avoid duplication actions whe consuming tree
    if (!root) {
      flatTree = this.addIdToTree(flatTree, schema.key, schema.getId(entity));
    }
    if (!keys) {
      return flatTree;
    }
    return keys.reduce((fullFlatTree, key) => {
      const newEntity = entity[key];
      const entityDefinition = this.getDefinition(definition[key]);
      if (Array.isArray(newEntity)) {
        return this.build(entityDefinition, newEntity, fullFlatTree);
      }

      return this.handleSingleChildEntity(entityDefinition, newEntity, fullFlatTree, key);
    }, flatTree);
  }

  private addIdToTree(flatTree: IFlatTree, key: string, newId: string) {
    const ids = flatTree[key] || new Set<string>();
    flatTree[key] = ids.add(newId);
    return flatTree;
  }

  private getDefinition(definition) {
    if (Array.isArray(definition)) {
      return definition[0];
    }
    return definition;
  }

  private handleSingleChildEntity(entityDefinition: EntitySchema, entity, flatTree: IFlatTree, key: string) {
    if (!entity) {
      return flatTree;
    }
    if (!(entityDefinition instanceof EntitySchema)) {
      return this.build(entityDefinition, entity, flatTree);
    }
    const id = entityDefinition.getId(entity);
    const entityKeys = flatTree[key];
    if (!id || (entityKeys && entityKeys.has(id))) {
      if (entityDefinition.definition) {
        return this.build(entityDefinition.definition as EntitySchema, entity, flatTree);
      }
      return flatTree;
    }
    flatTree = this.addIdToTree(flatTree, key, id);
    const subKeys = Object.keys(entityDefinition);
    if (subKeys.length > 0) {
      return this.build(entityDefinition, entity, flatTree);
    }
    return flatTree;
  }
}
<|MERGE_RESOLUTION|>--- conflicted
+++ resolved
@@ -79,13 +79,9 @@
       // Service bindings
       applicationSchemaKey,
       serviceInstancesSchemaKey,
-<<<<<<< HEAD
-      serviceSchemaKey
-=======
       serviceSchemaKey,
       organizationSchemaKey,
       spaceSchemaKey
->>>>>>> fe6d254d
     ],
     // Remove a user role
     [cfUserSchemaKey]: [
