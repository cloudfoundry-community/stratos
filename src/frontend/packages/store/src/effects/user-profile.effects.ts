import { HttpClient } from '@angular/common/http';
import { Injectable } from '@angular/core';
import { Actions, Effect, ofType } from '@ngrx/effects';
import { Store } from '@ngrx/store';
import { catchError, mergeMap, switchMap } from 'rxjs/operators';

<<<<<<< HEAD
import { userProfileEntitySchema } from '../../../core/src/base-entity-schemas';
=======
import { environment } from '../../../core/src/environments/environment';
>>>>>>> 8602a1c8
import {
  FetchUserProfileAction,
  GET_USERPROFILE,
  UPDATE_USERPASSWORD,
  UPDATE_USERPROFILE,
  UpdateUserPasswordAction,
  UpdateUserProfileAction,
} from '../actions/user-profile.actions';
import { userProfileEntitySchema } from '../base-entity-schemas';
import { entityCatalog } from '../entity-catalog/entity-catalog';
import { proxyAPIVersion } from '../jetstream';
import { rootUpdatingKey } from '../reducers/api-request-reducer/types';
import { UserProfileInfo } from '../types/user-profile.types';
import { DispatchOnlyAppState } from './../app-state';
import {
  EntityRequestAction,
  StartRequestAction,
  WrapperRequestActionFailed,
  WrapperRequestActionSuccess,
} from './../types/request.types';


export const userProfilePasswordUpdatingKey = 'password';

@Injectable()
export class UserProfileEffect {

  stratosUserConfig = entityCatalog.getEntity(userProfileEntitySchema.endpointType, userProfileEntitySchema.entityType);
  private stratosUserEntityType = userProfileEntitySchema.entityType;
  private stratosUserEndpointType = userProfileEntitySchema.endpointType;

  constructor(
    private actions$: Actions,
    private store: Store<DispatchOnlyAppState>,
    private httpClient: HttpClient,
  ) { }

  @Effect() getUserProfileInfo$ = this.actions$.pipe(
    ofType<FetchUserProfileAction>(GET_USERPROFILE),
    mergeMap(action => {
      this.store.dispatch(new StartRequestAction(action));
      return this.httpClient.get(`/pp/${proxyAPIVersion}/users/${action.userGuid}`).pipe(
        mergeMap((info: UserProfileInfo) => {
          return [
            new WrapperRequestActionSuccess({
              entities: { [this.stratosUserConfig.entityKey]: { [action.guid]: info } },
              result: [action.guid]
            }, action)
          ];
        }), catchError((e) => {
          return [
            new WrapperRequestActionFailed('Could not get User Profile Info', action),
          ];
        }));
    }));

  @Effect() updateUserProfileInfo$ = this.actions$.pipe(
    ofType<UpdateUserProfileAction>(UPDATE_USERPROFILE),
    mergeMap(action => {
      const apiAction = {
        entityType: this.stratosUserEntityType,
        endpointType: this.stratosUserEndpointType,
        guid: FetchUserProfileAction.guid,
        type: action.type,
        updatingKey: rootUpdatingKey
      } as EntityRequestAction;
      const actionType = 'update';
      this.store.dispatch(new StartRequestAction(apiAction, actionType));
      const guid = action.profile.id;
      const version = action.profile.meta.version;
      const headers = { 'If-Match': version.toString() };
      if (action.password) {
        headers['x-stratos-password'] = action.password;
      }

      return this.httpClient.put(`/pp/${proxyAPIVersion}/users/${guid}`, action.profile, { headers }).pipe(
        mergeMap((info: UserProfileInfo) => {
          return [
            new WrapperRequestActionSuccess({
              entities: {},
              result: []
            }, apiAction),
          ];
        }), catchError((e) => {
          return [
            new WrapperRequestActionFailed('Could not update User Profile Info', apiAction),
          ];
        }));
    }));

  @Effect() updateUserPassword$ = this.actions$.pipe(
    ofType<UpdateUserPasswordAction>(UPDATE_USERPASSWORD),
    mergeMap(action => {
      const apiAction = {
        entityType: this.stratosUserEntityType,
        endpointType: this.stratosUserEndpointType,
        guid: FetchUserProfileAction.guid,
        type: action.type,
        updatingKey: userProfilePasswordUpdatingKey
      } as EntityRequestAction;
      // Use the creating action for password change
      const actionType = 'update';
      this.store.dispatch(new StartRequestAction(apiAction, actionType));
      const guid = action.id;
      const headers = {
        'x-stratos-password': action.passwordChanges.oldPassword,
        'x-stratos-password-new': action.passwordChanges.password
      };
      return this.httpClient.put(`/pp/${proxyAPIVersion}/users/${guid}/password`, action.passwordChanges, { headers }).pipe(
        switchMap((info: UserProfileInfo) => {
          return [
            new WrapperRequestActionSuccess({
              entities: {},
              result: []
            }, apiAction)
          ];
        }), catchError((e) => {
          return [
            new WrapperRequestActionFailed('Could not update User Password', apiAction),
          ];
        }));
    }));
}<|MERGE_RESOLUTION|>--- conflicted
+++ resolved
@@ -4,11 +4,6 @@
 import { Store } from '@ngrx/store';
 import { catchError, mergeMap, switchMap } from 'rxjs/operators';
 
-<<<<<<< HEAD
-import { userProfileEntitySchema } from '../../../core/src/base-entity-schemas';
-=======
-import { environment } from '../../../core/src/environments/environment';
->>>>>>> 8602a1c8
 import {
   FetchUserProfileAction,
   GET_USERPROFILE,
