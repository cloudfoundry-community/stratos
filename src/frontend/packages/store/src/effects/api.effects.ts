import { Injectable } from '@angular/core';
import { Headers, Http, Request, RequestOptions, URLSearchParams } from '@angular/http';
<<<<<<< HEAD
import { Actions, Effect } from '@ngrx/effects';
=======
import { RequestArgs } from '@angular/http/src/interfaces';
import { Actions, Effect, ofType } from '@ngrx/effects';
>>>>>>> 4a49ac2b
import { Store } from '@ngrx/store';
import { normalize, Schema } from 'normalizr';
import { Observable } from 'rxjs';
import { catchError, map, mergeMap, withLatestFrom } from 'rxjs/operators';

import { LoggerService } from '../../../core/src/core/logger.service';
import { environment } from '../../../core/src/environments/environment.prod';
import { isJetStreamError } from '../../../core/src/jetstream.helpers';
import { SendEventAction } from '../actions/internal-events.actions';
import { endpointSchemaKey, entityFactory } from '../helpers/entity-factory';
import { listEntityRelations } from '../helpers/entity-relations/entity-relations';
import { EntityInlineParentAction, isEntityInlineParentAction } from '../helpers/entity-relations/entity-relations.types';
import { CfAPIFlattener, flattenPagination } from '../helpers/paginated-request-helpers';
import {
  getFailApiRequestActions,
  getRequestTypeFromMethod,
  startApiRequest,
} from '../reducers/api-request-reducer/request-helpers';
import { qParamKeyFromString, qParamToString } from '../reducers/pagination-reducer/pagination-reducer.helper';
import { resultPerPageParam, resultPerPageParamDefault } from '../reducers/pagination-reducer/pagination-reducer.types';
import { selectPaginationState } from '../selectors/pagination.selectors';
import { EndpointModel } from '../types/endpoint.types';
import { InternalEventSeverity } from '../types/internal-events.types';
import { PaginatedAction, PaginationEntityState, PaginationParam } from '../types/pagination.types';
import { APISuccessOrFailedAction, ICFAction, IRequestAction, RequestEntityLocation } from '../types/request.types';
import { ApiActionTypes, ValidateEntitiesStart } from './../actions/request.actions';
import { AppState, IRequestEntityTypeState } from './../app-state';
import { APIResource, instanceOfAPIResource, NormalizedResponse } from './../types/api.types';
import { WrapperRequestActionFailed } from './../types/request.types';
import { RecursiveDelete, RecursiveDeleteComplete, RecursiveDeleteFailed } from './recursive-entity-delete.effect';

const { proxyAPIVersion, cfAPIVersion } = environment;
export const endpointHeader = 'x-cap-cnsi-list';

interface APIErrorCheck {
  error: boolean;
  errorCode: string;
  guid: string;
  url: string;
  errorResponse?: JetStreamCFErrorResponse;
}

interface JetStreamCFErrorResponse {
  code: number;
  description: string;
  error_code: string;
}

@Injectable()
export class APIEffect {
  constructor(
    private logger: LoggerService,
    private http: Http,
    private actions$: Actions,
    private store: Store<AppState>,
  ) { }

  @Effect()
  apiRequest$ = this.actions$.pipe(
    ofType<ICFAction | PaginatedAction>(ApiActionTypes.API_REQUEST_START),
    withLatestFrom(this.store),
    mergeMap(([action, state]) => {
      return this.doApiRequest(action, state);
    }),
  );

  private doApiRequest(action: ICFAction | PaginatedAction, state: AppState) {
    const actionClone = { ...action };
    const apiAction = actionClone as ICFAction;
    const paginatedAction = actionClone as PaginatedAction;
    const options = { ...apiAction.options } as RequestOptions;
    const requestType = getRequestTypeFromMethod(apiAction);
    if (this.shouldRecursivelyDelete(requestType, apiAction)) {
      this.store.dispatch(
        new RecursiveDelete(apiAction.guid, entityFactory(apiAction.entityKey)),
      );
    }

    startApiRequest(this.store, action, requestType);

    // Apply the params from the store
    if (paginatedAction.paginationKey) {
      options.params = new URLSearchParams();

      // Set initial params
      if (paginatedAction.initialParams) {
        this.setRequestParams(options.params, paginatedAction.initialParams);
      }

      // Set params from store
      const paginationState = selectPaginationState(
        apiAction.entityKey,
        paginatedAction.paginationKey,
      )(state);
      const paginationParams = this.getPaginationParams(paginationState);
      paginatedAction.pageNumber = paginationState
        ? paginationState.currentPage
        : 1;
      this.setRequestParams(options.params, paginationParams);
      if (!options.params.has(resultPerPageParam)) {
        options.params.set(
          resultPerPageParam,
          resultPerPageParamDefault.toString(),
        );
      }
    }

    options.url = `/pp/${proxyAPIVersion}/proxy/${cfAPIVersion}/${options.url}`;

    const availableEndpoints =
      apiAction.endpointGuid || state.requestData.endpoint;
    if (typeof availableEndpoints !== 'string') {
      // Filter out endpoints that are currently being disconnected
      const disconnectedEndpoints = Object.keys(availableEndpoints).filter(
        endpointGuid => {
          const updating = state.request.endpoint[endpointGuid].updating;
          return !!updating.disconnecting && updating.disconnecting.busy;
        },
      );
      disconnectedEndpoints.forEach(guid => delete availableEndpoints[guid]);
    }

    options.headers = this.addBaseHeaders(availableEndpoints, options.headers);

    if (paginatedAction.flattenPagination) {
      options.params.set('page', '1');
    }

    this.addRelationParams(options, apiAction);

    let request = this.makeRequest(options);

    // Should we flatten all pages into the first, thus fetching all entities?
    if (paginatedAction.flattenPagination) {
      request = flattenPagination(
        this.store,
        request,
        new CfAPIFlattener(this.http, options as RequestOptions),
        paginatedAction.flattenPaginationMax,
        paginatedAction.entityKey,
        paginatedAction.paginationKey,
        paginatedAction.__forcedPageSchemaKey__ ? entityFactory(paginatedAction.__forcedPageSchemaKey__).key : null
      );
    }

    return request.pipe(
      map(response => {
        return this.handleMultiEndpoints(response, actionClone);
      }),
      mergeMap(response => {
        const {
          entities,
          totalResults,
          totalPages,
          errorsCheck = [],
        } = response;
        if (
          requestType === 'fetch' &&
          (errorsCheck && errorsCheck.length > 0)
        ) {
          this.handleApiEvents(errorsCheck);
        }

        let fakedAction;
        let errorMessage;
        errorsCheck.forEach(error => {
          if (error.error) {
            // Dispatch a error action for the specific endpoint that's failed
            fakedAction = { ...actionClone, endpointGuid: error.guid };
            errorMessage = error.errorResponse
              ? error.errorResponse.description || error.errorCode
              : error.errorCode;
            this.store.dispatch(
              new APISuccessOrFailedAction(
                fakedAction.actions[2],
                fakedAction,
                errorMessage,
              ),
            );
          }
        });

        // If this request only went out to a single endpoint ... and it failed... send the failed action now and avoid response validation.
        // This allows requests sent to multiple endpoints to proceed even if one of those endpoints failed.
        if (errorsCheck.length === 1 && errorsCheck[0].error) {
          if (this.shouldRecursivelyDelete(requestType, apiAction)) {
            this.store.dispatch(
              new RecursiveDeleteFailed(
                apiAction.guid,
                apiAction.endpointGuid,
                entityFactory(apiAction.entityKey),
              ),
            );
          }
          const { error, errorCode, guid, url, errorResponse } = errorsCheck[0];
          this.store.dispatch(
            new WrapperRequestActionFailed(
              errorMessage,
              { ...actionClone, endpointGuid: guid },
              requestType, {
                endpointIds: [guid],
                url,
                eventCode: errorCode ? errorCode + '' : '500',
                message: errorResponse ? errorResponse.description : 'Jetstream CF API request error',
                error
              }
            ),
          );
          return [];
        }

        if (this.shouldRecursivelyDelete(requestType, apiAction)) {
          this.store.dispatch(
            new RecursiveDeleteComplete(
              apiAction.guid,
              apiAction.endpointGuid,
              entityFactory(apiAction.entityKey),
            ),
          );
        }

        return [
          new ValidateEntitiesStart(actionClone, entities.result, true, {
            response: entities,
            totalResults,
            totalPages,
          }),
        ];
      }),
      catchError(error => {
        const endpointString = options.headers.get(endpointHeader) || '';
        const endpointIds: string[] = endpointString.split(',');
        endpointIds.forEach(endpoint =>
          this.store.dispatch(
            new SendEventAction(endpointSchemaKey, endpoint, {
              eventCode: error.status ? error.status + '' : '500',
              severity: InternalEventSeverity.ERROR,
              message: 'Jetstream API request error',
              metadata: {
                error,
                url: error.url || apiAction.options.url,
              },
            }),
          ),
        );
        const errorActions = getFailApiRequestActions(actionClone, error, requestType, {
          endpointIds,
          url: error.url || apiAction.options.url,
          eventCode: error.status ? error.status + '' : '500',
          message: 'Jetstream API request error',
          error
        });
        if (this.shouldRecursivelyDelete(requestType, apiAction)) {
          this.store.dispatch(new RecursiveDeleteFailed(
            apiAction.guid,
            apiAction.endpointGuid,
            entityFactory(apiAction.entityKey),
          ));
        }
        return errorActions;
      }),
    );
  }

  private completeResourceEntity(
    resource: APIResource | any,
    cfGuid: string,
    guid: string,
  ): APIResource {
    if (!resource) {
      return resource;
    }

    const result = resource.metadata
      ? {
        entity: { ...resource.entity, guid: resource.metadata.guid, cfGuid },
        metadata: resource.metadata,
      }
      : {
        entity: { ...resource, cfGuid },
        metadata: { guid },
      };

    // Inject `cfGuid` in nested entities
    Object.keys(result.entity).forEach(resourceKey => {
      const nestedResource = result.entity[resourceKey];
      if (instanceOfAPIResource(nestedResource)) {
        result.entity[resourceKey] = this.completeResourceEntity(
          nestedResource,
          cfGuid,
          nestedResource.metadata.guid,
        );
      } else if (Array.isArray(nestedResource)) {
        result.entity[resourceKey] = nestedResource.map(nested => {
          return nested && typeof nested === 'object'
            ? this.completeResourceEntity(
              nested,
              cfGuid,
              nested.metadata
                ? nested.metadata.guid
                : guid + '-' + resourceKey,
            )
            : nested;
        });
      }
    });

    return result;
  }

  checkForErrors(resData, action): APIErrorCheck[] {
    if (!resData) {
      if (action.endpointGuid) {
        return [
          {
            error: false,
            errorCode: '200',
            guid: action.endpointGuid,
            url: action.options.url,
            errorResponse: null,
          },
        ];
      }
      return null;
    }
    return Object.keys(resData).map(cfGuid => {
      // Return list of guid+error objects for those endpoints with errors
      const jetStreamError = isJetStreamError(resData ? resData[cfGuid] : null);
      const succeeded = !jetStreamError || !jetStreamError.error;
      const errorCode =
        jetStreamError && jetStreamError.error
          ? jetStreamError.error.statusCode.toString()
          : '500';
      let errorResponse = null;
      if (!succeeded) {
        errorResponse =
          jetStreamError &&
            (!!jetStreamError.errorResponse &&
              typeof jetStreamError.errorResponse !== 'string')
            ? jetStreamError.errorResponse
            : ({} as JetStreamCFErrorResponse);
        // Use defaults if values are not provided
        errorResponse.code = errorResponse.code || 0;
        errorResponse.description = errorResponse.description || 'Unknown';
        errorResponse.error_code = errorResponse.error_code || '0';
      }
      return {
        error: !succeeded,
        errorCode: succeeded ? '200' : errorCode,
        guid: cfGuid,
        url: action.options.url,
        errorResponse,
      };
    });
  }

  handleApiEvents(errorChecks: APIErrorCheck[]) {
    errorChecks.forEach(check => {
      if (check.error) {
        this.store.dispatch(
          new SendEventAction(endpointSchemaKey, check.guid, {
            eventCode: check.errorCode,
            severity: InternalEventSeverity.ERROR,
            message: 'API request error',
            metadata: {
              url: check.url,
              errorResponse: check.errorResponse,
            },
          }),
        );
      }
    });
  }

  getEntities(
    apiAction: IRequestAction,
    data,
    errorCheck: APIErrorCheck[],
  ): {
    entities: NormalizedResponse;
    totalResults: number;
    totalPages: number;
  } {
    let totalResults = 0;
    let totalPages = 0;
    const allEntities = Object.keys(data)
      .filter(
        guid =>
          data[guid] !== null &&
          errorCheck.findIndex(error => error.guid === guid && !error.error) >=
          0,
      )
      .map(cfGuid => {
        const cfData = data[cfGuid];
        switch (apiAction.entityLocation) {
          case RequestEntityLocation.ARRAY: // The response is an array which contains the entities
            const keys = Object.keys(cfData);
            totalResults = keys.length;
            totalPages = 1;
            return keys.map(key => {
              const guid = apiAction.guid + '-' + key;
              const result = this.completeResourceEntity(
                cfData[key],
                cfGuid,
                guid,
              );
              result.entity.guid = guid;
              return result;
            });
          case RequestEntityLocation.OBJECT: // The response is the entity
            return this.completeResourceEntity(cfData, cfGuid, apiAction.guid);
          case RequestEntityLocation.RESOURCE: // The response is an object and the entities list is within a 'resource' param
          default:
            if (!cfData.resources) {
              // Treat the response as RequestEntityLocation.OBJECT
              return this.completeResourceEntity(
                cfData,
                cfGuid,
                apiAction.guid,
              );
            }
            totalResults += cfData.total_results;
            totalPages += cfData.total_pages;
            if (!cfData.resources.length) {
              return null;
            }
            return cfData.resources.map(resource => {
              return this.completeResourceEntity(
                resource,
                cfGuid,
                resource.guid,
              );
            });
        }
      });
    const flatEntities = [].concat(...allEntities).filter(e => !!e);

    let entityArray;
<<<<<<< HEAD
    const pagAction = apiAction as PaginatedAction;
    if (pagAction.__forcedPageSchemaKey__) {
      entityArray = [entityFactory(pagAction.__forcedPageSchemaKey__)];
=======
    /* tslint:disable-next-line:no-string-literal  */
    if (apiAction.entity['length'] > 0) {
      entityArray = apiAction.entity;
>>>>>>> 4a49ac2b
    } else {
      if (apiAction.entity['length'] > 0) {
        entityArray = apiAction.entity;
      } else {
        entityArray = new Array<Schema>();
        entityArray.push(apiAction.entity);
      }
    }

    return {
      entities: flatEntities.length
        ? normalize(flatEntities, entityArray)
        : null,
      totalResults,
      totalPages,
    };
  }

  mergeData(entity, metadata, cfGuid) {
    return { ...entity, ...metadata, cfGuid };
  }

  addBaseHeaders(
    endpoints: IRequestEntityTypeState<EndpointModel> | string,
    header: Headers,
  ): Headers {
    const headers = header || new Headers();
    if (typeof endpoints === 'string') {
      headers.set(endpointHeader, endpoints);
    } else {
      const registeredEndpointGuids = [];
      Object.keys(endpoints).forEach(endpointGuid => {
        const endpoint = endpoints[endpointGuid];
        if (endpoint.registered && endpoint.cnsi_type === 'cf') {
          registeredEndpointGuids.push(endpoint.guid);
        }
      });
      headers.set(endpointHeader, registeredEndpointGuids);
    }
    return headers;
  }


  getPaginationParams(paginationState: PaginationEntityState): PaginationParam {
    return paginationState
      ? {
        ...paginationState.params,
        q: [
          ...(paginationState.params.q || [])
        ],
        page: paginationState.currentPage.toString(),
      }
      : {};
  }

  private makeRequest(options): Observable<any> {
    return this.http.request(new Request(options)).pipe(
      map(response => {
        let resData;
        try {
          resData = response.json();
        } catch (e) {
          resData = null;
        }
        return resData;
      }),
    );
  }

  private handleMultiEndpoints(
    resData,
    apiAction: IRequestAction,
  ): {
    resData;
    entities;
    totalResults;
    totalPages;
    errorsCheck: APIErrorCheck[];
  } {
    const errorsCheck = this.checkForErrors(resData, apiAction);
    let entities;
    let totalResults = 0;
    let totalPages = 0;

    if (resData) {
      const entityData = this.getEntities(apiAction, resData, errorsCheck);
      entities = entityData.entities;
      totalResults = entityData.totalResults;
      totalPages = entityData.totalPages;
    }

    entities = entities || {
      entities: {},
      result: [],
    };

    return {
      resData,
      entities,
      totalResults,
      totalPages,
      errorsCheck,
    };
  }

  private addRelationParams(options, action: any) {
    if (isEntityInlineParentAction(action)) {
      const relationInfo = this.getEntityRelations(action);
      options.params = options.params || new URLSearchParams();
      if (relationInfo.maxDepth > 0) {
        options.params.set(
          'inline-relations-depth',
          relationInfo.maxDepth > 2 ? 2 : relationInfo.maxDepth,
        );
      }
      if (relationInfo.relations.length) {
        options.params.set(
          'include-relations',
          relationInfo.relations.join(','),
        );
      }
    }
  }

  private getEntityRelations(action: any) {
    if (action.__forcedPageSchemaKey__) {
      const forcedSchema = entityFactory(action.__forcedPageSchemaKey__);
      return listEntityRelations(
        {
          ...action,
          entity: [forcedSchema],
          entityKey: forcedSchema.key
        }
      );
    }
    return listEntityRelations(
      action as EntityInlineParentAction,
    );
  }

  private setRequestParams(
    requestParams: URLSearchParams,
    params: PaginationParam,
  ) {
    if (params.hasOwnProperty('q')) {
      // We need to create a series of q values that contain all from `requestParams` and `params`. Any that exist in `requestParams` should
      // be overwritten in `params`

      // Clear `requestParams` `q` and start afresh
      const initialQParams = requestParams.getAll('q');
      requestParams.delete('q');

      // Loop through all the NEW params that we wish to keep
      params.q.forEach(qParam => {
        // Add new param we wish to keep
        requestParams.append('q', qParamToString(qParam));
        // Remove any initial params that have been `overwritten`. This won't be added again later on
        const haveInitialParam = initialQParams.findIndex(qParamStr => qParam.key === qParamKeyFromString(qParamStr));
        if (haveInitialParam >= 0) {
          initialQParams.splice(haveInitialParam, 1);
        }
      });

      // Add the rest of the initial params
      initialQParams.forEach(qParamStr => requestParams.append('q', qParamStr));

      // Remove from q from `params` so it's not added again below
      delete params.qString;
      delete params.q;
    }
    // Assign other params
    for (const key in params) {
      if (params.hasOwnProperty(key)) {
        requestParams.set(key, params[key] as string);
      }
    }
  }
  private shouldRecursivelyDelete(requestType: string, apiAction: ICFAction) {
    return requestType === 'delete' && !apiAction.updatingKey;
  }

}<|MERGE_RESOLUTION|>--- conflicted
+++ resolved
@@ -1,11 +1,6 @@
 import { Injectable } from '@angular/core';
 import { Headers, Http, Request, RequestOptions, URLSearchParams } from '@angular/http';
-<<<<<<< HEAD
-import { Actions, Effect } from '@ngrx/effects';
-=======
-import { RequestArgs } from '@angular/http/src/interfaces';
 import { Actions, Effect, ofType } from '@ngrx/effects';
->>>>>>> 4a49ac2b
 import { Store } from '@ngrx/store';
 import { normalize, Schema } from 'normalizr';
 import { Observable } from 'rxjs';
@@ -444,16 +439,11 @@
     const flatEntities = [].concat(...allEntities).filter(e => !!e);
 
     let entityArray;
-<<<<<<< HEAD
     const pagAction = apiAction as PaginatedAction;
     if (pagAction.__forcedPageSchemaKey__) {
       entityArray = [entityFactory(pagAction.__forcedPageSchemaKey__)];
-=======
-    /* tslint:disable-next-line:no-string-literal  */
-    if (apiAction.entity['length'] > 0) {
-      entityArray = apiAction.entity;
->>>>>>> 4a49ac2b
     } else {
+      /* tslint:disable-next-line:no-string-literal  */
       if (apiAction.entity['length'] > 0) {
         entityArray = apiAction.entity;
       } else {
