--- conflicted
+++ resolved
@@ -158,14 +158,11 @@
             actions.unshift(new ClearPaginationOfEntity(entityKey, apiAction.guid));
           } else {
             actions.unshift(new ClearPaginationOfType(entityKey));
-<<<<<<< HEAD
-=======
           }
 
           if (Array.isArray(apiAction.clearPaginationEntityKeys)) {
             // If clearPaginationEntityKeys is an array then clear the pagination sections regardless of removeEntityOnDelete
             actions.push(...apiAction.clearPaginationEntityKeys.map(key => new ClearPaginationOfType(key)));
->>>>>>> fe6d254d
           }
         }
       }
