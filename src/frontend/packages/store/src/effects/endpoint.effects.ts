--- conflicted
+++ resolved
@@ -4,11 +4,6 @@
 import { Store } from '@ngrx/store';
 import { catchError, mergeMap } from 'rxjs/operators';
 
-<<<<<<< HEAD
-import { STRATOS_ENDPOINT_TYPE } from '../../../core/src/base-entity-schemas';
-=======
-import { EndpointType } from '../../../core/src/core/extension/extension-types';
->>>>>>> 8602a1c8
 import { BrowserStandardEncoder } from '../../../core/src/helper';
 import {
   CONNECT_ENDPOINTS,
