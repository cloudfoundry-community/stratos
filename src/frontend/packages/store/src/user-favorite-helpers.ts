--- conflicted
+++ resolved
@@ -1,9 +1,6 @@
 import { entityCatalog } from './entity-catalog/entity-catalog';
 import { IEntityMetadata } from './entity-catalog/entity-catalog.types';
-<<<<<<< HEAD
-=======
 import { endpointEntityType } from './helpers/stratos-entity-factory';
->>>>>>> 16efc6aa
 import { IFavoriteMetadata, UserFavorite } from './types/user-favorites.types';
 import { UserFavoriteManager } from './user-favorite-manager';
 
@@ -23,18 +20,10 @@
   return null;
 }
 
-<<<<<<< HEAD
-export function deriveEndpointFavoriteFromFavorite(favorite: UserFavorite<IFavoriteMetadata>) {
-  if (favorite.entityType !== 'endpoint') {
-    return new UserFavorite<IFavoriteMetadata>(
-      favorite.endpointId, favorite.endpointType, 'endpoint', null, favorite.metadata
-    );
-=======
 
 export function getEndpointIDFromFavorite(favorite: UserFavorite<IFavoriteMetadata>): string {
   if (favorite.entityType !== endpointEntityType) {
     return new UserFavorite<IFavoriteMetadata>(favorite.endpointId, favorite.endpointType, endpointEntityType, null, {name: ''}).guid;
->>>>>>> 16efc6aa
   }
   return favorite.guid;
 }