--- conflicted
+++ resolved
@@ -2,15 +2,9 @@
 import { Store } from '@ngrx/store';
 
 import { CF_ENDPOINT_TYPE } from '../../../../../../../../cloud-foundry/cf-types';
-<<<<<<< HEAD
-import { GetAppEnvVarsAction } from '../../../../../../../../store/src/actions/app-metadata.actions';
-import { CFAppState } from '../../../../../../../../store/src/app-state';
-import { appEnvVarsSchemaKey } from '../../../../../../../../store/src/helpers/entity-factory';
-=======
 import { appEnvVarsEntityType } from '../../../../../../../../cloud-foundry/src/cf-entity-factory';
 import { GetAppEnvVarsAction } from '../../../../../../../../store/src/actions/app-metadata.actions';
 import { CFAppState } from '../../../../../../../../store/src/app-state';
->>>>>>> f9ab3a17
 import {
   getPaginationObservables,
   PaginationObservables,
@@ -45,7 +39,7 @@
   ) { }
 
   createEnvVarsObs(appGuid: string, cfGuid: string): PaginationObservables<APIResource> {
-    const catalogueEntity = entityCatalogue.getEntity(CF_ENDPOINT_TYPE, appEnvVarsSchemaKey);
+    const catalogueEntity = entityCatalogue.getEntity(CF_ENDPOINT_TYPE, appEnvVarsEntityType);
     const action = new GetAppEnvVarsAction(appGuid, cfGuid);
     return getPaginationObservables<APIResource>({
       store: this.store,
@@ -57,23 +51,9 @@
     }, true);
   }
 
-<<<<<<< HEAD
   FetchStratosProject(appEnvVars): EnvVarStratosProject {
     if (!appEnvVars) {
       return null;
-=======
-    createEnvVarsObs(appGuid: string, cfGuid: string): PaginationObservables<APIResource> {
-        const catalogueEntity = entityCatalogue.getEntity(CF_ENDPOINT_TYPE, appEnvVarsEntityType);
-        const action = new GetAppEnvVarsAction(appGuid, cfGuid);
-        return getPaginationObservables<APIResource>({
-            store: this.store,
-            action,
-            paginationMonitor: this.paginationMonitorFactory.create(
-                action.paginationKey,
-                catalogueEntity.getSchema()
-            )
-        }, true);
->>>>>>> f9ab3a17
     }
     const stratosProjectString = appEnvVars.environment_json ? appEnvVars.environment_json.STRATOS_PROJECT : null;
     try {
