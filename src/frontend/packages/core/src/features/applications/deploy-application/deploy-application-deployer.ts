import { Store } from '@ngrx/store';
import { BehaviorSubject, Observable, of as observableOf, Subject, Subscription } from 'rxjs';
import websocketConnect from 'rxjs-websockets';
import { catchError, combineLatest, filter, first, map, mergeMap, share, tap } from 'rxjs/operators';

<<<<<<< HEAD
import { getCFEntityKey } from '../../../../../cloud-foundry/src/cf-entity-helpers';
=======
import { CF_ENDPOINT_TYPE } from '../../../../../cloud-foundry/cf-types';
import { organizationEntityType, spaceEntityType } from '../../../../../cloud-foundry/src/cf-entity-factory';
>>>>>>> f9ab3a17
import { CFAppState } from '../../../../../store/src/app-state';
import { selectEntity } from '../../../../../store/src/selectors/api.selectors';
import { selectDeployAppState } from '../../../../../store/src/selectors/deploy-application.selector';
import {
  AppData,
  DeployApplicationSource,
  DeployApplicationState,
  OverrideAppDetails,
  SocketEventTypes,
} from '../../../../../store/src/types/deploy-application.types';
import { EntityCatalogueHelpers } from '../../../core/entity-catalogue/entity-catalogue.helper';
import { environment } from '../../../environments/environment.prod';
import { CfOrgSpaceDataService } from '../../../shared/data-services/cf-org-space-service.service';
import { FileScannerInfo } from './deploy-application-step2/deploy-application-fs/deploy-application-fs-scanner';


export interface DeployApplicationDeployerStatus {
  error: boolean;
  errorMsg?: string;
  deploying: boolean;
}

export interface FileTransferStatus {
  totalFiles: number;
  filesSent: number;
  bytesSent: number;
  totalBytes: number;
  fileName: string;
}

export class DeployApplicationDeployer {

  isRedeploy: string;
  connectSub: Subscription;
  updateSub: Subscription;
  msgSub: Subscription;
  streamTitle = 'Preparing...';
  appData: AppData;
  proxyAPIVersion = environment.proxyAPIVersion;
  cfGuid: string;
  orgGuid: string;
  spaceGuid: string;
  applicationSource: any;
  applicationOverrides: OverrideAppDetails;

  status$ = new BehaviorSubject<DeployApplicationDeployerStatus>({
    error: false,
    deploying: false
  });

  // Observable on the application GUID of the application being deployed
  applicationGuid$ = new BehaviorSubject<string>(null);

  // Status of file transfers
  fileTransferStatus$ = new BehaviorSubject<FileTransferStatus>(undefined);

  public messages: Observable<string>;

  // Are we deploying?
  deploying = false;

  private inputStream;

  private isOpen = false;

  public fsFileInfo: FileScannerInfo;

  private fileTransfers;
  private fileTransferStatus: FileTransferStatus;
  private currentFileTransfer;

  constructor(
    private store: Store<CFAppState>,
    public cfOrgSpaceService: CfOrgSpaceDataService,
  ) { }

  updateStatus(error = false, errorMsg?: string) {
    this.status$.next({
      error,
      errorMsg,
      deploying: this.deploying
    });
  }

  close() {
    // Unsubscribe from the websocket stream
    if (this.msgSub) {
      this.msgSub.unsubscribe();
    }
    if (this.connectSub) {
      this.connectSub.unsubscribe();
    }
    if (this.updateSub) {
      this.updateSub.unsubscribe();
    }
    this.isOpen = false;
    this.currentFileTransfer = undefined;
  }

  open() {
    if (this.isOpen) {
      return;
    }

    const readyFilter = this.fsFileInfo ?
      () => true :
      (appDetail: DeployApplicationState) =>
        !!appDetail.applicationSource && !!appDetail.applicationSource.projectName && !!appDetail.applicationOverrides;
    this.isOpen = true;
    this.connectSub = this.store.select(selectDeployAppState).pipe(
      filter((appDetail: DeployApplicationState) => !!appDetail.cloudFoundryDetails && readyFilter(appDetail)),
      mergeMap(appDetails => {
<<<<<<< HEAD
        const orgEntityKey = getCFEntityKey(organizationSchemaKey);
        const spaceEntityKey = getCFEntityKey(spaceSchemaKey);
=======
        const orgEntityKey = EntityCatalogueHelpers.buildEntityKey(organizationEntityType, CF_ENDPOINT_TYPE);
        const spaceEntityKey = EntityCatalogueHelpers.buildEntityKey(spaceEntityType, CF_ENDPOINT_TYPE);
>>>>>>> f9ab3a17
        const orgSubscription = this.store.select(selectEntity(orgEntityKey, appDetails.cloudFoundryDetails.org));
        const spaceSubscription = this.store.select(selectEntity(spaceEntityKey, appDetails.cloudFoundryDetails.space));
        return observableOf(appDetails).pipe(combineLatest(orgSubscription, spaceSubscription));
      }),
      first(),
      tap(([appDetail, org, space]) => {
        this.cfGuid = appDetail.cloudFoundryDetails.cloudFoundry;
        this.orgGuid = appDetail.cloudFoundryDetails.org;
        this.spaceGuid = appDetail.cloudFoundryDetails.space;
        this.applicationSource = appDetail.applicationSource;
        this.applicationOverrides = appDetail.applicationOverrides;
        const host = window.location.host;
        const streamUrl = (
          `wss://${host}/pp/${this.proxyAPIVersion}/${this.cfGuid}/${this.orgGuid}/${this.spaceGuid}/deploy` +
          `?org=${org.entity.name}&space=${space.entity.name}`
        );

        this.inputStream = new Subject<string>();
        this.messages = websocketConnect(streamUrl, this.inputStream)
          .messages.pipe(
            catchError(e => {
              return [];
            }),
            map(message => {
              const json = JSON.parse(message);
              return json;
            }),
            filter(l => !!l),
            tap((log) => {
              // Deal with control messages
              if (log.type !== SocketEventTypes.DATA) {
                this.processWebSocketMessage(log);
              }
            }),
            filter((log) => log.type === SocketEventTypes.DATA),
            map((log) => log.message),
            share(),
          );
        this.msgSub = this.messages.subscribe();
      })
    ).subscribe();

    // Watch for updates to the app overrides - use case is app overrides beinbg set after source file/folder upload
    this.updateSub = this.store.select(selectDeployAppState).pipe(
      filter((appDetail: DeployApplicationState) => !!appDetail.cloudFoundryDetails && readyFilter(appDetail)),
      tap((appDetail) => {
        this.applicationOverrides = appDetail.applicationOverrides;
      })
    ).subscribe();
  }

  deploy() {
    // After the source has been sent, acknowledge the wait
    const msg = {
      message: '',
      timestamp: Math.round((new Date()).getTime() / 1000),
      type: SocketEventTypes.SOURCE_WAIT_ACK
    };
    this.inputStream.next(JSON.stringify(msg));
  }

  sendAppOverride = (appOverrides: OverrideAppDetails) => {
    const msg = {
      message: JSON.stringify(appOverrides),
      timestamp: Math.round((new Date()).getTime() / 1000),
      type: SocketEventTypes.OVERRIDES_SUPPLIED
    };
    return JSON.stringify(msg);
  }

  sendProjectInfo = (appSource: DeployApplicationSource) => {
    if (appSource.type.group === 'gitscm') {
      return this.sendGitSCMSourceMetadata(appSource);
    } else if (appSource.type.id === 'giturl') {
      return this.sendGitUrlSourceMetadata(appSource);
    } else if (appSource.type.id === 'file' || appSource.type.id === 'folder') {
      return this.sendLocalSourceMetadata();
    }
    return '';
  }

  sendGitSCMSourceMetadata = (appSource: DeployApplicationSource) => {
    const gitscm = {
      project: appSource.projectName,
      branch: appSource.branch.name,
      type: appSource.type.group,
      commit: appSource.commit,
      url: appSource.url,
      scm: appSource.type.id
    };

    const msg = {
      message: JSON.stringify(gitscm),
      timestamp: Math.round((new Date()).getTime() / 1000),
      type: SocketEventTypes.SOURCE_GITSCM
    };
    return JSON.stringify(msg);
  }

  sendGitUrlSourceMetadata = (appSource: DeployApplicationSource) => {
    const gitUrl = {
      url: appSource.projectName,
      branch: appSource.branch.name,
      type: appSource.type.id
    };

    const msg = {
      message: JSON.stringify(gitUrl),
      timestamp: Math.round((new Date()).getTime() / 1000),
      type: SocketEventTypes.SOURCE_GITURL
    };
    return JSON.stringify(msg);
  }

  processWebSocketMessage = (log) => {
    switch (log.type) {
      case SocketEventTypes.MANIFEST:
        this.streamTitle = 'Starting deployment...';
        // This info is will be used to retrieve the app Id
        this.appData = JSON.parse(log.message).Applications[0];
        break;
      case SocketEventTypes.APP_GUID_NOTIFY:
        // Notification of the application GUID for the application
        this.applicationGuid$.next(log.message);
        break;
      case SocketEventTypes.EVENT_PUSH_STARTED:
        this.streamTitle = 'Deploying...';
        this.deploying = true;
        this.updateStatus();
        break;
      case SocketEventTypes.EVENT_PUSH_COMPLETED:
        // Done
        this.streamTitle = 'Deployed';
        this.deploying = false;
        this.updateStatus();
        break;
      case SocketEventTypes.CLOSE_SUCCESS:
        this.onClose(log, null, null);
        break;
      case SocketEventTypes.CLOSE_INVALID_MANIFEST:
        this.onClose(log, 'Deploy Failed - Invalid manifest!',
          'Failed to deploy app! Please make sure that a valid manifest.yaml was provided!');
        break;
      case SocketEventTypes.CLOSE_NO_MANIFEST:
        this.onClose(log, 'Deploy Failed - No manifest present!',
          'Failed to deploy app! Please make sure that a valid manifest.yaml is present!');
        break;
      case SocketEventTypes.CLOSE_FAILED_CLONE:
        this.onClose(log, 'Deploy Failed - Failed to clone repository!',
          'Failed to deploy app! Please make sure the repository is public!');
        break;
      case SocketEventTypes.CLOSE_FAILED_NO_BRANCH:
        this.onClose(log, 'Deploy Failed - Failed to located branch!',
          'Failed to deploy app! Please make sure that branch exists!');
        break;
      case SocketEventTypes.CLOSE_FAILURE:
      case SocketEventTypes.CLOSE_PUSH_ERROR:
      case SocketEventTypes.CLOSE_NO_SESSION:
      case SocketEventTypes.CLOSE_NO_CNSI:
      case SocketEventTypes.CLOSE_NO_CNSI_USERTOKEN:
        this.onClose(log, 'Deploy Failed!',
          'Failed to deploy app!');
        break;
      case SocketEventTypes.SOURCE_REQUIRED:
        const sourceInfo = this.sendProjectInfo(this.applicationSource);
        if (!sourceInfo) {
          this.onClose(log, 'Deploy Failed - Unknown source type',
            'Failed to deploy the app - unknown source type');
        } else {
          this.inputStream.next(sourceInfo);
        }
        break;
      case SocketEventTypes.OVERRIDES_REQUIRED:
        const overrides = this.sendAppOverride(this.applicationOverrides);
        this.inputStream.next(overrides);
        break;
      case SocketEventTypes.EVENT_CLONED:
      case SocketEventTypes.EVENT_FETCHED_MANIFEST:
      case SocketEventTypes.MANIFEST:
        break;
      case SocketEventTypes.SOURCE_FILE_ACK:
        this.sendNextFile();
        break;
      default:
      // noop
    }
  }

  private sendNextFile() {
    // Update for the previous file transfer
    if (this.currentFileTransfer) {
      this.fileTransferStatus.bytesSent += this.currentFileTransfer.size;
      this.fileTransferStatus.filesSent++;
      this.fileTransferStatus$.next(this.fileTransferStatus);
    }

    if (this.fileTransfers.length > 0) {
      const file = this.fileTransfers.shift();

      // Send file metadata
      const msg = {
        message: file.fullPath,
        timestamp: Math.round((new Date()).getTime() / 1000),
        type: SocketEventTypes.SOURCE_FILE
      };

      this.fileTransferStatus.fileName = file.fullPath;
      this.fileTransferStatus$.next(this.fileTransferStatus);

      // Send the file name metadata
      this.inputStream.next(JSON.stringify(msg));

      // Now send the file data as a binary message
      const reader = new FileReader();
      reader.onload = () => {
        this.currentFileTransfer = file;
        const output = reader.result;
        this.inputStream.next(output);
      };
      reader.readAsArrayBuffer(file);
    }
  }

  private onClose(log, title, error) {
    if (title) {
      this.streamTitle = title;
    }
    this.deploying = false;
    this.updateStatus(
      error,
      error ? `${error}\nReason: ${log.message}` : undefined
    );
  }

  // File Upload
  sendLocalSourceMetadata() {
    const metadata = {
      files: [],
      folders: []
    };

    this.collectFoldersAndFiles(metadata, null, this.fsFileInfo.root);

    this.fileTransfers = metadata.files;
    this.fileTransferStatus = {
      totalFiles: metadata.files.length,
      filesSent: 0,
      bytesSent: 0,
      totalBytes: this.fsFileInfo.total,
      fileName: ''
    };

    this.fileTransferStatus$.next(this.fileTransferStatus);

    const transferMetadata = {
      files: metadata.files.length,
      folders: metadata.folders,
      type: 'filefolder',
      wait: true
    };

    // Send the source metadata
    return JSON.stringify({
      message: JSON.stringify(transferMetadata),
      timestamp: Math.round((new Date()).getTime() / 1000),
      type: SocketEventTypes.SOURCE_FOLDER
    });
  }

  // Flatten files and folders
  collectFoldersAndFiles(metadata, base, folder) {
    if (folder.files) {
      folder.files.forEach(file => {
        file.fullPath = base ? base + '/' + file.name : file.name;
        metadata.files.push(file);
      });
    }

    if (folder.folders) {
      Object.keys(folder.folders).forEach(name => {
        const sub = folder.folders[name];
        const fullPath = base ? base + '/' + name : name;
        metadata.folders.push(fullPath);
        this.collectFoldersAndFiles(metadata, fullPath, sub);
      });
    }
  }
}<|MERGE_RESOLUTION|>--- conflicted
+++ resolved
@@ -3,12 +3,8 @@
 import websocketConnect from 'rxjs-websockets';
 import { catchError, combineLatest, filter, first, map, mergeMap, share, tap } from 'rxjs/operators';
 
-<<<<<<< HEAD
+import { organizationEntityType, spaceEntityType } from '../../../../../cloud-foundry/src/cf-entity-factory';
 import { getCFEntityKey } from '../../../../../cloud-foundry/src/cf-entity-helpers';
-=======
-import { CF_ENDPOINT_TYPE } from '../../../../../cloud-foundry/cf-types';
-import { organizationEntityType, spaceEntityType } from '../../../../../cloud-foundry/src/cf-entity-factory';
->>>>>>> f9ab3a17
 import { CFAppState } from '../../../../../store/src/app-state';
 import { selectEntity } from '../../../../../store/src/selectors/api.selectors';
 import { selectDeployAppState } from '../../../../../store/src/selectors/deploy-application.selector';
@@ -19,7 +15,6 @@
   OverrideAppDetails,
   SocketEventTypes,
 } from '../../../../../store/src/types/deploy-application.types';
-import { EntityCatalogueHelpers } from '../../../core/entity-catalogue/entity-catalogue.helper';
 import { environment } from '../../../environments/environment.prod';
 import { CfOrgSpaceDataService } from '../../../shared/data-services/cf-org-space-service.service';
 import { FileScannerInfo } from './deploy-application-step2/deploy-application-fs/deploy-application-fs-scanner';
@@ -121,13 +116,8 @@
     this.connectSub = this.store.select(selectDeployAppState).pipe(
       filter((appDetail: DeployApplicationState) => !!appDetail.cloudFoundryDetails && readyFilter(appDetail)),
       mergeMap(appDetails => {
-<<<<<<< HEAD
-        const orgEntityKey = getCFEntityKey(organizationSchemaKey);
-        const spaceEntityKey = getCFEntityKey(spaceSchemaKey);
-=======
-        const orgEntityKey = EntityCatalogueHelpers.buildEntityKey(organizationEntityType, CF_ENDPOINT_TYPE);
-        const spaceEntityKey = EntityCatalogueHelpers.buildEntityKey(spaceEntityType, CF_ENDPOINT_TYPE);
->>>>>>> f9ab3a17
+        const orgEntityKey = getCFEntityKey(organizationEntityType);
+        const spaceEntityKey = getCFEntityKey(spaceEntityType);
         const orgSubscription = this.store.select(selectEntity(orgEntityKey, appDetails.cloudFoundryDetails.org));
         const spaceSubscription = this.store.select(selectEntity(spaceEntityKey, appDetails.cloudFoundryDetails.space));
         return observableOf(appDetails).pipe(combineLatest(orgSubscription, spaceSubscription));
