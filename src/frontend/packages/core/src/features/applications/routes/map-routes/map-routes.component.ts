import { Component, Input, OnDestroy, OnInit } from '@angular/core';
import { Store } from '@ngrx/store';
import { BehaviorSubject, Subscription } from 'rxjs';
import { tap } from 'rxjs/operators';

<<<<<<< HEAD
import { CFEntityConfig } from '../../../../../../cloud-foundry/cf-types';
import { FetchAllDomains } from '../../../../../../cloud-foundry/src/actions/domains.actions';
import { CFAppState } from '../../../../../../cloud-foundry/src/cf-app-state';
import { domainEntityType } from '../../../../../../cloud-foundry/src/cf-entity-factory';
import { getPaginationObservables } from '../../../../../../store/src/reducers/pagination-reducer/pagination-reducer.helper';
=======
import { AppState } from '../../../../../../store/src/app-state';
>>>>>>> ddb19b7c
import { APIResource } from '../../../../../../store/src/types/api.types';
import {
  CfAppMapRoutesListConfigService,
} from '../../../../shared/components/list/list-types/app-route/cf-app-map-routes-list-config.service';
import { CfAppRoutesDataSource } from '../../../../shared/components/list/list-types/app-route/cf-app-routes-data-source';
import { ListConfig } from '../../../../shared/components/list/list.component.types';
import { PaginationMonitorFactory } from '../../../../shared/monitors/pagination-monitor.factory';
import { ApplicationService } from '../../application.service';

@Component({
  selector: 'app-map-routes',
  templateUrl: './map-routes.component.html',
  styleUrls: ['./map-routes.component.scss'],
  providers: [
    {
      provide: ListConfig,
      useClass: CfAppMapRoutesListConfigService
    }
  ]
})
export class MapRoutesComponent implements OnInit, OnDestroy {
  paginationSubscription: any;
  subscription: Subscription;
  @Input() selectedRoute$: BehaviorSubject<APIResource>;

  constructor(
    private store: Store<CFAppState>,
    private appService: ApplicationService,
    listConfig: ListConfig<APIResource>,
    private paginationMonitorFactory: PaginationMonitorFactory
  ) {
    this.routesDataSource = listConfig.getDataSource() as CfAppRoutesDataSource;
  }
  routesDataSource: CfAppRoutesDataSource;
  ngOnInit() {
    this.subscription = this.routesDataSource.selectedRows$
      .pipe(
        tap(routes => {
          const selectedRow = Array.from(routes.values());
          if (selectedRow.length) {
            this.selectedRoute$.next(selectedRow[0]);
          }
        })
      )
      .subscribe();

<<<<<<< HEAD
    const action = new FetchAllDomains(this.appService.cfGuid);
    this.paginationSubscription = getPaginationObservables<APIResource, CFAppState>(
      {
        store: this.store,
        action,
        paginationMonitor: this.paginationMonitorFactory.create(
          action.paginationKey,
          new CFEntityConfig(domainEntityType)
        )
      },
      true
    ).entities$.subscribe();
=======
    this.paginationSubscription = this.appService.orgDomains$.subscribe();
>>>>>>> ddb19b7c
  }

  ngOnDestroy(): void {
    this.subscription.unsubscribe();
    this.paginationSubscription.unsubscribe();
  }
}<|MERGE_RESOLUTION|>--- conflicted
+++ resolved
@@ -1,24 +1,13 @@
 import { Component, Input, OnDestroy, OnInit } from '@angular/core';
-import { Store } from '@ngrx/store';
 import { BehaviorSubject, Subscription } from 'rxjs';
 import { tap } from 'rxjs/operators';
 
-<<<<<<< HEAD
-import { CFEntityConfig } from '../../../../../../cloud-foundry/cf-types';
-import { FetchAllDomains } from '../../../../../../cloud-foundry/src/actions/domains.actions';
-import { CFAppState } from '../../../../../../cloud-foundry/src/cf-app-state';
-import { domainEntityType } from '../../../../../../cloud-foundry/src/cf-entity-factory';
-import { getPaginationObservables } from '../../../../../../store/src/reducers/pagination-reducer/pagination-reducer.helper';
-=======
-import { AppState } from '../../../../../../store/src/app-state';
->>>>>>> ddb19b7c
 import { APIResource } from '../../../../../../store/src/types/api.types';
 import {
   CfAppMapRoutesListConfigService,
 } from '../../../../shared/components/list/list-types/app-route/cf-app-map-routes-list-config.service';
 import { CfAppRoutesDataSource } from '../../../../shared/components/list/list-types/app-route/cf-app-routes-data-source';
 import { ListConfig } from '../../../../shared/components/list/list.component.types';
-import { PaginationMonitorFactory } from '../../../../shared/monitors/pagination-monitor.factory';
 import { ApplicationService } from '../../application.service';
 
 @Component({
@@ -38,10 +27,8 @@
   @Input() selectedRoute$: BehaviorSubject<APIResource>;
 
   constructor(
-    private store: Store<CFAppState>,
     private appService: ApplicationService,
-    listConfig: ListConfig<APIResource>,
-    private paginationMonitorFactory: PaginationMonitorFactory
+    listConfig: ListConfig<APIResource>
   ) {
     this.routesDataSource = listConfig.getDataSource() as CfAppRoutesDataSource;
   }
@@ -58,22 +45,7 @@
       )
       .subscribe();
 
-<<<<<<< HEAD
-    const action = new FetchAllDomains(this.appService.cfGuid);
-    this.paginationSubscription = getPaginationObservables<APIResource, CFAppState>(
-      {
-        store: this.store,
-        action,
-        paginationMonitor: this.paginationMonitorFactory.create(
-          action.paginationKey,
-          new CFEntityConfig(domainEntityType)
-        )
-      },
-      true
-    ).entities$.subscribe();
-=======
     this.paginationSubscription = this.appService.orgDomains$.subscribe();
->>>>>>> ddb19b7c
   }
 
   ngOnDestroy(): void {
