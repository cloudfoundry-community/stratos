<<<<<<< HEAD
import { HttpClient, HttpHeaders, HttpParams, HttpRequest, HttpResponse } from '@angular/common/http';
=======
>>>>>>> 4a49ac2b
import { Directive, forwardRef, Input, OnInit } from '@angular/core';
import { AbstractControl, AsyncValidator, NG_ASYNC_VALIDATORS } from '@angular/forms';
import { Store } from '@ngrx/store';
import { Observable, of as observableOf, throwError as observableThrowError, timer as observableTimer } from 'rxjs';
<<<<<<< HEAD
import { catchError, filter, map, switchMap, take } from 'rxjs/operators';

import { AppState } from '../../../../../store/src/app-state';
import { selectNewAppState } from '../../../../../store/src/effects/create-app-effects';
import { environment } from '../../../environments/environment';
=======
import { catchError, combineLatest, map, switchMap, take } from 'rxjs/operators';

import { AppState } from '../../../../../store/src/app-state';
import { selectNewAppState } from '../../../../../store/src/effects/create-app-effects';
import { environment } from '../../../environments/environment.prod';
>>>>>>> 4a49ac2b


/* tslint:disable:no-use-before-declare  */
const APP_UNIQUE_NAME_PROVIDER = {
  provide: NG_ASYNC_VALIDATORS, useExisting: forwardRef(() => AppNameUniqueDirective), multi: true
};
/* tslint:enable */

// See: https://medium.com/@kahlil/asynchronous-validation-with-angular-reactive-forms-1a392971c062

const { proxyAPIVersion, cfAPIVersion } = environment;
export type NameTaken<T = any> = (response: HttpResponse<T>) => boolean;
export type UniqueValidatorRequestBuilder<T = any> = (name: string) => HttpRequest<T>;
export class AppNameUniqueChecking {
  busy: boolean;
  taken: boolean;
  status: string;

  set(busy: boolean, taken?: boolean) {
    this.busy = busy;
    this.taken = taken;

    if (this.busy) {
      this.status = 'busy';
    } else if (this.taken === undefined) {
      this.status = '';
    } else {
      this.status = this.taken ? 'error' : 'done';
    }
  }
}

@Directive({
  selector: '[appApplicationNameUnique][formControlName],[appApplicationNameUnique][formControl],[appApplicationNameUnique][ngModel]',
  providers: [APP_UNIQUE_NAME_PROVIDER]
})
export class AppNameUniqueDirective implements AsyncValidator, OnInit {

  @Input() appApplicationNameUnique: AppNameUniqueChecking;
  @Input() appApplicationNameUniqueRequest: UniqueValidatorRequestBuilder;
  @Input() appApplicationNameUniqueValidator: NameTaken = (res: HttpResponse<any>) => res.body.total_results > 0;

  constructor(
    private store: Store<AppState>,
    private http: HttpClient,
  ) {
    if (!this.appApplicationNameUnique) {
      this.appApplicationNameUnique = new AppNameUniqueChecking();
    }
  }

  ngOnInit() {
    if (!this.appApplicationNameUnique) {
      this.appApplicationNameUnique = new AppNameUniqueChecking();
    }
    this.appApplicationNameUnique.set(false);
  }

  public validate(control: AbstractControl): Observable<{ appNameTaken: boolean } | null> {
    if (!control.dirty) {
      return observableOf(null);
    }
    this.appApplicationNameUnique.set(true);
    return observableTimer(500).pipe(
      switchMap(() => this.getCheck(control.value)),
      map(appNameTaken => {
        this.appApplicationNameUnique.set(false, appNameTaken);
        return appNameTaken ? { appNameTaken } : null;
      }),
      catchError(err => {
        this.appApplicationNameUnique.set(false);
        return observableThrowError(err);
      }));
  }

  private getCheck(name: string): Observable<boolean> {
    if (this.appApplicationNameUniqueRequest) {
      return this.nameTaken(
        this.appApplicationNameUniqueRequest(name),
        this.appApplicationNameUniqueValidator
      );
    }
    return this.getDefaultRequestData(name);
  }

  private getDefaultRequest(cfGuid: string, spaceGuid: string, name: string) {
    const params = new HttpParams()
      .set('q', 'name:' + name)
      .append('q', 'space_guid:' + spaceGuid);
    const headers = new HttpHeaders({
      'x-cap-cnsi-list': cfGuid,
      'x-cap-passthrough': 'true'
    });
    return new HttpRequest(
      'GET',
      `/pp/${proxyAPIVersion}/proxy/${cfAPIVersion}/apps`,
      {
        headers,
        params
      },
    );
  }

  private getDefaultRequestData(name: string) {
    return this.store.select(selectNewAppState).pipe(
      take(1),
      switchMap(
        newAppState => {
          const cfGuid = newAppState.cloudFoundryDetails.cloudFoundry;
          const spaceGuid = newAppState.cloudFoundryDetails.space;
          const request = this.getDefaultRequest(cfGuid, spaceGuid, name);
          return this.nameTaken(
            request,
            this.appApplicationNameUniqueValidator
          );
        }
      )
    );
  }

  private nameTaken(requestData: HttpRequest<any>, taken: NameTaken) {
    return this.http.request(requestData).pipe(
      filter((event) => event instanceof HttpResponse),
      map(taken)
    );
  }
}<|MERGE_RESOLUTION|>--- conflicted
+++ resolved
@@ -1,24 +1,13 @@
-<<<<<<< HEAD
 import { HttpClient, HttpHeaders, HttpParams, HttpRequest, HttpResponse } from '@angular/common/http';
-=======
->>>>>>> 4a49ac2b
 import { Directive, forwardRef, Input, OnInit } from '@angular/core';
 import { AbstractControl, AsyncValidator, NG_ASYNC_VALIDATORS } from '@angular/forms';
 import { Store } from '@ngrx/store';
 import { Observable, of as observableOf, throwError as observableThrowError, timer as observableTimer } from 'rxjs';
-<<<<<<< HEAD
 import { catchError, filter, map, switchMap, take } from 'rxjs/operators';
 
 import { AppState } from '../../../../../store/src/app-state';
 import { selectNewAppState } from '../../../../../store/src/effects/create-app-effects';
-import { environment } from '../../../environments/environment';
-=======
-import { catchError, combineLatest, map, switchMap, take } from 'rxjs/operators';
-
-import { AppState } from '../../../../../store/src/app-state';
-import { selectNewAppState } from '../../../../../store/src/effects/create-app-effects';
 import { environment } from '../../../environments/environment.prod';
->>>>>>> 4a49ac2b
 
 
 /* tslint:disable:no-use-before-declare  */
