--- conflicted
+++ resolved
@@ -3,11 +3,7 @@
 import { Observable } from 'rxjs';
 import { combineLatest, filter, first, map, publishReplay, refCount, startWith, switchMap } from 'rxjs/operators';
 
-<<<<<<< HEAD
 import { CFEntityConfig } from '../../../../cloud-foundry/cf-types';
-import { getCFEntityKey } from '../../../../cloud-foundry/src/cf-entity-helpers';
-=======
-import { CF_ENDPOINT_TYPE, CFEntityConfig } from '../../../../cloud-foundry/cf-types';
 import {
   appEnvVarsEntityType,
   applicationEntityType,
@@ -19,7 +15,7 @@
   spaceEntityType,
   stackEntityType,
 } from '../../../../cloud-foundry/src/cf-entity-factory';
->>>>>>> f9ab3a17
+import { getCFEntityKey } from '../../../../cloud-foundry/src/cf-entity-helpers';
 import {
   AppMetadataTypes,
   GetAppStatsAction,
@@ -32,20 +28,6 @@
 } from '../../../../store/src/actions/application.actions';
 import { GetSpace } from '../../../../store/src/actions/space.actions';
 import { CFAppState } from '../../../../store/src/app-state';
-<<<<<<< HEAD
-import {
-  appEnvVarsSchemaKey,
-  applicationSchemaKey,
-  appStatsSchemaKey,
-  domainSchemaKey,
-  organizationSchemaKey,
-  routeSchemaKey,
-  serviceBindingSchemaKey,
-  spaceSchemaKey,
-  stackSchemaKey,
-} from '../../../../store/src/helpers/entity-factory';
-=======
->>>>>>> f9ab3a17
 import { createEntityRelationKey } from '../../../../store/src/helpers/entity-relations/entity-relations.types';
 import { ActionState, rootUpdatingKey } from '../../../../store/src/reducers/api-request-reducer/types';
 import {
@@ -59,7 +41,6 @@
 import { AppStat } from '../../../../store/src/types/app-metadata.types';
 import { PaginationEntityState } from '../../../../store/src/types/pagination.types';
 import { IApp, IAppSummary, IOrganization, ISpace } from '../../core/cf-api.types';
-import { EntityCatalogueHelpers } from '../../core/entity-catalogue/entity-catalogue.helper';
 import { EntityService } from '../../core/entity-service';
 import { EntityServiceFactory } from '../../core/entity-service-factory.service';
 import {
@@ -206,11 +187,7 @@
       switchMap(app => this.appSpace$.pipe(
         map(space => space.entity.organization_guid),
         switchMap(orgGuid => {
-<<<<<<< HEAD
-          const orgEntityKey = getCFEntityKey(organizationSchemaKey);
-=======
-          const orgEntityKey = EntityCatalogueHelpers.buildEntityKey(organizationEntityType, CF_ENDPOINT_TYPE);
->>>>>>> f9ab3a17
+          const orgEntityKey = getCFEntityKey(organizationEntityType);
           return this.store.select(selectEntity(orgEntityKey, orgGuid));
         }),
         filter(org => !!org)
