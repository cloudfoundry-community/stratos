import { Component } from '@angular/core';
import { ActivatedRoute } from '@angular/router';
import { Store } from '@ngrx/store';
import { Observable } from 'rxjs';
import { filter, first, map } from 'rxjs/operators';

import {
  MetricsAPIAction,
  MetricsAPITargets,
  MetricsStratosAction,
} from '../../../../../store/src/actions/metrics-api.actions';
import { AppState } from '../../../../../store/src/app-state';
<<<<<<< HEAD
import { EndpointModel, EndpointRelationTypes, EndpointsRelation } from '../../../../../store/src/types/endpoint.types';
=======
import { getIdFromRoute } from '../../../core/utils.service';
>>>>>>> a987ee74
import { IHeaderBreadcrumb } from '../../../shared/components/page-header/page-header.types';
import { EndpointIcon } from '../../endpoints/endpoint-helpers';
import { mapMetricsData, MetricsEndpointInfo } from '../metrics.helpers';
import { MetricsEndpointProvider, MetricsService } from '../services/metrics-service';

interface EndpointMetadata {
  type: string;
  icon: EndpointIcon;
}
interface MetricsInfo {
  entity: MetricsEndpointProvider;
  metadata: {
    [guid: string]: EndpointMetadata;
  };
}

interface PrometheusJobDetail {
  name: string;
  health: string;
  lastError: string;
  lastScrape: string;
}

interface PrometheusJobs {
  [guid: string]: PrometheusJobDetail;
}

@Component({
  selector: 'app-metrics',
  templateUrl: './metrics.component.html',
  styleUrls: ['./metrics.component.scss']
})
export class MetricsComponent {
  public metricsEndpoint$: Observable<MetricsEndpointProvider>;
  public metricsInfo$: Observable<MetricsEndpointInfo[]>;
  public breadcrumbs$: Observable<IHeaderBreadcrumb[]>;
  public jobDetails$: Observable<PrometheusJobs>;

  // Was there an error retrieving data from the Prometheus server?
  public error = false;

  constructor(
    private activatedRoute: ActivatedRoute,
    private metricsService: MetricsService,
    private store: Store<AppState>,
  ) {

    const metricsGuid = getIdFromRoute(this.activatedRoute, 'metricsId');
    this.store.dispatch(new MetricsAPIAction(metricsGuid, 'targets'));
    this.store.dispatch(new MetricsStratosAction(metricsGuid));

    // Raw endpoint data for this metrics endpoint
    this.metricsEndpoint$ = this.metricsService.metricsEndpoints$.pipe(
<<<<<<< HEAD
      map(eps => eps.find((item) => item.provider.guid === metricsGuid)),
      map(ep => {
        const metadata = {};

        Object.values(ep.endpoints).forEach(endpoint => {
          metadata[endpoint.guid] = {
            type: endpoint.cnsi_type,
            typeLabel: getNameForEndpointType(endpoint.cnsi_type, endpoint.sub_type),
            icon: getIconForEndpoint(endpoint.cnsi_type, endpoint.sub_type),
          };
        });
        return {
          entity: ep,
          metadata
        };
=======
      map((ep) => ep.find((item) => item.provider.guid === metricsGuid)),
    );

    // Processed endpoint data
    this.metricsInfo$ = this.metricsEndpoint$.pipe(map((ep) => {
      if (ep.provider && ep.provider.metadata && ep.provider.metadata && ep.provider.metadata.metrics_stratos
        && (ep.provider.metadata.metrics_stratos as any).error) {
        this.error = true;
>>>>>>> a987ee74
      }
      return mapMetricsData(ep);
    }));

    // Breadcrumbs
    this.breadcrumbs$ = this.metricsEndpoint$.pipe(
      map(() => ([{ breadcrumbs: [{ value: 'Endpoints', routerLink: `/endpoints` }] }])),
      first()
    );

    // Job details obtained from the Prometheus server
    this.jobDetails$ = this.metricsEndpoint$.pipe(
<<<<<<< HEAD
      filter(mi => !!mi && !!mi.entity.provider && !!mi.entity.provider.metadata && !!mi.entity.provider.metadata.metricsTargets),
      map(mi => mi.entity.provider.metadata.metricsTargets),
=======
      filter(mi => !!mi && !!mi.provider && !!mi.provider.metadata && !!mi.provider.metadata.metrics_targets),
      map(mi => mi.provider.metadata.metrics_targets),
>>>>>>> a987ee74
      map((targetsData: MetricsAPITargets) => targetsData.activeTargets.reduce((mapped, t) => {
        if (t.labels && t.labels.job) {
          mapped[t.labels.job] = t;
        }
        return mapped;
      }, {}))
    );
  }

  getKubeRelation(endpoint: EndpointModel): EndpointsRelation {
    return this.getRelation(endpoint, EndpointRelationTypes.METRICS_KUBE);
  }

  getEiriniRelation(endpoint: EndpointModel): EndpointsRelation {
    return this.getRelation(endpoint, EndpointRelationTypes.METRICS_EIRINI);
  }

  getCfRelation(endpoint: EndpointModel): EndpointsRelation {
    return this.getRelation(endpoint, EndpointRelationTypes.METRICS_CF);
  }

  getRelation(endpoint: EndpointModel, relType: EndpointRelationTypes): EndpointsRelation {
    return endpoint.relations ? endpoint.relations.provides.find(e => e.type === relType) : null;
  }
}<|MERGE_RESOLUTION|>--- conflicted
+++ resolved
@@ -10,11 +10,8 @@
   MetricsStratosAction,
 } from '../../../../../store/src/actions/metrics-api.actions';
 import { AppState } from '../../../../../store/src/app-state';
-<<<<<<< HEAD
 import { EndpointModel, EndpointRelationTypes, EndpointsRelation } from '../../../../../store/src/types/endpoint.types';
-=======
 import { getIdFromRoute } from '../../../core/utils.service';
->>>>>>> a987ee74
 import { IHeaderBreadcrumb } from '../../../shared/components/page-header/page-header.types';
 import { EndpointIcon } from '../../endpoints/endpoint-helpers';
 import { mapMetricsData, MetricsEndpointInfo } from '../metrics.helpers';
@@ -66,25 +63,25 @@
     this.store.dispatch(new MetricsAPIAction(metricsGuid, 'targets'));
     this.store.dispatch(new MetricsStratosAction(metricsGuid));
 
+    // TODO: RC
+    // map(eps => eps.find((item) => item.provider.guid === metricsGuid)),
+    // map(ep => {
+    //   const metadata = {};
+
+    //   Object.values(ep.endpoints).forEach(endpoint => {
+    //     metadata[endpoint.guid] = {
+    //       type: endpoint.cnsi_type,
+    //       typeLabel: getNameForEndpointType(endpoint.cnsi_type, endpoint.sub_type),
+    //       icon: getIconForEndpoint(endpoint.cnsi_type, endpoint.sub_type),
+    //     };
+    //   });
+    //   return {
+    //     entity: ep,
+    //     metadata
+    //   };
+
     // Raw endpoint data for this metrics endpoint
     this.metricsEndpoint$ = this.metricsService.metricsEndpoints$.pipe(
-<<<<<<< HEAD
-      map(eps => eps.find((item) => item.provider.guid === metricsGuid)),
-      map(ep => {
-        const metadata = {};
-
-        Object.values(ep.endpoints).forEach(endpoint => {
-          metadata[endpoint.guid] = {
-            type: endpoint.cnsi_type,
-            typeLabel: getNameForEndpointType(endpoint.cnsi_type, endpoint.sub_type),
-            icon: getIconForEndpoint(endpoint.cnsi_type, endpoint.sub_type),
-          };
-        });
-        return {
-          entity: ep,
-          metadata
-        };
-=======
       map((ep) => ep.find((item) => item.provider.guid === metricsGuid)),
     );
 
@@ -93,7 +90,6 @@
       if (ep.provider && ep.provider.metadata && ep.provider.metadata && ep.provider.metadata.metrics_stratos
         && (ep.provider.metadata.metrics_stratos as any).error) {
         this.error = true;
->>>>>>> a987ee74
       }
       return mapMetricsData(ep);
     }));
@@ -106,13 +102,8 @@
 
     // Job details obtained from the Prometheus server
     this.jobDetails$ = this.metricsEndpoint$.pipe(
-<<<<<<< HEAD
-      filter(mi => !!mi && !!mi.entity.provider && !!mi.entity.provider.metadata && !!mi.entity.provider.metadata.metricsTargets),
-      map(mi => mi.entity.provider.metadata.metricsTargets),
-=======
       filter(mi => !!mi && !!mi.provider && !!mi.provider.metadata && !!mi.provider.metadata.metrics_targets),
       map(mi => mi.provider.metadata.metrics_targets),
->>>>>>> a987ee74
       map((targetsData: MetricsAPITargets) => targetsData.activeTargets.reduce((mapped, t) => {
         if (t.labels && t.labels.job) {
           mapped[t.labels.job] = t;
