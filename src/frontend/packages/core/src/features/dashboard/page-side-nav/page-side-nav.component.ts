import { Component, Input, OnInit } from '@angular/core';
import { ActivatedRoute } from '@angular/router';
import { Store } from '@ngrx/store';
import { Observable, of } from 'rxjs';

import { AppState } from '../../../../../store/src/app-state';
import { TabNavService } from '../../../../tab-nav.service';
<<<<<<< HEAD
import { EntityServiceFactory } from '../../../core/entity-service-factory.service';
import { StratosTabMetadata } from '../../../core/extension/extension-service';
import { IBreadcrumb } from '../../../shared/components/breadcrumbs/breadcrumbs.types';
=======
import { Store } from '@ngrx/store';
import { AppState } from '../../../../../store/src/app-state';
import { selectIsMobile } from '../../../../../store/src/selectors/dashboard.selectors';
>>>>>>> 98ec3791

export interface IPageSideNavTab extends StratosTabMetadata {
  hidden$?: Observable<boolean>;
}

@Component({
  selector: 'app-page-side-nav',
  templateUrl: './page-side-nav.component.html',
  styleUrls: ['./page-side-nav.component.scss']
})
export class PageSideNavComponent implements OnInit {

  pTabs: IPageSideNavTab[];
  @Input() set tabs(tabs: IPageSideNavTab[]) {
    if (!tabs || this.pTabs) {
      return;
    }
    this.pTabs = tabs.map(tab => ({
      ...tab,
      hidden$: tab.hidden$ || (tab.hidden ? tab.hidden(this.store, this.esf, this.activatedRoute) : of(false))
    }));
  }
  get tabs(): IPageSideNavTab[] {
    return this.pTabs;
  }

  @Input()
  public header: string;
  public activeTab$: Observable<string>;
  public breadcrumbs$: Observable<IBreadcrumb[]>;
  public isMobile$ = this.store.select(selectIsMobile);

  constructor(
<<<<<<< HEAD
    private store: Store<AppState>,
    private esf: EntityServiceFactory,
    private activatedRoute: ActivatedRoute,
    public tabNavService: TabNavService
=======
    public tabNavService: TabNavService,
    private store: Store<Pick<AppState, 'dashboard'>>
>>>>>>> 98ec3791
  ) { }

  ngOnInit() {
    this.activeTab$ = this.tabNavService.getCurrentTabHeaderObservable();
  }

}<|MERGE_RESOLUTION|>--- conflicted
+++ resolved
@@ -4,16 +4,11 @@
 import { Observable, of } from 'rxjs';
 
 import { AppState } from '../../../../../store/src/app-state';
+import { selectIsMobile } from '../../../../../store/src/selectors/dashboard.selectors';
 import { TabNavService } from '../../../../tab-nav.service';
-<<<<<<< HEAD
 import { EntityServiceFactory } from '../../../core/entity-service-factory.service';
 import { StratosTabMetadata } from '../../../core/extension/extension-service';
 import { IBreadcrumb } from '../../../shared/components/breadcrumbs/breadcrumbs.types';
-=======
-import { Store } from '@ngrx/store';
-import { AppState } from '../../../../../store/src/app-state';
-import { selectIsMobile } from '../../../../../store/src/selectors/dashboard.selectors';
->>>>>>> 98ec3791
 
 export interface IPageSideNavTab extends StratosTabMetadata {
   hidden$?: Observable<boolean>;
@@ -44,19 +39,15 @@
   public header: string;
   public activeTab$: Observable<string>;
   public breadcrumbs$: Observable<IBreadcrumb[]>;
-  public isMobile$ = this.store.select(selectIsMobile);
-
+  public isMobile$: Observable<boolean>;
   constructor(
-<<<<<<< HEAD
     private store: Store<AppState>,
     private esf: EntityServiceFactory,
     private activatedRoute: ActivatedRoute,
     public tabNavService: TabNavService
-=======
-    public tabNavService: TabNavService,
-    private store: Store<Pick<AppState, 'dashboard'>>
->>>>>>> 98ec3791
-  ) { }
+  ) {
+    this.isMobile$ = this.store.select(selectIsMobile);
+  }
 
   ngOnInit() {
     this.activeTab$ = this.tabNavService.getCurrentTabHeaderObservable();
