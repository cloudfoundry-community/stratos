@import '../../../../sass/colors';
$app-header-height: 56px;
.dashboard {
  background-color: transparent;
  height: 100vh;
  &__inner {
    display: flex;
    height: 100%;
  }
  &__content {
    margin-top: $app-header-height;
    max-height: 100%;
    overflow: auto;
    padding: 20px 2% 2%;
    width: 100%;
  }
  &___subHeader {
    margin-top: 102px;
  }
<<<<<<< HEAD
  &__inline-help {
    min-width: 600px;
  }
  &__side-help {
    width: 600px;
=======
  &__noMargin {
    padding: 0;
>>>>>>> 3bb843d2
  }
}

.routing-indicator {
  left: 0;
  position: absolute;
  right: 0;
  z-index: 999;
}<|MERGE_RESOLUTION|>--- conflicted
+++ resolved
@@ -17,16 +17,14 @@
   &___subHeader {
     margin-top: 102px;
   }
-<<<<<<< HEAD
   &__inline-help {
-    min-width: 600px;
+    width: 600px;
+  }
+  &__noMargin {
+    padding: 0;
   }
   &__side-help {
     width: 600px;
-=======
-  &__noMargin {
-    padding: 0;
->>>>>>> 3bb843d2
   }
 }
 
