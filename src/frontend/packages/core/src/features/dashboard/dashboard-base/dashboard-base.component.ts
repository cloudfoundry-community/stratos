--- conflicted
+++ resolved
@@ -24,11 +24,7 @@
 import { TabNavService } from '../../../../tab-nav.service';
 import { CustomizationService } from '../../../core/customizations.types';
 import { EndpointsService } from '../../../core/endpoints.service';
-<<<<<<< HEAD
-import { PanelPreviewService } from '../../../shared/services/panel-preview.service';
-=======
 import { SidePanelService } from '../../../shared/services/side-panel.service';
->>>>>>> 036a42de
 import { PageHeaderService } from './../../../core/page-header-service/page-header.service';
 import { SideNavItem } from './../side-nav/side-nav.component';
 
@@ -71,11 +67,7 @@
     private endpointsService: EndpointsService,
     public tabNavService: TabNavService,
     private ngZone: NgZone,
-<<<<<<< HEAD
-    public panelPreviewService: PanelPreviewService,
-=======
     public sidePanelService: SidePanelService,
->>>>>>> 036a42de
     private cs: CustomizationService
   ) {
     this.noMargin$ = this.router.events.pipe(
@@ -136,19 +128,11 @@
   }
 
   sideHelpClosed() {
-<<<<<<< HEAD
-    this.panelPreviewService.hide();
-  }
-
-  ngAfterViewInit() {
-    this.panelPreviewService.setContainer(this.previewPanelContainer);
-=======
     this.sidePanelService.hide();
   }
 
   ngAfterViewInit() {
     this.sidePanelService.setContainer(this.previewPanelContainer);
->>>>>>> 036a42de
   }
 
   ngOnInit() {
