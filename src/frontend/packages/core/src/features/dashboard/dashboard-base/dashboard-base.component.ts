import { BreakpointObserver, Breakpoints } from '@angular/cdk/layout';
import { Portal } from '@angular/cdk/portal';
import { AfterViewInit, Component, NgZone, OnDestroy, OnInit, ViewChild, ViewContainerRef } from '@angular/core';
import { MatDrawer } from '@angular/material/sidenav';
import { ActivatedRoute, ActivatedRouteSnapshot, NavigationEnd, Route, Router } from '@angular/router';
import { Store } from '@ngrx/store';
import { combineLatest, Observable, of, Subscription } from 'rxjs';
import { distinctUntilChanged, filter, map, startWith, withLatestFrom } from 'rxjs/operators';

import { CloseSideNav, DisableMobileNav, EnableMobileNav } from '../../../../../store/src/actions/dashboard-actions';
import { GetCurrentUsersRelations } from '../../../../../store/src/actions/permissions.actions';
import { DashboardOnlyAppState } from '../../../../../store/src/app-state';
import { entityCatalog } from '../../../../../store/src/entity-catalog/entity-catalog';
import { DashboardState } from '../../../../../store/src/reducers/dashboard-reducer';
import { selectDashboardState } from '../../../../../store/src/selectors/dashboard.selectors';
import { stratosEntityCatalog } from '../../../../../store/src/stratos-entity-catalog';
import { CustomizationService } from '../../../core/customizations.types';
import { EndpointsService } from '../../../core/endpoints.service';
import { IHeaderBreadcrumbLink } from '../../../shared/components/page-header/page-header.types';
import { SidePanelMode, SidePanelService } from '../../../shared/services/side-panel.service';
import { TabNavService } from '../../../tab-nav.service';
import { IPageSideNavTab } from '../page-side-nav/page-side-nav.component';
import { PageHeaderService } from './../../../core/page-header-service/page-header.service';
import { SideNavItem } from './../side-nav/side-nav.component';


@Component({
  selector: 'app-dashboard-base',
  templateUrl: './dashboard-base.component.html',
  styleUrls: ['./dashboard-base.component.scss']
})

export class DashboardBaseComponent implements OnInit, OnDestroy, AfterViewInit {
  public activeTabLabel$: Observable<string>;
  public subNavData$: Observable<[string, Portal<any>, IPageSideNavTab, IHeaderBreadcrumbLink[]]>;
  public isMobile$: Observable<boolean>;
  public sideNavMode$: Observable<string>;
  public sideNavMode: string;
  public mainNavState$: Observable<{ mode: string; opened: boolean; iconMode: boolean, }>;
  public rightNavState$: Observable<{ opened: boolean, component?: object, props?: object, }>;
  private dashboardState$: Observable<DashboardState>;
  public noMargin$: Observable<boolean>;
  private closeSub: Subscription;
  private mobileSub: Subscription;
  private sidePanelSub: Subscription;
  private drawer: MatDrawer;
  public iconModeOpen = false;
  public sideNavWidth = 54;

  sideNavTabs: SideNavItem[] = this.getNavigationRoutes();
  sideNaveMode = 'side';

  @ViewChild('previewPanelContainer', { read: ViewContainerRef }) previewPanelContainer: ViewContainerRef;

  @ViewChild('content') public content;

  // Slide-in side panel mode
<<<<<<< HEAD
  sidePanelMode: SidePanelMode = 0;
=======
  sidePanelMode: SidePanelMode = SidePanelMode.Modal;
>>>>>>> c32cf3ac

  constructor(
    public pageHeaderService: PageHeaderService,
    private store: Store<DashboardOnlyAppState>,
    private breakpointObserver: BreakpointObserver,
    private router: Router,
    private activatedRoute: ActivatedRoute,
    private endpointsService: EndpointsService,
    public tabNavService: TabNavService,
    private ngZone: NgZone,
    public sidePanelService: SidePanelService,
    private cs: CustomizationService
  ) {
    this.noMargin$ = this.router.events.pipe(
      filter(event => event instanceof NavigationEnd),
      map(() => this.isNoMarginView(this.activatedRoute.snapshot)),
      startWith(this.isNoMarginView(this.activatedRoute.snapshot))
    );
    this.isMobile$ = this.breakpointObserver.observe([Breakpoints.Small, Breakpoints.XSmall]).pipe(
      map(breakpoint => breakpoint.matches),
      startWith(false),
      distinctUntilChanged()
    );
    this.dashboardState$ = this.store.select(selectDashboardState);
    this.mainNavState$ = this.dashboardState$.pipe(
      map(state => {
        if (state.isMobile) {
          return {
            mode: 'over',
            opened: state.isMobileNavOpen || false,
            iconMode: false
          };
        } else {
          return {
            mode: state.sideNavPinned ? 'side' : 'over',
            opened: true,
            iconMode: !state.sidenavOpen
          };
        }
      })
    );

    this.sidePanelSub = this.sidePanelService.previewMode$.subscribe(mode => {
      this.sidePanelMode = mode
    });

    this.mobileSub = this.isMobile$
      .subscribe(isMobile => isMobile ? this.store.dispatch(new EnableMobileNav()) : this.store.dispatch(new DisableMobileNav()));
  }

  @ViewChild('sidenav') set sidenav(drawer: MatDrawer) {
    this.drawer = drawer;
    if (!this.closeSub) {
      // We need this for mobile to ensure the state is synced when the dashboard is closed by clicking on the backdrop.
      this.closeSub = drawer.closedStart.pipe(withLatestFrom(this.dashboardState$)).subscribe(([change, state]) => {
        if (state.isMobile) {
          this.store.dispatch(new CloseSideNav());
        }
      });
    }
  }

  public redrawSideNav() {
    // We need to do this to ensure there isn't a space left behind
    // when going from mobile to desktop
    this.ngZone.runOutsideAngular(() => {
      setTimeout(() => this.drawer._modeChanged.next(), 250);
    });
  }

  dispatchRelations() {
    this.store.dispatch(new GetCurrentUsersRelations());
  }

  sideHelpClosed() {
    this.sidePanelService.hide();
  }

  ngAfterViewInit() {
    this.sidePanelService.setContainer(this.previewPanelContainer);
  }

  ngOnInit() {
    this.subNavData$ = combineLatest(
      this.tabNavService.getCurrentTabHeaderObservable().pipe(
        startWith(null)
      ),
      this.tabNavService.tabSubNav$,
      this.tabNavService.tabSubNavBreadcrumbs$
    ).pipe(map(([tabNav, tabSubNav, tabSubNavBreadcrumb]) => [tabNav ? tabNav.label : null, tabSubNav, tabNav, tabSubNavBreadcrumb]));

    // Register all health checks for endpoint types that support this
    entityCatalog.getAllEndpointTypes().forEach(epType => {
      if (epType && epType.definition && epType.definition.healthCheck) {
        this.endpointsService.registerHealthCheck(epType.definition.healthCheck);
      }
    });

    this.dispatchRelations();
    stratosEntityCatalog.userFavorite.api.getAll();
  }

  ngOnDestroy() {
    this.mobileSub.unsubscribe();
    this.closeSub.unsubscribe();
    this.sidePanelService.unsetContainer();
    this.sidePanelSub.unsubscribe();
  }

  isNoMarginView(route: ActivatedRouteSnapshot): boolean {
    while (route.firstChild) {
      route = route.firstChild;
      if (route.data.uiNoMargin) {
        return true;
      }
    }
    return false;
  }

  private getNavigationRoutes(): SideNavItem[] {
    let navItems = this.collectNavigationRoutes('', this.router.config);

    // Sort by name
    navItems = navItems.sort((a: SideNavItem, b: SideNavItem) => a.label.localeCompare(b.label));

    // Sort by position
    navItems = navItems.sort((a: SideNavItem, b: SideNavItem) => {
      const posA = a.position ? a.position : 99;
      const posB = b.position ? b.position : 99;
      return posA - posB;
    });

    return navItems;
  }

  private collectNavigationRoutes(path: string, routes: Route[]): SideNavItem[] {
    if (!routes) {
      return [];
    }
    return routes.reduce((nav, route) => {
      if (route.data && route.data.stratosNavigation) {
        const item: SideNavItem = {
          ...route.data.stratosNavigation,
          link: path + '/' + route.path
        };
        if (item.requiresEndpointType) {
          // Upstream always likes to show Cloud Foundry related endpoints - other distributions can change this behaviour
          const alwaysShow = this.cs.get().alwaysShowNavForEndpointTypes ?
            this.cs.get().alwaysShowNavForEndpointTypes(item.requiresEndpointType) : (item.requiresEndpointType === 'cf');
          item.hidden = alwaysShow ? of(false) : this.endpointsService.doesNotHaveConnectedEndpointType(item.requiresEndpointType);
        } else if (item.requiresPersistence) {
          item.hidden = this.endpointsService.disablePersistenceFeatures$.pipe(startWith(true));
        }
        // Backwards compatibility (text became label)
        if (!item.label && !!item.text) {
          item.label = item.text;
        }
        nav.push(item);
      }

      const navs = this.collectNavigationRoutes(route.path, route.children);
      return nav.concat(navs);
    }, []);
  }
}<|MERGE_RESOLUTION|>--- conflicted
+++ resolved
@@ -42,7 +42,6 @@
   public noMargin$: Observable<boolean>;
   private closeSub: Subscription;
   private mobileSub: Subscription;
-  private sidePanelSub: Subscription;
   private drawer: MatDrawer;
   public iconModeOpen = false;
   public sideNavWidth = 54;
@@ -55,11 +54,7 @@
   @ViewChild('content') public content;
 
   // Slide-in side panel mode
-<<<<<<< HEAD
-  sidePanelMode: SidePanelMode = 0;
-=======
   sidePanelMode: SidePanelMode = SidePanelMode.Modal;
->>>>>>> c32cf3ac
 
   constructor(
     public pageHeaderService: PageHeaderService,
@@ -102,10 +97,6 @@
       })
     );
 
-    this.sidePanelSub = this.sidePanelService.previewMode$.subscribe(mode => {
-      this.sidePanelMode = mode
-    });
-
     this.mobileSub = this.isMobile$
       .subscribe(isMobile => isMobile ? this.store.dispatch(new EnableMobileNav()) : this.store.dispatch(new DisableMobileNav()));
   }
@@ -166,7 +157,6 @@
     this.mobileSub.unsubscribe();
     this.closeSub.unsubscribe();
     this.sidePanelService.unsetContainer();
-    this.sidePanelSub.unsubscribe();
   }
 
   isNoMarginView(route: ActivatedRouteSnapshot): boolean {
