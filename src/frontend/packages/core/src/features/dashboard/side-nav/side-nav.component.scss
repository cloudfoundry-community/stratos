$side-nav-padding-h: 12px;
$side-nav-mat-icon-height: 18px;
$side-nav-mat-icon-height-large: 24px;
$side-nav-mat-icon-padding-right: 10px;
$nav-width: 175px;
$icon-nav-width: 50px;
.side-nav {
  height: 100%;
  &__inner {
    display: flex;
    flex-direction: column;
    height: 100%;
    overflow: hidden;
    width: $nav-width;
  }
  &__top {
    display: flex;
    flex: 0 0 56px;
    flex-direction: column;
    height: 56px;
    width: $nav-width;
    &-inner {
      display: flex;
      flex: 1;
      padding: 5px;
    }
  }
  &__items {
    flex: 1;
    list-style-type: none;
    margin: 0;
    overflow: auto;
    padding: 0;
  }
  &__item {
    align-items: center;
    border-color: transparent;
    cursor: pointer;
    display: flex;
    font-size: 15px;
    letter-spacing: .01em;
    line-height: $side-nav-mat-icon-height;
    outline: 0;
    padding: 15px $side-nav-padding-h;
    text-decoration: none;
    white-space: nowrap;
    &-icon {
      flex: none;
      font-size: $side-nav-mat-icon-height-large;
      height: $side-nav-mat-icon-height-large;
      margin-right: 10px;
      text-align: center;
      width: $side-nav-mat-icon-height-large;
    }
  }
  &__logo {
    align-items: center;
    display: flex;
    position: relative;
    width: 100%;
    &-text {
      flex: 1;
      padding: 0;
      text-align: center;
      text-transform: uppercase;
    }
    &-img,
    &-icon-img {
      background-position: center;
      background-repeat: no-repeat;
      background-size: contain;
      height: 100%;
      position: absolute;
      width: 100%;
    }
    &-img {
      background-image: url('/core/assets/nav-logo.png');
    }
    &-icon-img {
      background-image: url('/core/assets/nav-logo-icon.png');
    }
  }
  &__top-inner {
    overflow: hidden;
  }
  &__bottom {
    display: flex;
    flex: 0 0 auto;
    font-size: 14px;
    font-weight: 300;
    padding: 12px;
    pointer-events: none;
  }
  &__logo-img,
<<<<<<< HEAD
  &__item-label  {
=======
  &__item-label {
>>>>>>> 11132251
    opacity: 1;
  }
  &__copyright-icon,
  &__logo-icon-img {
    opacity: 0;
  }
  &__copyright {
    opacity: 1;
    white-space: nowrap;
  }
}
$transition-time: .2s;
$transition-delay: .5s;
.side-nav__icon-mode {
  overflow: hidden;
  width: $icon-nav-width;
  &__top,
  &__item-icon,
  &__item-label,
  &__copyright,
  &__logo-img,
  &__copyright-icon,
  &__logo-icon-img {
    transition: 0s opacity, 0s width;
  }
  .side-nav {
    &__inner {
      transition: $transition-time width;
      width: $icon-nav-width;
    }
    &__items,
    &__top,
    &__bottom,
    &__top-inner {
      overflow-x: hidden;
    }
  }
  &:hover {
    overflow: visible;
    .side-nav {
      &__inner {
        position: fixed;
        transition-delay: $transition-delay;
        width: $nav-width;
      }
      &,
      &__top,
      &__item-icon,
      &__item-label,
      &__copyright,
      &__logo-img,
      &__copyright-icon,
      &__logo-icon-img {
        transition-delay: $transition-delay;
      }
      &__copyright-icon {
        width: 0;
      }
    }
  }
  &:not(:hover) {
    .side-nav {
      &__top {
        width: $icon-nav-width;
      }
      &__item-icon {
        font-size: $side-nav-mat-icon-height-large;
        height: $side-nav-mat-icon-height-large;
        margin-right: 0;
        width: $side-nav-mat-icon-height-large;
      }
      &__item-label,
<<<<<<< HEAD
      &__copyright  {
=======
      &__copyright {
>>>>>>> 11132251
        opacity: 0;
      }
      &__logo-img {
        width: 0;
      }
      &__copyright-icon,
      &__logo-icon-img {
        opacity: 1;
      }
    }
  }
}<|MERGE_RESOLUTION|>--- conflicted
+++ resolved
@@ -92,11 +92,7 @@
     pointer-events: none;
   }
   &__logo-img,
-<<<<<<< HEAD
-  &__item-label  {
-=======
   &__item-label {
->>>>>>> 11132251
     opacity: 1;
   }
   &__copyright-icon,
@@ -169,11 +165,7 @@
         width: $side-nav-mat-icon-height-large;
       }
       &__item-label,
-<<<<<<< HEAD
-      &__copyright  {
-=======
       &__copyright {
->>>>>>> 11132251
         opacity: 0;
       }
       &__logo-img {
