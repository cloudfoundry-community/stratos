import { Component, OnInit } from '@angular/core';
import { Meta } from '@angular/platform-browser';
import { Store } from '@ngrx/store';
import { Observable } from 'rxjs';
import { filter, map } from 'rxjs/operators';

<<<<<<< HEAD
import { Customizations, CustomizationsMetadata } from '../../../core/customizations.types';
import { SessionData } from '../../../../../store/src/types/auth.types';
import { GeneralEntityAppState } from '../../../../../store/src/app-state';
=======
import { AppState } from '../../../../../store/src/app-state';
>>>>>>> 8f6d3053
import { AuthState } from '../../../../../store/src/reducers/auth.reducer';
import { SessionData } from '../../../../../store/src/types/auth.types';

@Component({
  selector: 'app-diagnostics-page',
  templateUrl: './diagnostics-page.component.html',
  styleUrls: ['./diagnostics-page.component.scss']
})
export class DiagnosticsPageComponent implements OnInit {

  sessionData$: Observable<SessionData>;
  versionNumber$: Observable<string>;
  userIsAdmin$: Observable<boolean>;
  helmLastModified$: Observable<Date>;

  public breadcrumbs = [
    {
      breadcrumbs: [{ value: 'About', routerLink: '/about' }]
    }
  ];

  public gitProject: string;
  public gitBranch: string;
  public gitCommit: string;
  public buildDate: string;
  public gitHubRepository: string;
  public gitHubRepositoryLink: string;
  public gitBranchLink: string;
  public gitCommitLink: string;

<<<<<<< HEAD
  constructor(
    private meta: Meta,
    private store: Store<GeneralEntityAppState>,
    @Inject(Customizations) public customizations: CustomizationsMetadata
  ) { }
=======
  constructor(private meta: Meta, private store: Store<AppState>) { }
>>>>>>> 8f6d3053

  ngOnInit() {

    const helmLastModifiedRegEx = /seconds:([0-9]*)/;

    this.sessionData$ = this.store.select(s => s.auth).pipe(
      filter(auth => !!(auth && auth.sessionData)),
      filter(auth => !!(auth.sessionData.diagnostics)),
      map((auth: AuthState) => auth.sessionData)
    );

    this.userIsAdmin$ = this.sessionData$.pipe(
      map(session => session.user && session.user.admin)
    );

    this.versionNumber$ = this.sessionData$.pipe(
      map((sessionData: SessionData) => {
        const versionNumber = sessionData.version.proxy_version;
        return versionNumber.split('-')[0];
      })
    );

    this.helmLastModified$ = this.sessionData$.pipe(
      map((sessionData: SessionData) => {
        const lastModified = sessionData.diagnostics.helmLastModified;
        const match = helmLastModifiedRegEx.exec(lastModified);
        if (match.length === 2) {
          return new Date(parseInt(match[1], 10) * 1000);
        }
        return new Date(0);
      })
    );

    this.gitProject = this.getMeta('stratos_git_project');
    this.gitBranch = this.getMeta('stratos_git_branch');
    this.gitCommit = this.getMeta('stratos_git_commit');
    this.buildDate = this.getMeta('stratos_build_date');

    // Don't show branch if it is recorded as HEAD
    if (this.gitBranch === 'HEAD') {
      this.gitBranch = null;
    }

    this.gitHubRepository = this.getGitHubProject(this.gitProject);
    if (!!this.gitHubRepository) {
      this.gitHubRepositoryLink = `https://github.com/${this.gitHubRepository}`;
      if (!!this.gitBranch) {
        this.gitBranchLink = `https://github.com/${this.gitHubRepository}/tree/${this.gitBranch}`;
      }
      if (!!this.gitCommit) {
        this.gitCommitLink = `https://github.com/${this.gitHubRepository}/commit/${this.gitCommit}`;
      }
    }
  }

  private getGitHubProject(prj: string): string {
    let projectUrl = prj;
    // Remove trailing .git if it is there
    if (projectUrl.endsWith('.git')) {
      projectUrl = projectUrl.substr(0, projectUrl.length - 4);
    }

    // Handle either SSH or HTTPS GitHub URLs
    if (projectUrl.toLowerCase().startsWith('git@github.com:')) {
      return projectUrl.substr(15);
    } else if (projectUrl.toLowerCase().startsWith('https://github.com/')) {
      return projectUrl.substr(19);
    }
    return '';
  }

  private getMeta(name: string): string {
    const metaValue = this.meta.getTag(`name=${name}`);
    return metaValue ? metaValue.content : '';
  }
}<|MERGE_RESOLUTION|>--- conflicted
+++ resolved
@@ -4,13 +4,7 @@
 import { Observable } from 'rxjs';
 import { filter, map } from 'rxjs/operators';
 
-<<<<<<< HEAD
-import { Customizations, CustomizationsMetadata } from '../../../core/customizations.types';
-import { SessionData } from '../../../../../store/src/types/auth.types';
 import { GeneralEntityAppState } from '../../../../../store/src/app-state';
-=======
-import { AppState } from '../../../../../store/src/app-state';
->>>>>>> 8f6d3053
 import { AuthState } from '../../../../../store/src/reducers/auth.reducer';
 import { SessionData } from '../../../../../store/src/types/auth.types';
 
@@ -41,15 +35,10 @@
   public gitBranchLink: string;
   public gitCommitLink: string;
 
-<<<<<<< HEAD
   constructor(
     private meta: Meta,
     private store: Store<GeneralEntityAppState>,
-    @Inject(Customizations) public customizations: CustomizationsMetadata
   ) { }
-=======
-  constructor(private meta: Meta, private store: Store<AppState>) { }
->>>>>>> 8f6d3053
 
   ngOnInit() {
 
