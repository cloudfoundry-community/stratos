<div class="connection-dialog__loading-wrapper">
  <mat-progress-bar class="connection-dialog__loading"
    [color]="(connectService.connectingError$ | async) && !(connectService.isBusy$ | async) ? 'warn' : 'primary'"
    [mode]="(connectService.isBusy$ | async) ? 'indeterminate' : 'solid'">
  </mat-progress-bar>
</div>
<div class="connection-dialog">
<<<<<<< HEAD
  <h2 mat-dialog-title>
    Connect to {{ data.name }}
  </h2>
  <app-connect-endpoint (valid)="valid = $event" (authType)="helpDocumentUrl = $event.help"
    [connectService]="connectService" [formSubmit]="true">
  </app-connect-endpoint>
  <app-dialog-error message="{{connectService.connectingError$ | async}}"
    [show]="(connectService.connectingError$ | async) && !(connectService.isBusy$ | async)">
  </app-dialog-error>
  <mat-dialog-actions class="connection-dialog__actions">
    {{(connectService.isBusy$ | async) }} ||
    {{!valid}} // TODO: RC remove
    <button [mat-dialog-close]="true" mat-button color="warn"
      [disabled]="(connectService.isBusy$ | async)">Cancel</button>
    <button (click)="connectService.submit()" [disabled]="(connectService.isBusy$ | async) || !valid" mat-button
      color="primary">Connect</button>
  </mat-dialog-actions>
=======
  <div class="connection-dialog__title">
    <h2 mat-dialog-title>
      Connect to {{ data.name }}
    </h2>
    <button *ngIf="helpDocumentUrl" [appBlur]="true" class="connection-dialog__help" mat-icon-button (click)="showHelp()">
      <mat-icon>help</mat-icon>
    </button>
  </div>
  <form class="connection-dialog__form" [formGroup]="endpointForm" (ngSubmit)="submit()">
    <mat-dialog-content class="connection-dialog__content">
      <mat-form-field *ngIf="authTypesForEndpoint.length > 1">
        <mat-select (selectionChange)="authChanged($event)" id="authType" name="authType" formControlName="authType"
          placeholder="Auth Type">
          <mat-option *ngFor="let auth of authTypesForEndpoint" [value]="auth.value">{{ auth.name }}</mat-option>
        </mat-select>
      </mat-form-field>
      <input type="hidden" *ngIf="authTypesForEndpoint.length === 1" name="authType" formControlName="authType">
      <template #authForm></template>
      <mat-checkbox *ngIf="canShareEndpointToken" class="connection-dialog__shared" matInput name="systemShared"
        formControlName="systemShared">Share this endpoint connection</mat-checkbox>
    </mat-dialog-content>
    <app-dialog-error message="Could not connect, please try again." [show]="connectingError$ | async">
    </app-dialog-error>
    <mat-dialog-actions class="connection-dialog__actions">
      <button [mat-dialog-close]="true" mat-button color="warn" [disabled]="(isBusy$ | async)">Cancel</button>
      <button type="submit" [disabled]="!(canSubmit$ | async)" mat-button color="primary">Connect</button>
    </mat-dialog-actions>
  </form>
>>>>>>> 5d7f9924
</div><|MERGE_RESOLUTION|>--- conflicted
+++ resolved
@@ -5,10 +5,12 @@
   </mat-progress-bar>
 </div>
 <div class="connection-dialog">
-<<<<<<< HEAD
   <h2 mat-dialog-title>
     Connect to {{ data.name }}
   </h2>
+  <button *ngIf="helpDocumentUrl" [appBlur]="true" class="connection-dialog__help" mat-icon-button (click)="showHelp()">
+    <mat-icon>help</mat-icon>
+  </button>
   <app-connect-endpoint (valid)="valid = $event" (authType)="helpDocumentUrl = $event.help"
     [connectService]="connectService" [formSubmit]="true">
   </app-connect-endpoint>
@@ -23,34 +25,4 @@
     <button (click)="connectService.submit()" [disabled]="(connectService.isBusy$ | async) || !valid" mat-button
       color="primary">Connect</button>
   </mat-dialog-actions>
-=======
-  <div class="connection-dialog__title">
-    <h2 mat-dialog-title>
-      Connect to {{ data.name }}
-    </h2>
-    <button *ngIf="helpDocumentUrl" [appBlur]="true" class="connection-dialog__help" mat-icon-button (click)="showHelp()">
-      <mat-icon>help</mat-icon>
-    </button>
-  </div>
-  <form class="connection-dialog__form" [formGroup]="endpointForm" (ngSubmit)="submit()">
-    <mat-dialog-content class="connection-dialog__content">
-      <mat-form-field *ngIf="authTypesForEndpoint.length > 1">
-        <mat-select (selectionChange)="authChanged($event)" id="authType" name="authType" formControlName="authType"
-          placeholder="Auth Type">
-          <mat-option *ngFor="let auth of authTypesForEndpoint" [value]="auth.value">{{ auth.name }}</mat-option>
-        </mat-select>
-      </mat-form-field>
-      <input type="hidden" *ngIf="authTypesForEndpoint.length === 1" name="authType" formControlName="authType">
-      <template #authForm></template>
-      <mat-checkbox *ngIf="canShareEndpointToken" class="connection-dialog__shared" matInput name="systemShared"
-        formControlName="systemShared">Share this endpoint connection</mat-checkbox>
-    </mat-dialog-content>
-    <app-dialog-error message="Could not connect, please try again." [show]="connectingError$ | async">
-    </app-dialog-error>
-    <mat-dialog-actions class="connection-dialog__actions">
-      <button [mat-dialog-close]="true" mat-button color="warn" [disabled]="(isBusy$ | async)">Cancel</button>
-      <button type="submit" [disabled]="!(canSubmit$ | async)" mat-button color="primary">Connect</button>
-    </mat-dialog-actions>
-  </form>
->>>>>>> 5d7f9924
 </div>