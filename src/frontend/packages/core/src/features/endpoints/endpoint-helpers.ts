import { Type } from '@angular/core';
import { Store } from '@ngrx/store';
import { Observable } from 'rxjs';
import { filter, first, map } from 'rxjs/operators';

<<<<<<< HEAD
import { AppState } from '../../../../store/src/app-state';
import { endpointHasCfMetrics } from '../../../../store/src/reducers/system-endpoints.reducer';
import { endpointsEntityRequestDataSelector } from '../../../../store/src/selectors/endpoint.selectors';
import { EndpointModel } from '../../../../store/src/types/endpoint.types';
import { ExtensionService } from '../../core/extension/extension-service';
=======
import { AppState, EndpointOnlyAppState } from '../../../../store/src/app-state';
>>>>>>> a987ee74
import {
  endpointEntitiesSelector,
  endpointsEntityRequestDataSelector,
} from '../../../../store/src/selectors/endpoint.selectors';
import { EndpointModel } from '../../../../store/src/types/endpoint.types';
import { EndpointListDetailsComponent } from '../../shared/components/list/list-types/endpoint/endpoint-list.helpers';


export function getEndpointUsername(endpoint: EndpointModel) {
  return endpoint && endpoint.user ? endpoint.user.name : '-';
}

export const DEFAULT_ENDPOINT_TYPE = 'cf';

export interface EndpointIcon {
  name: string;
  font: string;
}

// Any initial endpointTypes listDetailsComponent should be added here
export const coreEndpointListDetailsComponents: Type<EndpointListDetailsComponent>[] = [];

<<<<<<< HEAD
const createEndpointKey = (type: EndpointType, subType: string) => type + '-' + (subType || '');

export function initEndpointTypes(epTypes: EndpointTypeExtensionConfig[]) {
  epTypes.forEach(epType => {
    // Add endpoint type
    endpointTypes.push(epType);
    // Also add any sub endpoint types
    if (epType.subTypes && !!epType.subTypes.length) {
      // Sub types inherit all properties from parent type
      const { subTypes, ...baseEpType } = epType;
      epType.subTypes.forEach(subType => {
        endpointTypes.push({
          ...baseEpType,
          ...subType
        });
      });
    }

    if (epType.authTypes) {
      // Map in the authentication providers
      epType.authTypes.forEach(authType => {
        const endpointAuthType = endpointAuthTypes.find(a => a.value === authType);
        if (endpointAuthType) {
          endpointAuthType.types.push(endpointAuthType.value as EndpointType);
        }
      });
    }
  });

  endpointTypes.forEach(ept => {
    endpointTypesMap[createEndpointKey(ept.type, ept.subType)] = ept;
    ept.techPreview = ept.techPreview || false;
  });

  // Sort endpoints given their order. 0 -> top, undefined/null -> bottom
  endpointTypes.sort((a, b) => {
    const aOrder = typeof (a.order) === 'number' ? a.order : Number.MAX_SAFE_INTEGER;
    const bOrder = typeof (b.order) === 'number' ? b.order : Number.MAX_SAFE_INTEGER;
    return aOrder === bOrder ? 0 : aOrder < bOrder ? -1 : 1;
  });

}

export function addEndpointAuthTypes(extensions: EndpointAuthTypeConfig[]) {
  endpointAuthTypes.forEach(t => t.formType = t.value);
  endpointAuthTypes = endpointAuthTypes.concat(extensions);
}

// Get the name to display for a given Endpoint type
export function getNameForEndpointType(type: string, subType: string): string {
  const epT = getEndpointType(type, subType);
  return epT ? epT.label : 'Unknown';
}

export function getCanShareTokenForEndpointType(type: string, subType: string): boolean {
  const epT = getEndpointType(type, subType);
  return epT ? !!epT.allowTokenSharing : false;
}

export function getEndpointTypes(techPreviewEnabled = false) {
  // Filter out endpoints in tech preview if needed
  return endpointTypes.filter(item => !item.techPreview || item.techPreview && techPreviewEnabled);
}

export function getEndpointType(type: string, subType: string): EndpointTypeConfig {
  return getEndpointTypeByKey(createEndpointKey(type, subType)) || getDefaultEndpointTypeConfig(type, subType);
}

function getEndpointTypeByKey(key: string): EndpointTypeConfig {
  return endpointTypesMap[key];
}

function getDefaultEndpointTypeConfig(type: string, subType?: string): EndpointTypeConfig {
  return {
    label: 'Unknown',
    type,
    subType,
    doesNotSupportConnect: true
  };
}

export function getIconForEndpoint(type: string, subType: string): EndpointIcon {
  const icon = {
    name: 'settings_ethernet',
    font: ''
  };

  const ep = getEndpointType(type, subType);
  if (ep && ep.icon) {
    icon.name = ep.icon;
    icon.font = ep.iconFont;
  }
  return icon;
}

export function getEndpointHasCfMetrics(endpointGuid: string, store: Store<AppState>): Observable<boolean> {
  return store.select(endpointsEntityRequestDataSelector(endpointGuid)).pipe(
    filter(endpoint => !!endpoint),
=======
export function endpointHasMetrics(endpointGuid: string, store: Store<EndpointOnlyAppState>): Observable<boolean> {
  return store.select(endpointEntitiesSelector).pipe(
>>>>>>> a987ee74
    first(),
    map(endpointHasCfMetrics)
  );
}

// There are two different methods for checking if an endpoint has metrics. Need to understand use cases
export function endpointHasMetricsByAvailable(store: Store<AppState>, endpointId: string): Observable<boolean> {
  return store.select(endpointsEntityRequestDataSelector(endpointId)).pipe(
    filter(endpoint => !!endpoint),
    map(endpoint => endpoint.metricsAvailable),
    first()
  );
}

// Client Redirect URI for SSO
export function getSSOClientRedirectURI(): string {
  return window.location.protocol + '//' + window.location.hostname +
    (window.location.port ? ':' + window.location.port : '') + '/pp/v1/auth/sso_login_callback';
}<|MERGE_RESOLUTION|>--- conflicted
+++ resolved
@@ -3,20 +3,13 @@
 import { Observable } from 'rxjs';
 import { filter, first, map } from 'rxjs/operators';
 
-<<<<<<< HEAD
-import { AppState } from '../../../../store/src/app-state';
+import { EndpointOnlyAppState } from '../../../../store/src/app-state';
+import { AppState, EndpointModel } from '../../../../store/src/public-api';
 import { endpointHasCfMetrics } from '../../../../store/src/reducers/system-endpoints.reducer';
-import { endpointsEntityRequestDataSelector } from '../../../../store/src/selectors/endpoint.selectors';
-import { EndpointModel } from '../../../../store/src/types/endpoint.types';
-import { ExtensionService } from '../../core/extension/extension-service';
-=======
-import { AppState, EndpointOnlyAppState } from '../../../../store/src/app-state';
->>>>>>> a987ee74
 import {
   endpointEntitiesSelector,
   endpointsEntityRequestDataSelector,
 } from '../../../../store/src/selectors/endpoint.selectors';
-import { EndpointModel } from '../../../../store/src/types/endpoint.types';
 import { EndpointListDetailsComponent } from '../../shared/components/list/list-types/endpoint/endpoint-list.helpers';
 
 
@@ -34,109 +27,8 @@
 // Any initial endpointTypes listDetailsComponent should be added here
 export const coreEndpointListDetailsComponents: Type<EndpointListDetailsComponent>[] = [];
 
-<<<<<<< HEAD
-const createEndpointKey = (type: EndpointType, subType: string) => type + '-' + (subType || '');
-
-export function initEndpointTypes(epTypes: EndpointTypeExtensionConfig[]) {
-  epTypes.forEach(epType => {
-    // Add endpoint type
-    endpointTypes.push(epType);
-    // Also add any sub endpoint types
-    if (epType.subTypes && !!epType.subTypes.length) {
-      // Sub types inherit all properties from parent type
-      const { subTypes, ...baseEpType } = epType;
-      epType.subTypes.forEach(subType => {
-        endpointTypes.push({
-          ...baseEpType,
-          ...subType
-        });
-      });
-    }
-
-    if (epType.authTypes) {
-      // Map in the authentication providers
-      epType.authTypes.forEach(authType => {
-        const endpointAuthType = endpointAuthTypes.find(a => a.value === authType);
-        if (endpointAuthType) {
-          endpointAuthType.types.push(endpointAuthType.value as EndpointType);
-        }
-      });
-    }
-  });
-
-  endpointTypes.forEach(ept => {
-    endpointTypesMap[createEndpointKey(ept.type, ept.subType)] = ept;
-    ept.techPreview = ept.techPreview || false;
-  });
-
-  // Sort endpoints given their order. 0 -> top, undefined/null -> bottom
-  endpointTypes.sort((a, b) => {
-    const aOrder = typeof (a.order) === 'number' ? a.order : Number.MAX_SAFE_INTEGER;
-    const bOrder = typeof (b.order) === 'number' ? b.order : Number.MAX_SAFE_INTEGER;
-    return aOrder === bOrder ? 0 : aOrder < bOrder ? -1 : 1;
-  });
-
-}
-
-export function addEndpointAuthTypes(extensions: EndpointAuthTypeConfig[]) {
-  endpointAuthTypes.forEach(t => t.formType = t.value);
-  endpointAuthTypes = endpointAuthTypes.concat(extensions);
-}
-
-// Get the name to display for a given Endpoint type
-export function getNameForEndpointType(type: string, subType: string): string {
-  const epT = getEndpointType(type, subType);
-  return epT ? epT.label : 'Unknown';
-}
-
-export function getCanShareTokenForEndpointType(type: string, subType: string): boolean {
-  const epT = getEndpointType(type, subType);
-  return epT ? !!epT.allowTokenSharing : false;
-}
-
-export function getEndpointTypes(techPreviewEnabled = false) {
-  // Filter out endpoints in tech preview if needed
-  return endpointTypes.filter(item => !item.techPreview || item.techPreview && techPreviewEnabled);
-}
-
-export function getEndpointType(type: string, subType: string): EndpointTypeConfig {
-  return getEndpointTypeByKey(createEndpointKey(type, subType)) || getDefaultEndpointTypeConfig(type, subType);
-}
-
-function getEndpointTypeByKey(key: string): EndpointTypeConfig {
-  return endpointTypesMap[key];
-}
-
-function getDefaultEndpointTypeConfig(type: string, subType?: string): EndpointTypeConfig {
-  return {
-    label: 'Unknown',
-    type,
-    subType,
-    doesNotSupportConnect: true
-  };
-}
-
-export function getIconForEndpoint(type: string, subType: string): EndpointIcon {
-  const icon = {
-    name: 'settings_ethernet',
-    font: ''
-  };
-
-  const ep = getEndpointType(type, subType);
-  if (ep && ep.icon) {
-    icon.name = ep.icon;
-    icon.font = ep.iconFont;
-  }
-  return icon;
-}
-
-export function getEndpointHasCfMetrics(endpointGuid: string, store: Store<AppState>): Observable<boolean> {
-  return store.select(endpointsEntityRequestDataSelector(endpointGuid)).pipe(
-    filter(endpoint => !!endpoint),
-=======
 export function endpointHasMetrics(endpointGuid: string, store: Store<EndpointOnlyAppState>): Observable<boolean> {
   return store.select(endpointEntitiesSelector).pipe(
->>>>>>> a987ee74
     first(),
     map(endpointHasCfMetrics)
   );
