import { async, ComponentFixture, TestBed } from '@angular/core/testing';
import { HttpModule } from '@angular/http';
import { NoopAnimationsModule } from '@angular/platform-browser/animations';
import { ActivatedRoute } from '@angular/router';
import { RouterTestingModule } from '@angular/router/testing';

import { TabNavService } from '../../../../tab-nav.service';
import { CoreTestingModule } from '../../../../test-framework/core-test.modules';
import { createBasicStoreModule } from '../../../../test-framework/store-test-helper';
import { CoreModule } from '../../../core/core.module';
import { SharedModule } from '../../../shared/shared.module';
import { ConnectEndpointComponent } from '../connect-endpoint/connect-endpoint.component';
import { CreateEndpointCfStep1Component } from './create-endpoint-cf-step-1/create-endpoint-cf-step-1.component';
import { CreateEndpointConnectComponent } from './create-endpoint-connect/create-endpoint-connect.component';
import { CreateEndpointComponent } from './create-endpoint.component';
import { HttpClientModule } from '@angular/common/http';

// TODO: Fix after metrics has been sorted - STRAT-152
xdescribe('CreateEndpointComponent', () => {
  let component: CreateEndpointComponent;
  let fixture: ComponentFixture<CreateEndpointComponent>;

  beforeEach(async(() => {
    TestBed.configureTestingModule({
      declarations: [
        CreateEndpointComponent,
        CreateEndpointCfStep1Component,
        CreateEndpointConnectComponent,
        ConnectEndpointComponent
      ],
      imports: [
        CoreModule,
        SharedModule,
        CoreTestingModule,
        createBasicStoreModule(),
        RouterTestingModule,
        NoopAnimationsModule,
<<<<<<< HEAD
        HttpModule
=======
        HttpClientModule
>>>>>>> eb0a2218
      ],
      providers: [{
        provide: ActivatedRoute,
        useValue: {
          snapshot: {
            queryParams: {},
            params: {
              type: 'metrics',
              subtype: null
            }
          }
        }
      }, TabNavService],
    })
      .compileComponents();
  }));

  beforeEach(() => {
    fixture = TestBed.createComponent(CreateEndpointComponent);
    component = fixture.componentInstance;
    fixture.detectChanges();
  });

  it('should be created', () => {
    expect(component).toBeTruthy();
  });
});<|MERGE_RESOLUTION|>--- conflicted
+++ resolved
@@ -1,5 +1,4 @@
 import { async, ComponentFixture, TestBed } from '@angular/core/testing';
-import { HttpModule } from '@angular/http';
 import { NoopAnimationsModule } from '@angular/platform-browser/animations';
 import { ActivatedRoute } from '@angular/router';
 import { RouterTestingModule } from '@angular/router/testing';
@@ -35,11 +34,7 @@
         createBasicStoreModule(),
         RouterTestingModule,
         NoopAnimationsModule,
-<<<<<<< HEAD
-        HttpModule
-=======
         HttpClientModule
->>>>>>> eb0a2218
       ],
       providers: [{
         provide: ActivatedRoute,
