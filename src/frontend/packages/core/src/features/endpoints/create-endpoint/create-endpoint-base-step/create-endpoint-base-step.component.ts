--- conflicted
+++ resolved
@@ -3,15 +3,10 @@
 
 import { RouterNav } from '../../../../../../store/src/actions/router.actions';
 import { GeneralEntityAppState } from '../../../../../../store/src/app-state';
+import { entityCatalogue } from '../../../../core/entity-catalogue/entity-catalogue.service';
 import { BASE_REDIRECT_QUERY } from '../../../../shared/components/stepper/stepper.types';
 import { TileConfigManager } from '../../../../shared/components/tile/tile-selector.helpers';
 import { ITileConfig, ITileData } from '../../../../shared/components/tile/tile-selector.types';
-<<<<<<< HEAD
-import { entityCatalogue } from '../../../../core/entity-catalogue/entity-catalogue.service';
-=======
-import { getEndpointTypes } from '../../endpoint-helpers';
-import { map, first } from 'rxjs/operators';
->>>>>>> 82a7b964
 
 interface ICreateEndpointTilesData extends ITileData {
   type: string;
@@ -44,7 +39,6 @@
       }));
     }
   }
-<<<<<<< HEAD
   constructor(public store: Store<GeneralEntityAppState>, ) {
     this.tileSelectorConfig = entityCatalogue.getAllEndpointTypes().map(catalogueEndpoint => {
       const endpoint = catalogueEndpoint.definition;
@@ -61,31 +55,31 @@
           parentType: endpoint.parentType
         }
       );
-=======
-  constructor(public store: Store<AppState>) {
-    // Need to filter the endpoint types on the tech preview flag
-    store.select('auth').pipe(
-      map(auth => auth.sessionData),
-      first(),
-    ).subscribe(sessionData => {
-      const techPreviewIsEnabled = sessionData.config.enableTechPreview || false;
-      this.tileSelectorConfig = getEndpointTypes(techPreviewIsEnabled).map(et => {
-        return this.tileManager.getNextTileConfig<ICreateEndpointTilesData>(
-          et.label,
-          et.imagePath ? {
-            location: et.imagePath
-          } : {
-              matIcon: et.icon,
-              matIconFont: et.iconFont
-            },
-          {
-            type: et.type,
-            subType: et.subType
-          }
-        );
-      });
->>>>>>> 82a7b964
     });
+    // TODO: RC
+    //     // Need to filter the endpoint types on the tech preview flag
+    //     store.select('auth').pipe(
+    //       map(auth => auth.sessionData),
+    //       first(),
+    //     ).subscribe(sessionData => {
+    //       const techPreviewIsEnabled = sessionData.config.enableTechPreview || false;
+    //       this.tileSelectorConfig = getEndpointTypes(techPreviewIsEnabled).map(et => {
+    //         return this.tileManager.getNextTileConfig<ICreateEndpointTilesData>(
+    //           et.label,
+    //           et.imagePath ? {
+    //             location: et.imagePath
+    //           } : {
+    //               matIcon: et.icon,
+    //               matIconFont: et.iconFont
+    //             },
+    //           {
+    //             type: et.type,
+    //             subType: et.subType
+    //           }
+    //         );
+    //       });
+    // >>>>>>> origin/v2-master
+    //     });
   }
 
 }