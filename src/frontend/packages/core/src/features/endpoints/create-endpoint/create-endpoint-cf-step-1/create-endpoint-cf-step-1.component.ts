--- conflicted
+++ resolved
@@ -49,22 +49,9 @@
 
   validate: Observable<boolean>;
 
-<<<<<<< HEAD
-  @ViewChild('form', { static: true }) form: NgForm;
-  @ViewChild('nameField', { static: true }) nameField: NgModel;
-  @ViewChild('urlField', { static: true }) urlField: NgModel;
-  @ViewChild('skipSllField', { static: true }) skipSllField: NgModel;
-  @ViewChild('ssoAllowedField') ssoAllowedField: NgModel;
-
-  // Optional Client ID and Client Secret
-  @ViewChild('clientIDField') clientIDField: NgModel;
-  @ViewChild('clientSecretField') clientSecretField: NgModel;
-
   // CA Cert
   @ViewChild('caCertField') caCertField: NgModel;
 
-=======
->>>>>>> 463a1c30
   urlValidation: string;
 
   showAdvancedFields = false;
@@ -112,34 +99,24 @@
   onNext: StepOnNextFunction = () => {
     const { subType, type } = this.endpoint.getTypeAndSubtype();
 
-    let sslAllow = this.ssoAllowedField ? !!this.ssoAllowedField.value : false;
-
+    let sslAllow = this.registerForm.value.ssoAllowedField;
+    
     // SSL Setttings
     if (this.showCACertField) {
       sslAllow = false;
     }
 
-    console.log(this.caCertField);
-
     return stratosEntityCatalog.endpoint.api.register<ActionState>(
       type,
       subType,
-<<<<<<< HEAD
-      this.nameField.value,
-      this.urlField.value,
-      !!this.skipSllField.value,
-      this.clientIDField ? this.clientIDField.value : '',
-      this.clientSecretField ? this.clientSecretField.value : '',
-      sslAllow,
-      this.caCertField.value,
-=======
       this.registerForm.value.nameField,
       this.registerForm.value.urlField,
       this.registerForm.value.skipSllField,
       this.registerForm.value.clientIDField,
       this.registerForm.value.clientSecretField,
-      this.registerForm.value.ssoAllowedField,
->>>>>>> 463a1c30
+      sslAllow,
+      //TODO: Covnert to reactive form value
+      this.caCertField.value,
     ).pipe(
       pairwise(),
       filter(([oldVal, newVal]) => (oldVal.busy && !newVal.busy)),
