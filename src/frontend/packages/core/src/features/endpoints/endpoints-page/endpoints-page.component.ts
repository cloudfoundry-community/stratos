import { Component, NgZone, OnDestroy, OnInit } from '@angular/core';
import { Store } from '@ngrx/store';
import { Subscription } from 'rxjs';

<<<<<<< HEAD
import { RouterNav } from '../../../../../store/src/actions/router.actions';
import { ShowSnackBar } from '../../../../../store/src/actions/snackBar.actions';
=======
>>>>>>> 92af8fd0
import { AppState } from '../../../../../store/src/app-state';
import { CurrentUserPermissions } from '../../../core/current-user-permissions.config';
import { EndpointsService } from '../../../core/endpoints.service';
import {
  getActionsFromExtensions,
  StratosActionMetadata,
  StratosActionType,
} from '../../../core/extension/extension-service';
import { EndpointListHelper } from '../../../shared/components/list/list-types/endpoint/endpoint-list.helpers';
import {
  EndpointsListConfigService,
} from '../../../shared/components/list/list-types/endpoint/endpoints-list-config.service';
import { ListConfig } from '../../../shared/components/list/list.component.types';

@Component({
  selector: 'app-endpoints-page',
  templateUrl: './endpoints-page.component.html',
  styleUrls: ['./endpoints-page.component.scss'],
  providers: [{
    provide: ListConfig,
    useClass: EndpointsListConfigService,
  }, EndpointListHelper]
})

export class EndpointsPageComponent implements OnDestroy, OnInit {
  public canRegisterEndpoint = CurrentUserPermissions.ENDPOINT_REGISTER;
  private healthCheckTimeout: number;
  constructor(public endpointsService: EndpointsService, public store: Store<AppState>, private ngZone: NgZone) {
    // Redirect to /applications if not enabled.
    endpointsService.disablePersistenceFeatures$.pipe(
      map(off => {
        if (off) {
          // User should only get here if url is manually entered
          this.store.dispatch(new RouterNav({
            path: ['applications'],
            extras: {
              replaceUrl: true
            }
          }));
        }
      }),
      first()
    ).subscribe();
  }

  sub: Subscription;

  public extensionActions: StratosActionMetadata[] = getActionsFromExtensions(StratosActionType.Endpoints);

  private startEndpointHealthCheckPulse() {
    this.endpointsService.checkAllEndpoints();
    this.ngZone.runOutsideAngular(() => {
      this.healthCheckTimeout = window.setInterval(() => {
        this.ngZone.run(() => {
          this.endpointsService.checkAllEndpoints();
        });
      }, 30000);
    });
  }

  private stopEndpointHealthCheckPulse() {
    clearInterval(this.healthCheckTimeout);
  }

  ngOnInit() {
    this.startEndpointHealthCheckPulse();
    // Doesn't look like this is used (see connect-endpoint-dialog.component for actual handler)
    // const params = queryParamMap();
    // if (params.cnsi_guid) {
    //   const guid = params.cnsi_guid;
    //   window.history.pushState({}, '', '/endpoints');
    //   this.sub = this.endpointsService.endpoints$.pipe(
    //     delay(0),
    //     filter(ep => !!ep[guid]),
    //     map(ep => {
    //       const endpoint = ep[guid];
    //       if (endpoint.connectionStatus === 'connected') {
    //         this.store.dispatch(new ShowSnackBar(`Connected endpoint '${endpoint.name}'`));
    //       } else {
    //         this.store.dispatch(new ShowSnackBar(`A problem occurred connecting endpoint ${endpoint.name}`));
    //       }
    //     }),
    //     first(),
    //   ).subscribe();
    // }
  }

  ngOnDestroy() {
    this.stopEndpointHealthCheckPulse();
    if (this.sub) {
      this.sub.unsubscribe();
    }
  }
}

<|MERGE_RESOLUTION|>--- conflicted
+++ resolved
@@ -1,12 +1,9 @@
 import { Component, NgZone, OnDestroy, OnInit } from '@angular/core';
 import { Store } from '@ngrx/store';
 import { Subscription } from 'rxjs';
+import { first, map } from 'rxjs/operators';
 
-<<<<<<< HEAD
 import { RouterNav } from '../../../../../store/src/actions/router.actions';
-import { ShowSnackBar } from '../../../../../store/src/actions/snackBar.actions';
-=======
->>>>>>> 92af8fd0
 import { AppState } from '../../../../../store/src/app-state';
 import { CurrentUserPermissions } from '../../../core/current-user-permissions.config';
 import { EndpointsService } from '../../../core/endpoints.service';
