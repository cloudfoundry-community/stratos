<app-page-header [showHistory]="false" [endpointIds$]="allEndpointIds$">
  <h1>Home</h1>
</app-page-header>
<div class="home-page" *ngIf="haveRegistered$ | async ; else noEndpoints">
  <div class="favorites-list">
    <div class="home-page__list-header">
<<<<<<< HEAD
      <h3 class="home-page__header">Favorites</h3>
      <button mat-icon-button [ngSwitch]="showFilters" (click)="toggleShowFilters($event)">
=======
      <h2 class="home-page__header">Favorites</h2>
      <button mat-icon-button *ngIf="showFilterToggle$ | async" [ngSwitch]="showFilters" (click)="toggleShowFilters()">
>>>>>>> 580d9159
        <mat-icon *ngSwitchCase="true" matTooltip="Hide filters" aria-label="Show filters">filter_list</mat-icon>
        <mat-icon *ngSwitchCase="false" matTooltip="Show filters" aria-label="Hide filters">filter_list</mat-icon>
      </button>
    </div>
    <app-favorites-global-list [showFilters]="showFilters" class="home-page__scroller"></app-favorites-global-list>
  </div>
  <div class="recent-list">
    <div class="home-page__list-header">
<<<<<<< HEAD
      <h3 class="home-page__header">Activity</h3>
=======
      <h2 class="home-page__header">Activity</h2>
>>>>>>> 580d9159
    </div>
    <app-recent-entities class="home-page__scroller"></app-recent-entities>
  </div>
</div>
<ng-template #noEndpoints>
  <app-endpoints-missing [showToolbarHint]="false"></app-endpoints-missing>
</ng-template><|MERGE_RESOLUTION|>--- conflicted
+++ resolved
@@ -4,13 +4,9 @@
 <div class="home-page" *ngIf="haveRegistered$ | async ; else noEndpoints">
   <div class="favorites-list">
     <div class="home-page__list-header">
-<<<<<<< HEAD
       <h3 class="home-page__header">Favorites</h3>
-      <button mat-icon-button [ngSwitch]="showFilters" (click)="toggleShowFilters($event)">
-=======
-      <h2 class="home-page__header">Favorites</h2>
-      <button mat-icon-button *ngIf="showFilterToggle$ | async" [ngSwitch]="showFilters" (click)="toggleShowFilters()">
->>>>>>> 580d9159
+      <button mat-icon-button *ngIf="showFilterToggle$ | async" [ngSwitch]="showFilters"
+        (click)="toggleShowFilters($event)">
         <mat-icon *ngSwitchCase="true" matTooltip="Hide filters" aria-label="Show filters">filter_list</mat-icon>
         <mat-icon *ngSwitchCase="false" matTooltip="Show filters" aria-label="Hide filters">filter_list</mat-icon>
       </button>
@@ -19,11 +15,7 @@
   </div>
   <div class="recent-list">
     <div class="home-page__list-header">
-<<<<<<< HEAD
       <h3 class="home-page__header">Activity</h3>
-=======
-      <h2 class="home-page__header">Activity</h2>
->>>>>>> 580d9159
     </div>
     <app-recent-entities class="home-page__scroller"></app-recent-entities>
   </div>
