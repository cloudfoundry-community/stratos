--- conflicted
+++ resolved
@@ -1,18 +1,15 @@
 import { Component } from '@angular/core';
 import { Store } from '@ngrx/store';
 import { Observable } from 'rxjs';
-import { map, first } from 'rxjs/operators';
+import { first, map } from 'rxjs/operators';
 
+import { RouterNav } from '../../../../../store/src/actions/router.actions';
 import { AppState, IRequestEntityTypeState } from '../../../../../store/src/app-state';
 import { IUserFavoritesGroups } from '../../../../../store/src/types/favorite-groups.types';
 import { IFavoriteMetadata, UserFavorite } from '../../../../../store/src/types/user-favorites.types';
 import { EndpointsService } from '../../../core/endpoints.service';
-<<<<<<< HEAD
 import { LoggerService } from '../../../core/logger.service';
 import { UserFavoriteManager } from '../../../core/user-favorite-manager';
-=======
-import { RouterNav } from '../../../../../store/src/actions/router.actions';
->>>>>>> ead1146d
 
 @Component({
   selector: 'app-home-page',
@@ -23,20 +20,30 @@
   public allEndpointIds$: Observable<string[]>;
   public haveRegistered$: Observable<boolean>;
 
-<<<<<<< HEAD
   public showFilterToggle$: Observable<boolean>;
   public showFilters = false;
 
   constructor(endpointsService: EndpointsService, store: Store<AppState>, logger: LoggerService) {
-=======
-  constructor(endpointsService: EndpointsService, private store: Store<AppState>) {
->>>>>>> ead1146d
     this.allEndpointIds$ = endpointsService.endpoints$.pipe(
       map(endpoints => Object.values(endpoints).map(endpoint => endpoint.guid))
     );
     this.haveRegistered$ = endpointsService.haveRegistered$;
 
-<<<<<<< HEAD
+    // Redirect to /applications if not enabled
+    endpointsService.disablePersistenceFeatures$.pipe(
+      map(off => {
+        if (off) {
+          store.dispatch(new RouterNav({
+            path: ['applications'],
+            extras: {
+              replaceUrl: true
+            }
+          }));
+        }
+      }),
+      first()
+    ).subscribe();
+
     const manager = new UserFavoriteManager(store, logger);
     this.showFilterToggle$ = manager.getAllFavorites().pipe(
       map(([, favEntities]: [IUserFavoritesGroups, IRequestEntityTypeState<UserFavorite<IFavoriteMetadata, any>>]) => {
@@ -52,21 +59,5 @@
 
   public toggleShowFilters() {
     this.showFilters = !this.showFilters;
-=======
-    // Redirect to /applications if not enabled
-    endpointsService.disablePersistenceFeatures$.pipe(
-      map(off => {
-        if (off) {
-          this.store.dispatch(new RouterNav({
-            path: ['applications'],
-            extras: {
-              replaceUrl: true
-            }
-          }));
-        }
-      }),
-      first()
-    ).subscribe();
->>>>>>> ead1146d
   }
 }
