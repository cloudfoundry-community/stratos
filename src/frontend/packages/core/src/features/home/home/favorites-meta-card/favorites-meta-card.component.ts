--- conflicted
+++ resolved
@@ -56,11 +56,7 @@
     }
     const entityDef = entityCatalog.getEntity(this.favorite.endpointType, this.favorite.entityType);
     const isValidObs = (entityDef.builders.entityBuilder && entityDef.builders.entityBuilder.getIsValid) ?
-<<<<<<< HEAD
-    entityDef.builders.entityBuilder.getIsValid(this.favorite.metadata) : of(true);
-=======
     entityDef.builders.entityBuilder.getIsValid(this.favorite) : of(true);
->>>>>>> 16efc6aa
     isValidObs.pipe(first()).subscribe(isValid => {
       this.valid = isValid;
       if (!isValid) {
