--- conflicted
+++ resolved
@@ -6,17 +6,12 @@
 import { filter, map, tap } from 'rxjs/operators';
 
 import { CF_ENDPOINT_TYPE } from '../../../../../../cloud-foundry/cf-types';
-import { organizationEntityType } from '../../../../../../cloud-foundry/src/cf-entity-factory';
+import { organizationEntityType, quotaDefinitionEntityType } from '../../../../../../cloud-foundry/src/cf-entity-factory';
+import { getCFEntityKey } from '../../../../../../cloud-foundry/src/cf-entity-helpers';
 import { CreateOrganization } from '../../../../../../store/src/actions/organization.actions';
 import { GetQuotaDefinitions } from '../../../../../../store/src/actions/quota-definitions.actions';
 import { CFAppState } from '../../../../../../store/src/app-state';
-<<<<<<< HEAD
-import {
-  endpointSchemaKey,
-  entityFactory,
-  organizationSchemaKey,
-  quotaDefinitionSchemaKey,
-} from '../../../../../../store/src/helpers/entity-factory';
+import { endpointSchemaKey, entityFactory } from '../../../../../../store/src/helpers/entity-factory';
 import {
   createEntityRelationPaginationKey,
 } from '../../../../../../store/src/helpers/entity-relations/entity-relations.types';
@@ -24,13 +19,7 @@
 import { selectRequestInfo } from '../../../../../../store/src/selectors/api.selectors';
 import { APIResource } from '../../../../../../store/src/types/api.types';
 import { IOrganization, IOrgQuotaDefinition } from '../../../../core/cf-api.types';
-=======
-import { getPaginationObservables } from '../../../../../../store/src/reducers/pagination-reducer/pagination-reducer.helper';
-import { selectRequestInfo } from '../../../../../../store/src/selectors/api.selectors';
-import { APIResource } from '../../../../../../store/src/types/api.types';
-import { IOrganization } from '../../../../core/cf-api.types';
 import { entityCatalogue } from '../../../../core/entity-catalogue/entity-catalogue.service';
->>>>>>> f9ab3a17
 import { StepOnNextFunction } from '../../../../shared/components/stepper/step/step.component';
 import { PaginationMonitorFactory } from '../../../../shared/monitors/pagination-monitor.factory';
 import { CloudFoundryEndpointService } from '../../services/cloud-foundry-endpoint.service';
@@ -93,7 +82,7 @@
         action: new GetQuotaDefinitions(quotaPaginationKey, this.cfGuid),
         paginationMonitor: this.paginationMonitorFactory.create(
           quotaPaginationKey,
-          entityFactory(quotaDefinitionSchemaKey)
+          entityFactory(quotaDefinitionEntityType)
         )
       },
       true
@@ -126,11 +115,8 @@
       quota_definition_guid: this.quotaDefinition.value
     }));
 
-<<<<<<< HEAD
-    return this.store.select(selectRequestInfo(organizationSchemaKey, this.orgName.value)).pipe(
-=======
-    return this.store.select(selectRequestInfo(organizationEntityType, orgName)).pipe(
->>>>>>> f9ab3a17
+    const orgEntityType = getCFEntityKey(organizationEntityType);
+    return this.store.select(selectRequestInfo(orgEntityType, this.orgName.value)).pipe(
       filter(requestInfo => !!requestInfo && !requestInfo.creating),
       map(requestInfo => ({
         success: !requestInfo.error,
