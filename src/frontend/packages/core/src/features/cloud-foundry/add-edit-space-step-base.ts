--- conflicted
+++ resolved
@@ -5,29 +5,20 @@
 import { filter, map, tap } from 'rxjs/operators';
 
 import { CFEntityConfig } from '../../../../cloud-foundry/cf-types';
-<<<<<<< HEAD
+import {
+  cfEntityFactory,
+  organizationEntityType,
+  spaceEntityType,
+  spaceQuotaEntityType,
+} from '../../../../cloud-foundry/src/cf-entity-factory';
 import { GetAllOrganizationSpaces } from '../../../../store/src/actions/organization.actions';
 import { getPaginationKey } from '../../../../store/src/actions/pagination.actions';
 import { GetOrganizationSpaceQuotaDefinitions } from '../../../../store/src/actions/quota-definitions.actions';
 import { CFAppState } from '../../../../store/src/app-state';
-import {
-  entityFactory,
-  organizationSchemaKey,
-  spaceQuotaSchemaKey,
-  spaceSchemaKey,
-} from '../../../../store/src/helpers/entity-factory';
 import { createEntityRelationPaginationKey } from '../../../../store/src/helpers/entity-relations/entity-relations.types';
 import { getPaginationObservables } from '../../../../store/src/reducers/pagination-reducer/pagination-reducer.helper';
 import { APIResource } from '../../../../store/src/types/api.types';
 import { ISpaceQuotaDefinition } from '../../core/cf-api.types';
-=======
-import { spaceEntityType } from '../../../../cloud-foundry/src/cf-entity-factory';
-import { GetAllOrganizationSpaces } from '../../../../store/src/actions/organization.actions';
-import { getPaginationKey } from '../../../../store/src/actions/pagination.actions';
-import { CFAppState } from '../../../../store/src/app-state';
-import { getPaginationObservables } from '../../../../store/src/reducers/pagination-reducer/pagination-reducer.helper';
-import { APIResource } from '../../../../store/src/types/api.types';
->>>>>>> f9ab3a17
 import { StepOnNextResult } from '../../shared/components/stepper/step/step.component';
 import { PaginationMonitorFactory } from '../../shared/monitors/pagination-monitor.factory';
 import { ActiveRouteCfOrgSpace } from './cf-page.types';
@@ -71,14 +62,14 @@
     );
     this.fetchSpacesSubscription = this.allSpacesInOrg$.subscribe();
 
-    const quotaPaginationKey = createEntityRelationPaginationKey(organizationSchemaKey, this.orgGuid);
+    const quotaPaginationKey = createEntityRelationPaginationKey(organizationEntityType, this.orgGuid);
     this.quotaDefinitions$ = getPaginationObservables<APIResource<ISpaceQuotaDefinition>>(
       {
         store: this.store,
         action: new GetOrganizationSpaceQuotaDefinitions(quotaPaginationKey, this.orgGuid, this.cfGuid),
         paginationMonitor: this.paginationMonitorFactory.create(
           quotaPaginationKey,
-          entityFactory(spaceQuotaSchemaKey)
+          cfEntityFactory(spaceQuotaEntityType)
         )
       },
       true
