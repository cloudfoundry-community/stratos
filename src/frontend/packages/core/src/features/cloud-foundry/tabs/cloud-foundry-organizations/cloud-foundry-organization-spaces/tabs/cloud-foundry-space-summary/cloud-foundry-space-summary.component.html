--- conflicted
+++ resolved
@@ -58,17 +58,12 @@
           <app-card-number-metric
             link="/cloud-foundry/{{cfSpaceService.cfGuid}}/organizations/{{cfSpaceService.orgGuid}}/spaces/{{cfSpaceService.spaceGuid}}/service-instances"
             iconFont="stratos-icons" icon="service" label="Service Instances"
-<<<<<<< HEAD
-            value="{{ (cfSpaceService.serviceInstances$ | async)?.length }}"
-            limit="{{ (cfSpaceService.quotaDefinition$ | async)?.entity.total_services }}"></app-card-number-metric>
-=======
             value="{{ (cfSpaceService.serviceInstancesCount$ | async)}}"
             limit="{{ (cfSpaceService.quotaDefinition$ | async)?.entity.total_services }}"></app-card-number-metric>
         </app-tile>
         <app-tile *ngIf="(cfSpaceService.userProvidedServiceInstancesCount$ | async) > 0">
           <app-card-number-metric iconFont="stratos-icons" icon="service" label="User Service Instances"
             value="{{ (cfSpaceService.userProvidedServiceInstancesCount$ | async)}}"></app-card-number-metric>
->>>>>>> 580d9159
         </app-tile>
         <app-tile *ngIf="cfEndpointService.appsPagObs.hasEntities$ | async">
           <app-card-number-metric icon="memory" label="Memory Usage" units="mb"
