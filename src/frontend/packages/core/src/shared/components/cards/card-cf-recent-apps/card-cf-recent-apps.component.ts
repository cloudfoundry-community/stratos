import { Component, EventEmitter, Input, OnInit, Output } from '@angular/core';
import { Store } from '@ngrx/store';
import { Observable } from 'rxjs';
<<<<<<< HEAD
import { filter, first } from 'rxjs/operators';
=======
import { filter, first, map, tap } from 'rxjs/operators';
>>>>>>> 0ebd2384

import { GetAppStatsAction } from '../../../../../../store/src/actions/app-metadata.actions';
import { AppState } from '../../../../../../store/src/app-state';
import { APIResource } from '../../../../../../store/src/types/api.types';
import { IApp } from '../../../../core/cf-api.types';
import {
  appDataSort,
  CloudFoundryEndpointService,
} from '../../../../features/cloud-foundry/services/cloud-foundry-endpoint.service';

const RECENT_ITEMS_COUNT = 10;

@Component({
  selector: 'app-card-cf-recent-apps',
  templateUrl: './card-cf-recent-apps.component.html',
  styleUrls: ['./card-cf-recent-apps.component.scss'],
})
export class CardCfRecentAppsComponent implements OnInit {

  public recentApps$: Observable<APIResource<IApp>[]>;
  @Input() allApps$: Observable<APIResource<IApp>[]>;
  @Input() loading$: Observable<boolean>;
  @Output() refresh = new EventEmitter<any>();

  constructor(
    private store: Store<AppState>,
    public cfEndpointService: CloudFoundryEndpointService,
  ) { }

  ngOnInit() {
<<<<<<< HEAD
    this.allApps$.pipe(
      filter(apps => !!apps),
      first()
    ).subscribe(apps => this.processApps(apps));
=======
    this.recentApps$ = this.allApps$.pipe(
      filter(apps => !!apps),
      first(),
      map(apps => this.restrictApps(apps)),
      tap(apps => this.fetchAppStats(apps))
    );
>>>>>>> 0ebd2384
  }

  private fetchAppStats(recentApps: APIResource<IApp>[]) {
    recentApps.forEach(app => {
      if (app.entity.state === 'STARTED') {
        this.store.dispatch(new GetAppStatsAction(app.metadata.guid, this.cfEndpointService.cfGuid));
      }
    });
  }

  private restrictApps(apps: APIResource<IApp>[]): APIResource<IApp>[] {
    if (!apps) {
      return [];
    }
    return apps.sort(appDataSort).slice(0, RECENT_ITEMS_COUNT);
  }

}

<|MERGE_RESOLUTION|>--- conflicted
+++ resolved
@@ -1,11 +1,7 @@
 import { Component, EventEmitter, Input, OnInit, Output } from '@angular/core';
 import { Store } from '@ngrx/store';
 import { Observable } from 'rxjs';
-<<<<<<< HEAD
-import { filter, first } from 'rxjs/operators';
-=======
 import { filter, first, map, tap } from 'rxjs/operators';
->>>>>>> 0ebd2384
 
 import { GetAppStatsAction } from '../../../../../../store/src/actions/app-metadata.actions';
 import { AppState } from '../../../../../../store/src/app-state';
@@ -36,19 +32,12 @@
   ) { }
 
   ngOnInit() {
-<<<<<<< HEAD
-    this.allApps$.pipe(
-      filter(apps => !!apps),
-      first()
-    ).subscribe(apps => this.processApps(apps));
-=======
     this.recentApps$ = this.allApps$.pipe(
       filter(apps => !!apps),
       first(),
       map(apps => this.restrictApps(apps)),
       tap(apps => this.fetchAppStats(apps))
     );
->>>>>>> 0ebd2384
   }
 
   private fetchAppStats(recentApps: APIResource<IApp>[]) {
