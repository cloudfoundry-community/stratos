--- conflicted
+++ resolved
@@ -7,11 +7,7 @@
           refresh</mat-icon>
       </button>
     </mat-card-header>
-<<<<<<< HEAD
-    <mat-card-content class="recent-apps-card__content" *ngIf="allApps$ | async as apps">
-=======
     <mat-card-content class="recent-apps-card__content" *ngIf="recentApps$ | async as apps">
->>>>>>> 0ebd2384
       <div *ngIf="apps.length === 0">
         There are no applications.
       </div>
