--- conflicted
+++ resolved
@@ -1,10 +1,6 @@
 import { Component, EventEmitter, Input, Output } from '@angular/core';
-<<<<<<< HEAD
 
-import * as moment from 'moment';
-=======
 import moment from 'moment';
->>>>>>> 9344b0c2
 
 @Component({
   selector: 'app-start-end-date',
