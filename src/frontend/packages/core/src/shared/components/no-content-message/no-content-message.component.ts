--- conflicted
+++ resolved
@@ -22,13 +22,9 @@
   };
   @Input() toolbarAlign: string;
 
-<<<<<<< HEAD
-  @ViewChild('toolBarLinkElement', { static: false }) toolBarLinkElement: ElementRef;
-=======
   @Input() mode: string;
 
-  @ViewChild('toolBarLinkElement', {static: false}) toolBarLinkElement: ElementRef;
->>>>>>> 3dae6370
+  @ViewChild('toolBarLinkElement', { static: false }) toolBarLinkElement: ElementRef;
 
   constructor(private renderer: Renderer2) { }
 
