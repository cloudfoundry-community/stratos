@import '../../../../sass/mixins';

.tile-selectors {
  $bottom-space: 30px;
  display: grid;
  grid-column-gap: 10px;
  grid-row-gap: 10px;
  grid-template-columns: 100%;
  min-height: 0;
  min-width: 0;
  @include breakpoint(tablet) {
    grid-column-gap: $bottom-space;
    grid-row-gap: $bottom-space;
    grid-template-columns: repeat(4, 1fr);
  }
}

.tile-selector {
  $tile-height: 200px;
  border-radius: 3px;
  cursor: pointer;
  display: flex;
  flex-direction: column;
<<<<<<< HEAD
  height: 200px;
  min-width: 220px;
=======
  height: $tile-height;
>>>>>>> db1ba7c3
  opacity: .5;
  transition: transform .2s ease;
  user-select: none;
  width: 100%;
  &:hover {
    opacity: 1;
    transform: scale(1.02);
  }
  &__more {
    align-items: center;
    cursor: pointer;
    display: flex;
    font-size: 16px;
<<<<<<< HEAD
=======
    height: $tile-height;
>>>>>>> db1ba7c3
    justify-content: center;
  }

  &:active {
    transform: scale(.98);
  }

  &__selected,
  &__active {
    opacity: 1;
  }

  &__header {
    align-items: center;
    display: flex;
    flex: 2;
    justify-content: center;
    width: 100%;

    img {
      height: 100px;
    }
  }

  &__content {
    display: flex;
    flex: 1;
    flex-direction: column;
    justify-content: center;
    opacity: .8;
    padding: 0 1em;
    position: relative;
    text-align: center;
    word-wrap: break-word;
  }

  $icon-size: 80px;
  &__icon {
    font-size: $icon-size;
    height: $icon-size;
    opacity: .6;
    width: $icon-size;
  }
}<|MERGE_RESOLUTION|>--- conflicted
+++ resolved
@@ -21,12 +21,7 @@
   cursor: pointer;
   display: flex;
   flex-direction: column;
-<<<<<<< HEAD
-  height: 200px;
-  min-width: 220px;
-=======
   height: $tile-height;
->>>>>>> db1ba7c3
   opacity: .5;
   transition: transform .2s ease;
   user-select: none;
@@ -40,10 +35,7 @@
     cursor: pointer;
     display: flex;
     font-size: 16px;
-<<<<<<< HEAD
-=======
     height: $tile-height;
->>>>>>> db1ba7c3
     justify-content: center;
   }
 
