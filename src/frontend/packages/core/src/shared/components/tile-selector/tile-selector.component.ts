import { Component, EventEmitter, Input, Output } from '@angular/core';

import { ITileConfig } from '../tile/tile-selector.types';


@Component({
  selector: 'app-tile-selector',
  templateUrl: './tile-selector.component.html',
  styleUrls: ['./tile-selector.component.scss']
})
export class TileSelectorComponent {
  public pOptions: ITileConfig[] = [];
  public hiddenOptions: ITileConfig[] = [];
  public showingMore = false;
  @Input() smallerTiles = false;
<<<<<<< HEAD
  @Input() compactTiles = false;
  @Input() dynamicSmallerTiles = 0;
=======
  private pDynamicSmallerTiles = 0;
  @Input() set dynamicSmallerTiles(tiles: number) {
    this.pDynamicSmallerTiles = tiles;
    this.updateSmallerTiles();
  };
>>>>>>> 94f58616
  @Input() set options(options: ITileConfig[]) {
    if (!options) {
      return;
    }
    const groupedOptions = options.reduce((grouped, option) => {
      if (option.hidden) {
        grouped.hidden.push(option);
      } else {
        grouped.show.push(option);
      }
      return grouped;
    }, {
      show: [],
      hidden: []
    });
    this.pOptions = groupedOptions.show;
    this.hiddenOptions = groupedOptions.hidden;
    this.updateSmallerTiles();
  }

  get options() {
    return this.pOptions;
  }

  @Output() selection = new EventEmitter<ITileConfig>();
  public selected: ITileConfig;

  constructor() { }

  public toggleMore() {
    this.showingMore = !this.showingMore;
  }

  selectionChange(tile: ITileConfig) {
    if (tile && tile === this.selected) {
      this.selected = null;
      this.selection.emit(null);
    } else {
      this.selection.emit(tile);
      this.selected = tile;
    }
  }

  updateSmallerTiles() {
    if (!!this.options && !!this.pDynamicSmallerTiles) {
      this.smallerTiles = this.options.length > this.pDynamicSmallerTiles;
    }
  }

}<|MERGE_RESOLUTION|>--- conflicted
+++ resolved
@@ -13,16 +13,12 @@
   public hiddenOptions: ITileConfig[] = [];
   public showingMore = false;
   @Input() smallerTiles = false;
-<<<<<<< HEAD
   @Input() compactTiles = false;
-  @Input() dynamicSmallerTiles = 0;
-=======
   private pDynamicSmallerTiles = 0;
   @Input() set dynamicSmallerTiles(tiles: number) {
     this.pDynamicSmallerTiles = tiles;
     this.updateSmallerTiles();
   };
->>>>>>> 94f58616
   @Input() set options(options: ITileConfig[]) {
     if (!options) {
       return;
