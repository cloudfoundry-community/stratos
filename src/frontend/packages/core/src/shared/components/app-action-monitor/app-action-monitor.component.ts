--- conflicted
+++ resolved
@@ -86,8 +86,15 @@
     this.dataSource = {
       connect: () => this.data$,
       disconnect: () => { },
-<<<<<<< HEAD
-      trackBy: this.trackBy,
+      trackBy: (index, item) => {
+        const fn = monitorColumn.cellConfig(item).getId;
+        if (fn) {
+          return fn(item);
+        } else if (this.getId) {
+          return this.getId(item);
+        }
+        return this.trackBy(index, item);
+      },
       isTableLoading$: observableOf(false),
       getRowState: (row) => {
         // Get the row state of the ENTITY
@@ -110,18 +117,6 @@
           })
         );
       }
-=======
-      trackBy: (index, item) => {
-        const fn = monitorColumn.cellConfig(item).getId;
-        if (fn) {
-          return fn(item);
-        } else if (this.getId) {
-          return this.getId(item);
-        }
-        return this.trackBy(index, item);
-      },
-      isTableLoading$: observableOf(false)
->>>>>>> 371d1a5c
     } as ITableListDataSource<T>;
   }
 
