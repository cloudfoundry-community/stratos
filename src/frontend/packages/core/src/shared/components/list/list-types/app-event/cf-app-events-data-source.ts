--- conflicted
+++ resolved
@@ -1,17 +1,11 @@
 import { Store } from '@ngrx/store';
 
 import { CF_ENDPOINT_TYPE } from '../../../../../../../cloud-foundry/cf-types';
+import { GetAllAppEvents } from '../../../../../../../cloud-foundry/src/actions/app-event.actions';
+import { CFAppState } from '../../../../../../../cloud-foundry/src/cf-app-state';
 import { appEventEntityType, cfEntityFactory } from '../../../../../../../cloud-foundry/src/cf-entity-factory';
-import { GetAllAppEvents } from '../../../../../../../cloud-foundry/src/actions/app-event.actions';
 import { AddParams, RemoveParams } from '../../../../../../../store/src/actions/pagination.actions';
-<<<<<<< HEAD
-import { CFAppState } from '../../../../../../../cloud-foundry/src/cf-app-state';
-import { EntityInfo } from '../../../../../../../store/src/types/api.types';
-=======
-import { AppState } from '../../../../../../../store/src/app-state';
-import { appEventSchemaKey, entityFactory } from '../../../../../../../store/src/helpers/entity-factory';
 import { APIResource } from '../../../../../../../store/src/types/api.types';
->>>>>>> ddb19b7c
 import { PaginationEntityState, QParam } from '../../../../../../../store/src/types/pagination.types';
 import { getRowMetadata } from '../../../../../features/cloud-foundry/cf.helpers';
 import { ListDataSource } from '../../data-sources-controllers/list-data-source';
@@ -54,15 +48,8 @@
       {
         store,
         action,
-<<<<<<< HEAD
         schema: cfEntityFactory(appEventEntityType),
-        getRowUniqueId: (object: EntityInfo) => {
-          return object.entity.metadata ? object.entity.metadata.guid : null;
-        },
-=======
-        schema: entityFactory(appEventSchemaKey),
         getRowUniqueId: getRowMetadata,
->>>>>>> ddb19b7c
         paginationKey,
         listConfig
       }
