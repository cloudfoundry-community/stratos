--- conflicted
+++ resolved
@@ -29,25 +29,6 @@
       MetricQueryType.QUERY
     );
 
-<<<<<<< HEAD
-        super({
-            store,
-            action,
-            schema: cfEntityFactory(action.entityType),
-            getRowUniqueId: (row) => row.metric.bosh_job_id,
-            paginationKey: action.paginationKey,
-            isLocal: true,
-            transformEntities: [{ type: 'filter', field: CfCellsDataSource.cellIdPath }],
-            transformEntity: map((response) => {
-                if (!response || response.length === 0) {
-                    return [];
-                }
-                return response[0].data.result;
-            }),
-            listConfig
-        });
-    }
-=======
     super({
       store,
       action,
@@ -65,5 +46,4 @@
       listConfig
     });
   }
->>>>>>> 4f0d587e
 }