<app-page-header-events class="endpoint-warning" [endpointIds$]="endpointIds$" [simpleErrorMessage]="true">
</app-page-header-events>
<app-meta-card class="endpoint-card" [routerLink]="endpointLink" [appDisableRouterLink]="!endpointLink"
  [ngClass]="{'no-link': !endpointLink }" [favorite]="favorite" [actionMenu]="cardMenu" [status$]="cardStatus$"
  [statusIcon]="false" [statusBackground]="true">
  <app-meta-card-title>
    <div class="endpoint-card__title">
      <div *ngIf="!!endpointConfig && endpointConfig.imagePath" class="endpoint-card__image">
        <img class="endpoint-card__image--img" src="{{endpointConfig.imagePath}}" />
      </div>
      <div class="endpoint-card__title__text">
        <app-multiline-title class="endpoint-card__title-link">{{ row?.name }}</app-multiline-title>
<<<<<<< HEAD
        <div class="endpoint-card__title__text--subtext">{{endpointConfig.label}}<ng-container
            *ngIf="endpointParentType">
            ({{ endpointParentType }})</ng-container>
        </div>
=======
        <div class="endpoint-card__title__text--subtext">{{!endpointConfig ? 'Unknown' : endpointConfig.label}}</div>
>>>>>>> 5d7f9924
      </div>
    </div>
  </app-meta-card-title>
  <app-meta-card-item>
    <app-meta-card-key>Status</app-meta-card-key>
    <app-meta-card-value>
      <app-table-cell-endpoint-status [row]="row"></app-table-cell-endpoint-status>
    </app-meta-card-value>
  </app-meta-card-item>
  <app-meta-card-item>
    <app-meta-card-key>Address</app-meta-card-key>
    <app-meta-card-value>{{ address }}</app-meta-card-value>
  </app-meta-card-item>
  <app-meta-card-item *ngIf="hasDetails">
    <app-meta-card-key>Details</app-meta-card-key>
    <app-meta-card-value>
      <div #endpointDetails></div>
    </app-meta-card-value>
  </app-meta-card-item>
</app-meta-card><|MERGE_RESOLUTION|>--- conflicted
+++ resolved
@@ -10,14 +10,10 @@
       </div>
       <div class="endpoint-card__title__text">
         <app-multiline-title class="endpoint-card__title-link">{{ row?.name }}</app-multiline-title>
-<<<<<<< HEAD
         <div class="endpoint-card__title__text--subtext">{{endpointConfig.label}}<ng-container
             *ngIf="endpointParentType">
             ({{ endpointParentType }})</ng-container>
         </div>
-=======
-        <div class="endpoint-card__title__text--subtext">{{!endpointConfig ? 'Unknown' : endpointConfig.label}}</div>
->>>>>>> 5d7f9924
       </div>
     </div>
   </app-meta-card-title>
