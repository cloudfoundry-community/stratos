--- conflicted
+++ resolved
@@ -5,11 +5,6 @@
 import { Observable } from 'rxjs';
 import { combineLatest, filter, first, map } from 'rxjs/operators';
 
-<<<<<<< HEAD
-import { gitCommitEntityType, gitBranchesEntityType } from '../../../../../../../cloud-foundry/src/cf-entity-factory';
-import { selectCfEntity } from '../../../../../../../cloud-foundry/src/store/selectors/api.selectors';
-=======
->>>>>>> b74de1c5
 import {
   CheckProjectExists,
   FetchBranchesForProject,
@@ -19,7 +14,7 @@
   StoreCFSettings,
 } from '../../../../../../../cloud-foundry/src/actions/deploy-applications.actions';
 import { CFAppState } from '../../../../../../../cloud-foundry/src/cf-app-state';
-import { gitCommitEntityType } from '../../../../../../../cloud-foundry/src/cf-entity-factory';
+import { gitCommitEntityType, gitBranchesEntityType } from '../../../../../../../cloud-foundry/src/cf-entity-factory';
 import { ApplicationService } from '../../../../../../../cloud-foundry/src/features/applications/application.service';
 import { selectCfEntity } from '../../../../../../../cloud-foundry/src/store/selectors/api.selectors';
 import { GitCommit } from '../../../../../../../cloud-foundry/src/store/types/git.types';
@@ -145,12 +140,7 @@
       const fetchBranchesAction = fetchBranchesActionBuilder(null, null, {scm: this.scm, projectName: this.projectName});
       const gitBranchEntityService = this.entityServiceFactory.create<APIResource>(
         branchKey,
-<<<<<<< HEAD
-        fetchBranchesAction,
-        false
-=======
-        new FetchBranchesForProject(this.scm, this.projectName)
->>>>>>> b74de1c5
+        fetchBranchesAction
       );
       gitBranchEntityService.waitForEntity$.pipe(
         first(),
