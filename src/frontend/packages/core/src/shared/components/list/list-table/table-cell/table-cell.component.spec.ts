--- conflicted
+++ resolved
@@ -1,3 +1,4 @@
+/* tslint:disable:max-line-length */
 import { async, ComponentFixture, TestBed } from '@angular/core/testing';
 
 import {
@@ -35,11 +36,7 @@
 import { UsageGaugeComponent } from '../../../usage-gauge/usage-gauge.component';
 import { listTableCells, TableCellComponent } from './table-cell.component';
 
-<<<<<<< HEAD
-/* tslint:disable:max-line-length */
-=======
 
->>>>>>> cfeffa97
 /* tslint:enable:max-line-length */
 
 describe('TableCellComponent', () => {
