--- conflicted
+++ resolved
@@ -15,8 +15,7 @@
 import { PaginationMonitorFactory } from '../../monitors/pagination-monitor.factory';
 import { SharedModule } from '../../shared.module';
 import { ApplicationStateService } from '../application-state/application-state.service';
-import { EndpointCardComponent } from './list-types/endpoint/endpoint-card/endpoint-card.component';
-import { EndpointListHelper } from './list-types/endpoint/endpoint-list.helpers';
+import { EndpointCardComponent } from './list-types/cf-endpoints/cf-endpoint-card/endpoint-card.component';
 import { EndpointsListConfigService } from './list-types/endpoint/endpoints-list-config.service';
 import { ListComponent } from './list.component';
 import { ListConfig, ListViewTypes } from './list.component.types';
@@ -58,12 +57,8 @@
         providers: [
           { provide: ChangeDetectorRef, useValue: { detectChanges: () => { } } },
           // Fun fact, NgZone will execute something on import which causes an undefined error
-<<<<<<< HEAD
-          { provide: MockedNgZone, useValue: new MockedNgZone },
+          { provide: MockedNgZone, useValue: new MockedNgZone() },
           EndpointListHelper
-=======
-          { provide: MockedNgZone, useValue: new MockedNgZone() },
->>>>>>> 5abcde5a
         ]
       });
       inject([Store, ChangeDetectorRef, NgZone], (iStore: Store<AppState>, cd: ChangeDetectorRef, ngZone: MockedNgZone) => {
