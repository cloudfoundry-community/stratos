--- conflicted
+++ resolved
@@ -2,11 +2,7 @@
 import { async, ComponentFixture, inject, TestBed } from '@angular/core/testing';
 import { NoopAnimationsModule } from '@angular/platform-browser/animations';
 import { Store } from '@ngrx/store';
-<<<<<<< HEAD
-import { createBasicStoreModule } from '@stratosui/store/testing';
-=======
 import { createBasicStoreModule } from '@stratos/store/testing';
->>>>>>> 8cd73fd9
 import { BehaviorSubject, of as observableOf } from 'rxjs';
 import { switchMap } from 'rxjs/operators';
 
