--- conflicted
+++ resolved
@@ -3,11 +3,5 @@
     <app-card [item]="item" [component]="component" [dataSource]="dataSource">
     </app-card>
   </ng-container>
-<<<<<<< HEAD
-  <ng-template #singleActionPage>
-    <app-card [item]="item" [component]="component" [dataSource]="dataSource"></app-card>
-  </ng-template>
-=======
->>>>>>> fe6d254d
   <app-card class="row-filler"></app-card>
 </div>