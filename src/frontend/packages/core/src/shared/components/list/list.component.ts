import { animate, style, transition, trigger } from '@angular/animations';
import {
  AfterViewInit,
  ChangeDetectorRef,
  Component,
  Input,
  NgZone,
  OnChanges,
  OnDestroy,
  OnInit,
  Optional,
  SimpleChanges,
  TemplateRef,
  ViewChild,
} from '@angular/core';
import { NgForm, NgModel } from '@angular/forms';
import { MatPaginator, PageEvent, SortDirection } from '@angular/material';
import { Store } from '@ngrx/store';
import {
  asapScheduler,
  BehaviorSubject,
  combineLatest as observableCombineLatest,
  isObservable,
  Observable,
  of as observableOf,
  Subscription,
} from 'rxjs';
import {
  debounceTime,
  distinctUntilChanged,
  filter,
  first,
  map,
  pairwise,
  publishReplay,
  refCount,
  startWith,
  subscribeOn,
  takeWhile,
  tap,
  withLatestFrom,
} from 'rxjs/operators';

import { CFAppState } from '../../../../../cloud-foundry/src/cf-app-state';
import {
  ListFilter,
  ListPagination,
  ListSort,
  ListView,
  SetListViewAction,
} from '../../../../../store/src/actions/list.actions';
<<<<<<< HEAD
import { SetClientFilterKey, SetPage } from '../../../../../store/src/actions/pagination.actions';
import { AppState } from '../../../../../store/src/app-state';
import { entityFactory } from '../../../../../store/src/helpers/entity-factory';
=======
import { SetPage } from '../../../../../store/src/actions/pagination.actions';
>>>>>>> a0c5789e
import { ActionState } from '../../../../../store/src/reducers/api-request-reducer/types';
import { getListStateObservables } from '../../../../../store/src/reducers/list.reducer';
import { entityCatalogue } from '../../../core/entity-catalogue/entity-catalogue.service';
import { EntityCatalogueEntityConfig } from '../../../core/entity-catalogue/entity-catalogue.types';
import { safeUnsubscribe } from '../../../core/utils.service';
import {
  EntitySelectConfig,
  getDefaultRowState,
  IListDataSource,
  RowState,
} from './data-sources-controllers/list-data-source-types';
import { IListPaginationController, ListPaginationController } from './data-sources-controllers/list-pagination-controller';
import { ITableColumn } from './list-table/table.types';
import {
  defaultPaginationPageSizeOptionsCards,
  defaultPaginationPageSizeOptionsTable,
  IGlobalListAction,
  IListConfig,
  IListFilter,
  IMultiListAction,
  IOptionalAction,
  ListConfig,
  ListViewTypes,
  MultiFilterManager,
} from './list.component.types';
import { GeneralAppState } from '../../../../../store/src/app-state';

@Component({
  selector: 'app-list',
  templateUrl: './list.component.html',
  styleUrls: ['./list.component.scss'],
  animations: [
    trigger('list', [
      transition('* => in', [
        style({ opacity: '0', transform: 'translateY(-10px)' }),
        animate('350ms ease-out', style({ opacity: '1', transform: 'translateY(0)' }))
      ]),
      transition('* => left, * => repeatLeft', [
        style({ opacity: '0', transform: 'translateX(-2%)' }),
        animate('350ms ease-out', style({ opacity: '1', transform: 'translateX(0)' })),
      ]),
      transition('* => right, * => repeatRight', [
        style({ opacity: '0', transform: 'translateX(2%)' }),
        animate('350ms ease-out', style({ opacity: '1', transform: 'translateX(0)' })),
      ])
    ])
  ]
})
export class ListComponent<T> implements OnInit, OnChanges, OnDestroy, AfterViewInit {
  private uberSub: Subscription;
  public entitySelectConfig: EntitySelectConfig;

  @Input() addForm: NgForm;

  @Input() noEntries: TemplateRef<any>;

  @Input() noEntriesForCurrentFilter: TemplateRef<any>;

  @Input() noEntriesMaxedResults: TemplateRef<any>;

  // List config when supplied as an attribute rather than a dependency
  @Input() listConfig: ListConfig<T>;
  initialEntitySelection$: Observable<number>;
  pPaginator: MatPaginator;
  private filterString: string;

  @ViewChild(MatPaginator) set setPaginator(paginator: MatPaginator) {
    if (!paginator || this.paginationWidgetToStore) {
      return;
    }

    this.pPaginator = paginator;
    // The paginator component can do some smarts underneath (change page when page size changes). For non-local lists this means
    // multiple requests are made and stale data is added to the store. To prevent this only have one subscriber to the page change
    // event which handles either page or pageSize changes.
    this.paginationWidgetToStore = paginator.page.pipe(
      startWith(this.initialPageEvent),
      pairwise(),
    ).subscribe(([oldV, newV]) => {

      const pageSizeChanged = oldV.pageSize !== newV.pageSize;
      const pageChanged = oldV.pageIndex !== newV.pageIndex;
      if (pageSizeChanged) {
        this.paginationController.pageSize(newV.pageSize);
        if (this.dataSource.isLocal) {
          this.paginationController.page(0);
        }
      } else if (pageChanged) {
        this.paginationController.page(newV.pageIndex);
      }
    });
  }

  @ViewChild('filter') set setFilter(filterValue: NgModel) {
    if (!filterValue || this.filterWidgetToStore) {
      return;
    }
    this.filterWidgetToStore = filterValue.valueChanges.pipe(
      debounceTime(this.dataSource.isLocal ? 150 : 250),
      distinctUntilChanged(),
      map(value => value as string),
      tap(filterString => {
        return this.paginationController.filterByString(filterString);
      })).subscribe();
  }

  private initialPageEvent: PageEvent;
  private paginatorSettings: {
    pageSizeOptions: number[],
    pageSize: number,
    pageIndex: number,
    length: number
  } = {
      pageSizeOptions: null,
      pageSize: null,
      pageIndex: null,
      length: null
    };
  private headerSort: {
    direction: SortDirection,
    value: string;
  } = {
      direction: null,
      value: null
    };
  private sortColumns: ITableColumn<T>[];
  private filterColumns: IListFilter[];
  private filterSelected: IListFilter;

  private paginationWidgetToStore: Subscription;
  private filterWidgetToStore: Subscription;
  private multiFilterChangesSub: Subscription;

  globalActions: IGlobalListAction<T>[];
  multiActions: IMultiListAction<T>[];
  haveMultiActions = new BehaviorSubject(false);
  hasSingleActions: boolean;
  columns: ITableColumn<T>[];
  dataSource: IListDataSource<T>;
  multiFilterManagers: MultiFilterManager<T>[];

  paginationController: IListPaginationController<T>;
  private multiFilterWidgetObservables = new Array<Subscription>();

  view$: Observable<ListView>;

  isAddingOrSelecting$: Observable<boolean>;
  hasRows$: Observable<boolean>;
  noRowsHaveFilter$: Observable<boolean>;
  disableActions$: Observable<boolean>;
  hasRowsOrIsFiltering$: Observable<boolean>;
  isFiltering$: Observable<boolean>;
  noRowsNotFiltering$: Observable<boolean>;
  showProgressBar$: Observable<boolean>;
  isRefreshing$: Observable<boolean>;



  // Observable which allows you to determine if the paginator control should be hidden
  hidePaginator$: Observable<boolean>;
  listViewKey: string;
  // Observable which allows you to determine if the top control bar should be shown
  hasControls$: Observable<boolean>;

  pageState$: Observable<string>;

  initialised$: Observable<boolean>;

  pendingActions: Map<Observable<ActionState>, Subscription> = new Map<Observable<ActionState>, Subscription>();

  public safeAddForm() {
    // Something strange is afoot. When using addform in [disabled] it thinks this is null, even when initialised
    // When applying the question mark (addForm?) it's value is ignored by [disabled]
    return this.addForm || {};
  }

  constructor(
    private store: Store<GeneralAppState>,
    private cd: ChangeDetectorRef,
    @Optional() public config: ListConfig<T>,
    private ngZone: NgZone
  ) { }

  ngOnInit() {
    // null list means we have list bound but no value available yet
    if (this.listConfig === null) {
      // We will watch for changes to the list value
      return;
    } else if (this.listConfig) {
      // A value for the list is already available
      this.config = this.listConfig;
    }

    // Otherwise, do we have a value from the config?
    if (this.config) {
      if (this.config.getInitialised) {
        this.initialised$ = this.config.getInitialised().pipe(
          filter(initialised => initialised),
          first(),
          tap(() => this.initialise()),
          publishReplay(1), refCount()
        );
      } else {
        this.initialise();
        this.initialised$ = observableOf(true);
      }
    }
  }

  // If the list changes, update to use the new value
  ngOnChanges(changes: SimpleChanges) {
    const listChanges = changes.list;
    if (!!listChanges && listChanges.currentValue) {
      this.ngOnDestroy();
      // ngOnInit will pick up the new value and use it
      this.ngOnInit();
    }
  }

  private getMultiFilterManagers() {
    const configs = this.config.getMultiFiltersConfigs();
    if (!configs) {
      return null;
    }
    return configs.map(config => new MultiFilterManager<T>(config, this.dataSource));
  }

  // TODO: This needs tidying up - NJ
  private initialise() {
    this.globalActions = this.setupActionsDefaultObservables(
      this.config.getGlobalActions()
    );
    this.multiActions = this.setupActionsDefaultObservables(
      this.config.getMultiActions()
    );
    this.hasSingleActions = (this.config.getSingleActions() || []).length > 0;
    this.columns = this.config.getColumns();
    this.dataSource = this.config.getDataSource();
    this.entitySelectConfig = this.dataSource.entitySelectConfig;
    this.initialEntitySelection$ = this.dataSource.pagination$.pipe(
      first(),
      map(pag => pag.forcedLocalPage)
    );
    if (this.dataSource.rowsState) {
      this.dataSource.getRowState = this.getRowStateFromRowsState;
    } else if (!this.dataSource.getRowState) {
      this.dataSource.getRowState = this.getRowStateGeneratorFromEntityMonitor(this.dataSource.sourceScheme, this.dataSource);
    }
    this.multiFilterManagers = this.getMultiFilterManagers();

    // Create convenience observables that make the html clearer
    this.isAddingOrSelecting$ = observableCombineLatest(
      this.dataSource.isAdding$,
      this.dataSource.isSelecting$
    ).pipe(
      map(([isAdding, isSelecting]) => isAdding || isSelecting)
    );
    // Set up an observable containing the current view (card/table)
    this.listViewKey = this.dataSource.entityKey + '-' + this.dataSource.paginationKey;
    const { view, } = getListStateObservables(this.store, this.listViewKey);
    this.view$ = view.pipe(
      map(listView => {
        if (this.config.viewType === ListViewTypes.CARD_ONLY) {
          return 'cards';
        }
        if (this.config.viewType === ListViewTypes.TABLE_ONLY) {
          return 'table';
        }
        return listView;
      })
    );

    // If this is the first time the user has used this list then set the view to the default
    this.view$.pipe(first()).subscribe(listView => {
      if (!listView) {
        this.updateListView(this.getDefaultListView(this.config));
      }
    });

    // Determine if this list view needs the control header bar at the top
    this.hasControls$ = this.view$.pipe(map((viewType) => {
      return !!(
        this.config.viewType === 'both' ||
        this.config.text && this.config.text.title ||
        this.addForm ||
        this.globalActions && this.globalActions.length ||
        this.multiActions && this.multiActions.length ||
        viewType === 'cards' && this.sortColumns && this.sortColumns.length ||
        this.multiFilterManagers && this.multiFilterManagers.length ||
        this.config.enableTextFilter
      );
    }));

    this.paginationController = new ListPaginationController(this.store, this.dataSource, this.ngZone);
    this.multiFilterChangesSub = this.paginationController.multiFilterChanges$.subscribe();

    const hasPages$ = this.dataSource.page$.pipe(
      map(pag => !!(pag && pag.length)),
      distinctUntilChanged()
    );

    this.hasRows$ = observableCombineLatest(hasPages$, this.dataSource.maxedResults$).pipe(
      map(([hasPages, maxedResults]) => !maxedResults && hasPages),
      startWith(false)
    );

    // Determine if we should hide the paginator
    this.hidePaginator$ = observableCombineLatest(this.hasRows$, this.dataSource.pagination$).pipe(
      map(([hasRows, pagination]) => {
        const minPageSize = (
          this.paginatorSettings.pageSizeOptions && this.paginatorSettings.pageSizeOptions.length ?
            this.paginatorSettings.pageSizeOptions[0] : -1
        );
        return !hasRows ||
          pagination && (pagination.totalResults <= minPageSize);
      }));


    this.paginatorSettings.pageSizeOptions = this.config.pageSizeOptions ||
      (this.config.viewType === ListViewTypes.TABLE_ONLY ? defaultPaginationPageSizeOptionsTable : defaultPaginationPageSizeOptionsCards);

    // Ensure we set a pageSize that's relevant to the configured set of page sizes. The default is 9 and in some cases is not a valid
    // pageSize
    this.paginationController.pagination$.pipe(first()).subscribe(pagination => {
      this.initialPageEvent = new PageEvent();
      this.initialPageEvent.pageIndex = pagination.pageIndex - 1;
      this.initialPageEvent.pageSize = pagination.pageSize;
      if (this.paginatorSettings.pageSizeOptions.findIndex(pageSize => pageSize === pagination.pageSize) < 0) {
        this.initialPageEvent.pageSize = this.paginatorSettings.pageSizeOptions[0];
        this.paginationController.pageSize(this.paginatorSettings.pageSizeOptions[0]);
      }
    });

    const paginationStoreToWidget = this.paginationController.pagination$.pipe(tap((pagination: ListPagination) => {
      this.paginatorSettings.length = pagination.totalResults;
      this.paginatorSettings.pageIndex = pagination.pageIndex - 1;
      this.paginatorSettings.pageSize = pagination.pageSize;
    }));

    this.sortColumns = this.columns.filter((column: ITableColumn<T>) => {
      return column.sort;
    });

    const sortStoreToWidget = this.paginationController.sort$.pipe(tap((sort: ListSort) => {
      this.headerSort.value = sort.field;
      this.headerSort.direction = sort.direction;
    }));

    this.filterColumns = this.config.getFilters ? this.config.getFilters() : [];

    const filterStoreToWidget = this.paginationController.filter$.pipe(tap((paginationFilter: ListFilter) => {
      this.filterString = paginationFilter.string;

      const filterKey = paginationFilter.filterKey;
      if (filterKey) {
        this.filterSelected = this.filterColumns.find(filterConfig => {
          return filterConfig.key === filterKey;
        });
      } else if (this.filterColumns) {
        this.filterSelected = this.filterColumns.find(filterConfig => filterConfig.default);
        if (this.filterSelected) {
          this.updateListFilter(this.filterSelected);
        }
      }

      // Pipe store values to filter managers. This ensures any changes such as automatically selected orgs/spaces are shown in the drop
      // downs (change org to one with one space results in that space being selected)
      Object.values(this.multiFilterManagers).forEach((filterManager: MultiFilterManager<T>, index: number) => {
        filterManager.applyValue(paginationFilter.items);
      });
    }));

    // Multi filters (e.g. cf/org/space)
    // - Pass any multi filter changes made by the user to the pagination controller and thus the store
    // - If the first multi filter has one value it's not shown, ensure it's automatically selected to ensure other filters are correct
    this.multiFilterWidgetObservables = new Array<Subscription>();
    filterStoreToWidget.pipe(
      first(),
      tap(() => {
        Object.values(this.multiFilterManagers).forEach((filterManager: MultiFilterManager<T>, index: number) => {
          // The first filter will be hidden if there's only one filter option.
          // To ensure subsequent filters behave correctly automatically select it
          if (index === 0 && this.multiFilterManagers.length > 1) {
            filterManager.filterItems$.pipe(
              first()
            ).subscribe(list => {
              if (list && list.length === 1) {
                filterManager.selectItem(list[0].value);
              }
            });
          }

          // Pipe changes in the widgets to the store
          const sub = filterManager.multiFilterConfig.select.asObservable().pipe(tap((filterItem: string) => {
            this.paginationController.multiFilter(filterManager.multiFilterConfig, filterItem);
          }));
          this.multiFilterWidgetObservables.push(sub.subscribe());
        });
      })
    ).subscribe();

    this.isFiltering$ = this.paginationController.filter$.pipe(
      map((f: ListFilter) => {
        const isFilteringByString = f.string ? !!f.string.length : false;
        const isFilteringByItems = Object.values(f.items).filter(value => !!value).length > 0;
        return isFilteringByString || isFilteringByItems;
      })
    );

    this.noRowsHaveFilter$ = observableCombineLatest(this.hasRows$, this.isFiltering$, this.dataSource.maxedResults$).pipe(
      map(([hasRows, isFiltering, maxedResults]) => !hasRows && isFiltering && !maxedResults)
    );

    this.noRowsNotFiltering$ = observableCombineLatest(this.hasRows$, this.isFiltering$, this.dataSource.maxedResults$).pipe(
      map(([hasRows, isFiltering, maxedResults]) => !hasRows && !isFiltering && !maxedResults)
    );

    this.hasRowsOrIsFiltering$ = observableCombineLatest(this.hasRows$, this.isFiltering$).pipe(
      map(([hasRows, isFiltering]) => hasRows || isFiltering)
    );

    this.disableActions$ = observableCombineLatest(this.dataSource.isLoadingPage$, this.noRowsHaveFilter$).pipe(
      map(([isLoading, noRowsHaveFilter]) => isLoading || noRowsHaveFilter)
    );

    // Multi actions can be a list of actions that aren't visible. For those case, in effect, we don't have multi actions
    const visibles$ = (this.multiActions || []).map(multiAction => multiAction.visible$);
    const haveMultiActions = observableCombineLatest(visibles$).pipe(
      map(visibles => visibles.some(visible => visible)),
      tap(allowSelection => {
        this.haveMultiActions.next(allowSelection);
      })
    );

    this.uberSub = observableCombineLatest(
      paginationStoreToWidget,
      filterStoreToWidget,
      sortStoreToWidget,
      haveMultiActions
    ).subscribe();

    this.pageState$ = observableCombineLatest(
      this.paginationController.pagination$,
      this.dataSource.isLoadingPage$,
      this.view$
    )
      .pipe(
        filter(([pagination, busy, viewType]) => viewType !== 'table'),
        map(([pagination, busy, viewType]) => ({ pageIndex: pagination.pageIndex, busy, viewType })),
        distinctUntilChanged((x, y) => x.pageIndex === y.pageIndex && x.busy === y.busy && x.viewType === y.viewType),
        pairwise(),
        map(([oldVal, newVal]) => {

          if (oldVal.viewType !== oldVal.viewType) {
            return 'none';
          }
          if (oldVal.pageIndex > newVal.pageIndex) {
            return 'left';
          } else if (oldVal.pageIndex < newVal.pageIndex) {
            return 'right';
          } else if (oldVal.busy && !newVal.busy) {
            return 'in';
          }
          return 'none';
        }),
        startWith('none'),
        pairwise(),
        map(([oldVal, newVal]) => {
          if (oldVal === newVal) {
            if (oldVal === 'left') {
              return 'repeatLeft';
            }
            if (oldVal === 'right') {
              return 'repeatRight';
            }
          }
          return newVal;
        })
      );

    const loadingHasChanged$ = this.dataSource.isLoadingPage$.pipe(
      distinctUntilChanged(),
      pairwise(),
      map(([oldLoading, newLoading]) =>
        oldLoading !== newLoading
      ),
      startWith(true)
    );

    const hasFilterChangedSinceLastLoading$ = loadingHasChanged$.pipe(
      filter(hasChanged => hasChanged),
      withLatestFrom(this.dataSource.pagination$),
      pairwise(),
      map(([oldData, newData]) => [oldData[1], newData[1]]),
      map(([oldPage, newPage]) =>
        oldPage.currentPage !== newPage.currentPage ||
        oldPage.clientPagination.filter !== newPage.clientPagination.filter ||
        oldPage.params !== newPage.params
      ),
      startWith(true)
    );

    this.isRefreshing$ = observableCombineLatest(hasFilterChangedSinceLastLoading$, this.dataSource.isLoadingPage$).pipe(
      map(([hasChanged, loading]) => !hasChanged && loading),
      startWith(false)
    );

    this.showProgressBar$ = this.dataSource.isLoadingPage$.pipe(
      withLatestFrom(this.isRefreshing$),
      map(([loading, isRefreshing]) => !isRefreshing && loading),
      distinctUntilChanged(),
      startWith(true),
    );
  }

  ngAfterViewInit() {
    this.cd.detectChanges();
  }

  ngOnDestroy() {
    safeUnsubscribe(
      ...this.multiFilterWidgetObservables,
      this.paginationWidgetToStore,
      this.filterWidgetToStore,
      this.uberSub,
      this.multiFilterChangesSub
    );
    if (this.dataSource) {
      this.dataSource.destroy();
    }
    this.pendingActions.forEach(sub => sub.unsubscribe());
  }

  private getDefaultListView(config: IListConfig<T>) {
    switch (config.viewType) {
      case ListViewTypes.TABLE_ONLY:
        return 'table';
      case ListViewTypes.CARD_ONLY:
        return 'cards';
      default:
        return this.config.defaultView || 'table';
    }
  }

  updateListView(listView: ListView) {
    this.store.dispatch(new SetListViewAction(this.listViewKey, listView));
  }

  updateListSort(field: string, direction: SortDirection) {
    this.headerSort.value = field;
    this.headerSort.direction = direction;
    this.paginationController.sort({
      direction,
      field
    });
  }

  updateListFilter(filterSelected: IListFilter) {
    this.store.dispatch(new SetClientFilterKey(
      this.dataSource.entityKey,
      this.dataSource.paginationKey,
      filterSelected.key
    ));
  }

  executeActionMultiple(listActionConfig: IMultiListAction<T>) {
    const result = listActionConfig.action(Array.from(this.dataSource.selectedRows.values()));
    if (isObservable(result)) {
      const sub = this.getActionSub(result);
      this.pendingActions.set(result, sub);
    } else {
      this.dataSource.selectClear();
    }
  }

  private getActionSub(result: Observable<ActionState>) {
    const sub = result.pipe(
      subscribeOn(asapScheduler)
    ).subscribe(done => {
      if (!done.busy) {
        this.pendingActions.delete(result);
        sub.unsubscribe();
        if (!done.error) {
          this.dataSource.selectClear();
        }
      }
    });
    return sub;
  }

  executeActionGlobal(listActionConfig: IGlobalListAction<T>) {
    listActionConfig.action();
  }

  public refresh() {
    if (this.dataSource.refresh) {
      this.dataSource.refresh();
      this.dataSource.isLoadingPage$.pipe(
        tap(isLoading => {
          if (!isLoading) {
            this.paginationController.page(0);
          }
        }),
        takeWhile(isLoading => isLoading)
      );
    }
  }

  public setEntityPage(page: number) {
    this.pPaginator.firstPage();
    this.store.dispatch(new SetPage(
      this.dataSource,
      this.dataSource.paginationKey,
      page,
      true,
      true
    ));
  }

  private setupActionsDefaultObservables<Y extends IOptionalAction<T>>(actions: Y[]) {
    if (Array.isArray(actions)) {
      return actions.map(action => {
        if (!action.visible$) {
          action.visible$ = observableOf(true);
        }
        if (!action.enabled$) {
          action.enabled$ = observableOf(true);
        }
        return action;
      });
    }
    return actions;
  }

  private getRowStateGeneratorFromEntityMonitor(entityConfig: EntityCatalogueEntityConfig, dataSource: IListDataSource<T>) {
    return (row) => {
      if (!entityConfig || !row) {
        return observableOf(getDefaultRowState());
      }
      const catalogueEntity = entityCatalogue.getEntity(entityConfig);
      const entityMonitor = catalogueEntity.getEntityMonitor(
        this.store,
        dataSource.getRowUniqueId(row),
        {
          schemaKey: entityConfig.schemaKey
        }
      );
      return entityMonitor.entityRequest$.pipe(
        distinctUntilChanged(),
        map(requestInfo => ({
          deleting: requestInfo.deleting.busy,
          error: requestInfo.deleting.error,
          message: requestInfo.deleting.error ? `Sorry, deletion failed` : null
        }))
      );
    };
  }

  private getRowStateFromRowsState = (row: T): Observable<RowState> =>
    this.dataSource.rowsState.pipe(map(state => state[this.dataSource.getRowUniqueId(row)] || getDefaultRowState()))

}<|MERGE_RESOLUTION|>--- conflicted
+++ resolved
@@ -41,7 +41,6 @@
   withLatestFrom,
 } from 'rxjs/operators';
 
-import { CFAppState } from '../../../../../cloud-foundry/src/cf-app-state';
 import {
   ListFilter,
   ListPagination,
@@ -49,13 +48,8 @@
   ListView,
   SetListViewAction,
 } from '../../../../../store/src/actions/list.actions';
-<<<<<<< HEAD
 import { SetClientFilterKey, SetPage } from '../../../../../store/src/actions/pagination.actions';
-import { AppState } from '../../../../../store/src/app-state';
-import { entityFactory } from '../../../../../store/src/helpers/entity-factory';
-=======
-import { SetPage } from '../../../../../store/src/actions/pagination.actions';
->>>>>>> a0c5789e
+import { GeneralAppState } from '../../../../../store/src/app-state';
 import { ActionState } from '../../../../../store/src/reducers/api-request-reducer/types';
 import { getListStateObservables } from '../../../../../store/src/reducers/list.reducer';
 import { entityCatalogue } from '../../../core/entity-catalogue/entity-catalogue.service';
@@ -81,7 +75,6 @@
   ListViewTypes,
   MultiFilterManager,
 } from './list.component.types';
-import { GeneralAppState } from '../../../../../store/src/app-state';
 
 @Component({
   selector: 'app-list',
@@ -615,7 +608,7 @@
 
   updateListFilter(filterSelected: IListFilter) {
     this.store.dispatch(new SetClientFilterKey(
-      this.dataSource.entityKey,
+      this.dataSource,
       this.dataSource.paginationKey,
       filterSelected.key
     ));
