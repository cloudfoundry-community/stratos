import { Component, Input, OnInit } from '@angular/core';
import { Store } from '@ngrx/store';
import { of as observableOf } from 'rxjs';

import { IService, IServiceExtra } from '../../../../../../core/cf-api-svc.types';

import { AppChip } from '../../../../chips/chips.component';
import { CardCell } from '../../../list.types';
import { APIResource } from '../../../../../../../../store/src/types/api.types';
import { CFAppState } from '../../../../../../../../store/src/app-state';
import { RouterNav } from '../../../../../../../../store/src/actions/router.actions';
import { CfOrgSpaceLabelService } from '../../../../../services/cf-org-space-label.service';

export interface ServiceTag {
  value: string;
  key: APIResource<IService>;
}
@Component({
  selector: 'app-cf-service-card',
  templateUrl: './cf-service-card.component.html',
  styleUrls: ['./cf-service-card.component.scss']
})
export class CfServiceCardComponent extends CardCell<APIResource<IService>> {
  serviceEntity: APIResource<IService>;
  cfOrgSpace: CfOrgSpaceLabelService;
  extraInfo: IServiceExtra;
  tags: AppChip<ServiceTag>[] = [];

  @Input() disableCardClick = false;

  @Input('row')
  set row(row: APIResource<IService>) {
    if (row) {
      this.serviceEntity = row;
      this.extraInfo = null;
      if (this.serviceEntity.entity.extra) {
        try {
          this.extraInfo = JSON.parse(this.serviceEntity.entity.extra);
        } catch { }
      }
      this.serviceEntity.entity.tags.forEach(t => {
        this.tags.push({
          value: t,
          hideClearButton$: observableOf(true)
        });
      });

      if (!this.cfOrgSpace) {
        this.cfOrgSpace = new CfOrgSpaceLabelService(this.store, this.serviceEntity.entity.cfGuid);
      }
    }
  }

<<<<<<< HEAD

  extraInfo: IServiceExtra;
  tags: AppChip<ServiceTag>[] = [];
  constructor(private store: Store<CFAppState>) {
=======
  constructor(private store: Store<AppState>) {
>>>>>>> 617eab59
    super();
  }

  getDisplayName() {
    if (this.extraInfo && this.extraInfo.displayName) {
      return this.extraInfo.displayName;
    }
    return this.serviceEntity.entity.label;
  }

  hasDocumentationUrl() {
    return !!(this.getDocumentationUrl());
  }
  getDocumentationUrl() {
    return this.extraInfo && this.extraInfo.documentationUrl;
  }

  hasSupportUrl() {
    return !!(this.getSupportUrl());
  }

  getSupportUrl() {
    return this.extraInfo && this.extraInfo.supportUrl;
  }

  getSpaceBreadcrumbs = () => ({ breadcrumbs: 'services-wall' });

  goToServiceInstances = () =>
    this.store.dispatch(new RouterNav({
      path: ['marketplace', this.serviceEntity.entity.cfGuid, this.serviceEntity.metadata.guid]
    }))
}<|MERGE_RESOLUTION|>--- conflicted
+++ resolved
@@ -1,15 +1,14 @@
-import { Component, Input, OnInit } from '@angular/core';
+import { Component, Input } from '@angular/core';
 import { Store } from '@ngrx/store';
 import { of as observableOf } from 'rxjs';
 
+import { RouterNav } from '../../../../../../../../store/src/actions/router.actions';
+import { CFAppState } from '../../../../../../../../store/src/app-state';
+import { APIResource } from '../../../../../../../../store/src/types/api.types';
 import { IService, IServiceExtra } from '../../../../../../core/cf-api-svc.types';
-
+import { CfOrgSpaceLabelService } from '../../../../../services/cf-org-space-label.service';
 import { AppChip } from '../../../../chips/chips.component';
 import { CardCell } from '../../../list.types';
-import { APIResource } from '../../../../../../../../store/src/types/api.types';
-import { CFAppState } from '../../../../../../../../store/src/app-state';
-import { RouterNav } from '../../../../../../../../store/src/actions/router.actions';
-import { CfOrgSpaceLabelService } from '../../../../../services/cf-org-space-label.service';
 
 export interface ServiceTag {
   value: string;
@@ -51,14 +50,7 @@
     }
   }
 
-<<<<<<< HEAD
-
-  extraInfo: IServiceExtra;
-  tags: AppChip<ServiceTag>[] = [];
   constructor(private store: Store<CFAppState>) {
-=======
-  constructor(private store: Store<AppState>) {
->>>>>>> 617eab59
     super();
   }
 
