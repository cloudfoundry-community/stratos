import { Store } from '@ngrx/store';
import { combineLatest, Observable, Subscription } from 'rxjs';
import { map, switchMap, tap } from 'rxjs/operators';

import { AppState } from '../../../../../../../store/src/app-state';
import { entityFactory, routeSchemaKey } from '../../../../../../../store/src/helpers/entity-factory';
import { APIResource } from '../../../../../../../store/src/types/api.types';
import { PaginatedAction, PaginationParam } from '../../../../../../../store/src/types/pagination.types';
import { IRoute } from '../../../../../core/cf-api.types';
import { safeUnsubscribe } from '../../../../../core/utils.service';
import { getRoute, isTCPRoute } from '../../../../../features/applications/routes/routes.helper';
import { cfOrgSpaceFilter, getRowMetadata } from '../../../../../features/cloud-foundry/cf.helpers';
import { createCfOrSpaceMultipleFilterFn } from '../../../../data-services/cf-org-space-service.service';
import { EntityMonitor } from '../../../../monitors/entity-monitor';
import { PaginationMonitor } from '../../../../monitors/pagination-monitor';
import { ListDataSource } from '../../data-sources-controllers/list-data-source';
import { ListPaginationMultiFilterChange, RowsState } from '../../data-sources-controllers/list-data-source-types';
import { TableRowStateManager } from '../../list-table/table-row/table-row-state-manager';
import { IListConfig } from '../../list.component.types';

export interface ListCfRoute extends IRoute {
  url: string;
  isTCPRoute: boolean;
  mappedAppsCount?: number;
  mappedAppsCountLabel?: string;
}

function isListCfRoute(anything: any): boolean {
  return !!anything.url && !!anything.isTCPRoute;
}

export abstract class CfRoutesDataSourceBase extends ListDataSource<APIResource<ListCfRoute>, APIResource<IRoute>> {

  cfGuid: string;
  appGuid: string;

  /**
   * Creates an instance of CfRoutesDataSourceBase.
   * @param [appGuid]
   * Are the routes specific to a single app?
   * @param [genericRouteState=true]
   * Use the generic route state which enables the route busy ux
   */
  constructor(
    store: Store<AppState>,
    listConfig: IListConfig<APIResource>,
    cfGuid: string,
    action: PaginatedAction,
    isLocal: boolean,
    appGuid?: string,
    genericRouteState = true
  ) {
    const { rowsState, sub } = CfRoutesDataSourceBase.createRowState(store, action.paginationKey, genericRouteState);

    super({
      store,
      action,
      schema: entityFactory(routeSchemaKey),
      getRowUniqueId: getRowMetadata,
      paginationKey: action.paginationKey,
      isLocal,
      listConfig,
      rowsState,
      destroy: () => safeUnsubscribe(sub),
      transformEntities: [{ type: 'filter', field: 'entity.url' }, cfOrgSpaceFilter],
      transformEntity: map(routes => {
        // Supplement route object with additional fields. This allows better sorting and searching
        if (!routes || routes.length === 0) {
          return [];
        }
        return routes.map(route => {
<<<<<<< HEAD
          if (isListCfRoute(route)) {
=======
          if (isListCfRoute(route.entity)) {
>>>>>>> 5abcde5a
            return route as APIResource<ListCfRoute>;
          }
          const entity: ListCfRoute = {
            ...route.entity,
            url: getRoute(route.entity.port, route.entity.host, route.entity.path, true, false, route.entity.domain.entity.name),
            isTCPRoute: isTCPRoute(route.entity.port)
          };

          if (appGuid && route.entity.apps) {
            const apps = route.entity.apps;
            const foundApp = !!apps && (apps.findIndex(a => a.metadata.guid === appGuid) >= 0);
            entity.mappedAppsCount = foundApp ? Number.MAX_SAFE_INTEGER : (route.entity.apps || []).length;
            entity.mappedAppsCountLabel = foundApp ? `Already attached` : entity.mappedAppsCount.toString();
          }

          return {
            ...route,
            entity
          };
        });
      })
    });
    this.cfGuid = cfGuid;
    this.appGuid = appGuid;

    this.setMultiFilter = (changes: ListPaginationMultiFilterChange[], params: PaginationParam) => {
      return createCfOrSpaceMultipleFilterFn(store, action, this.setQParam)
        (changes, params);
    };
  }

  /**
   * Create a row state manager that will set the route row state to busy/blocked/deleting etc
   */
  private static createRowState(store, paginationKey, genericRouteState: boolean): { rowsState: Observable<RowsState>, sub: Subscription } {
    if (genericRouteState) {
      const { rowStateManager, sub } = CfRoutesDataSourceBase.getRowStateManager(store, paginationKey);
      return {
        rowsState: rowStateManager.observable,
        sub
      };
    } else {
      return {
        rowsState: null,
        sub: null
      };
    }
  }

  private static getRowStateManager(store: Store<AppState>, paginationKey: string): {
    rowStateManager: TableRowStateManager,
    sub: Subscription
  } {
    const rowStateManager = new TableRowStateManager();
    const paginationMonitor = new PaginationMonitor(
      store,
      paginationKey,
      entityFactory(routeSchemaKey)
    );

    const sub = this.setUpManager(
      store,
      paginationMonitor,
      rowStateManager
    );
    return {
      rowStateManager,
      sub
    };
  }

  // This pattern might be worth pulling out into a more general helper if we use it again.
  private static setUpManager(
    store: Store<AppState>,
    paginationMonitor: PaginationMonitor<APIResource>,
    rowStateManager: TableRowStateManager
  ) {
    return paginationMonitor.currentPage$.pipe(
      map(routes => {
        return routes.map(route => {
          const entityMonitor = new EntityMonitor(store, route.metadata.guid, routeSchemaKey, entityFactory(routeSchemaKey));
          const request$ = entityMonitor.entityRequest$.pipe(
            tap(request => {
              const unmapping = request.updating.unmapping || { busy: false };
              const busy = unmapping.busy;
              rowStateManager.setRowState(route.metadata.guid, {
                deleting: request.deleting.busy,
                error: request.deleting.error,
                blocked: unmapping.busy,
                busy
              });
            })
          );
          return request$;
        });
      }
      ),
      switchMap(endpointObs => combineLatest(endpointObs))
    ).subscribe();
  }

}<|MERGE_RESOLUTION|>--- conflicted
+++ resolved
@@ -69,11 +69,7 @@
           return [];
         }
         return routes.map(route => {
-<<<<<<< HEAD
-          if (isListCfRoute(route)) {
-=======
           if (isListCfRoute(route.entity)) {
->>>>>>> 5abcde5a
             return route as APIResource<ListCfRoute>;
           }
           const entity: ListCfRoute = {
