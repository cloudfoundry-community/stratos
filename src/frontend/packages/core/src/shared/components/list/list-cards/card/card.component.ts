import { Component, ComponentFactoryResolver, ComponentRef, Input, Type, ViewChild, ViewContainerRef } from '@angular/core';

import { MultiActionListEntity } from '../../../../monitors/pagination-monitor';
import { IListDataSource } from '../../data-sources-controllers/list-data-source-types';
import {
  AppServiceBindingCardComponent,
} from '../../list-types/app-sevice-bindings/app-service-binding-card/app-service-binding-card.component';
import { CardAppComponent } from '../../list-types/app/card/card-app.component';
import { CfBuildpackCardComponent } from '../../list-types/cf-buildpacks/cf-buildpack-card/cf-buildpack-card.component';
import { CfOrgCardComponent } from '../../list-types/cf-orgs/cf-org-card/cf-org-card.component';
import {
  CfSecurityGroupsCardComponent,
} from '../../list-types/cf-security-groups/cf-security-groups-card/cf-security-groups-card.component';
import { CfServiceCardComponent } from '../../list-types/cf-services/cf-service-card/cf-service-card.component';
import { CfSpaceCardComponent } from '../../list-types/cf-spaces/cf-space-card/cf-space-card.component';
import { CfStacksCardComponent } from '../../list-types/cf-stacks/cf-stacks-card/cf-stacks-card.component';
import { EndpointCardComponent } from '../../list-types/endpoint/endpoint-card/endpoint-card.component';
import {
  ServiceInstanceCardComponent,
} from '../../list-types/services-wall/service-instance-card/service-instance-card.component';
import {
  UserProvidedServiceInstanceCardComponent,
} from '../../list-types/services-wall/user-provided-service-instance-card/user-provided-service-instance-card.component';
import { CardCell } from '../../list.types';
<<<<<<< HEAD
import { CardMultiActionComponents } from '../card.component.types';
=======
import { CardDynamicComponent, CardMultiActionComponents } from '../card.component.types';

>>>>>>> 0f70808a

export const listCards = [
  CardAppComponent,
  CfOrgCardComponent,
  CfSpaceCardComponent,
  CfBuildpackCardComponent,
  CfSecurityGroupsCardComponent,
  CfStacksCardComponent,
  CfServiceCardComponent,
  AppServiceBindingCardComponent,
  ServiceInstanceCardComponent,
  UserProvidedServiceInstanceCardComponent,
  EndpointCardComponent
];
<<<<<<< HEAD
type cardTypes<T> = Type<CardCell<T>> | CardMultiActionComponents;
=======
export type CardTypes<T> = Type<CardCell<T>> | CardMultiActionComponents | CardDynamicComponent<T>;

interface ISetupData<T> {
  dataSource: IListDataSource<T>;
  componentType: CardTypes<T>;
  item: T | MultiActionListEntity;
}
>>>>>>> 0f70808a
@Component({
  selector: 'app-card',
  templateUrl: './card.component.html',
  styleUrls: ['./card.component.scss'],
  entryComponents: [
    ...listCards
  ]
})
export class CardComponent<T> {
  private componentRef: ComponentRef<any>;
<<<<<<< HEAD
  private pComponent: cardTypes<T>;
  private pItem: T | MultiActionListEntity;

  @Input() set component(component: cardTypes<T>) {
    if (!this.pComponent) {
      this.setupComponent(component, this.item);
      this.pComponent = component;
    }
  }
  get component() {
    return this.pComponent;
  }

  @Input() set item(item: T | MultiActionListEntity) {
    this.pItem = item;
    this.setupComponent(this.component, item);
  }

  get item() {
    return this.pItem;
  }

  private pDataSource: IListDataSource<T> = null as IListDataSource<T>;
  @Input() set dataSource(ds: IListDataSource<T>) {
    this.pDataSource = ds;
    if (this.cardComponent) {
      this.cardComponent.dataSource = this.pDataSource;
    }
  }
  get dataSource() {
    return this.pDataSource;
  }

=======
  private pComponent: CardTypes<T>;
  private pDataSource: IListDataSource<T>;

  @Input() set dataSource(dataSource: IListDataSource<T>) {
    if (!this.pDataSource) {
      this.componentCreator({ dataSource });
      this.pDataSource = dataSource;
    }
  }

  @Input() set component(componentType: CardTypes<T>) {
    if (!this.pComponent) {
      this.componentCreator({ componentType });
      this.pComponent = componentType;
    }
  }

  @Input() set item(item: T | MultiActionListEntity) {
    this.componentCreator({ item });
  }

>>>>>>> 0f70808a
  @ViewChild('target', { read: ViewContainerRef }) target: ViewContainerRef;

  cardComponent: CardCell<T>;

  constructor(private componentFactoryResolver: ComponentFactoryResolver) { }

<<<<<<< HEAD
  private setupComponent(componentType: cardTypes<T>, item: T | MultiActionListEntity) {
=======
  private componentCreator = (() => {
    let completeSetupData: Partial<ISetupData<T>> = {};
    return (setupData: Partial<ISetupData<T>>, ) => {
      completeSetupData = {
        ...completeSetupData,
        ...setupData
      };
      if (completeSetupData.componentType && completeSetupData.dataSource && completeSetupData.item) {
        this.setupComponent(completeSetupData.componentType, completeSetupData.item, completeSetupData.dataSource);
      }
    };
  })();

  private setupComponent(componentType: CardTypes<T>, item: T | MultiActionListEntity, dataSource: IListDataSource<T>) {
>>>>>>> 0f70808a
    if (!componentType || !item) {
      return;
    }
    const { component, entityKey, entity } = this.getComponent(componentType, item);
    if (component) {
      const componentFactory = this.componentFactoryResolver.resolveComponentFactory(component);
      if (componentFactory) {
<<<<<<< HEAD
        // Add to target to ensure ngcontent is correct in new component
        // if (componentRef !== this.componentRef) {
        this.clear();
        this.componentRef = this.target.createComponent(componentFactory);
        this.cardComponent = this.componentRef.instance as CardCell<T>;
        // }
        this.cardComponent.row = entity;
        this.cardComponent.dataSource = this.dataSource;
        this.cardComponent.entityKey = entityKey;
      }
    }
  }

  private clear() {
    if (this.target) {
      this.target.clear();
    }
    if (this.componentRef) {
      this.componentRef.destroy();
    }
  }

  private getComponent(component: any | CardMultiActionComponents, item: T | MultiActionListEntity) {
    const { entityKey, entity } = this.getEntity(item);
    if (component instanceof CardMultiActionComponents && entityKey) {
      return {
        component: component.getComponent(entityKey),
        entityKey,
        entity
      };
=======
        this.clear();
        this.componentRef = this.target.createComponent(componentFactory);
        this.cardComponent = this.componentRef.instance as CardCell<T>;
        this.cardComponent.row = entity;
        this.cardComponent.dataSource = dataSource;
        this.cardComponent.entityKey = entityKey;
      }
    }
  }

  private clear() {
    if (this.target) {
      this.target.clear();
    }
    if (this.componentRef) {
      this.componentRef.destroy();
>>>>>>> 0f70808a
    }
    return {
      component,
      entity
    };
  }

<<<<<<< HEAD
=======
  private getComponent(component: CardTypes<T>, item: T | MultiActionListEntity): {
    component: Type<CardCell<T>>,
    entity: T,
    entityKey?: string;
  } {
    const { entityKey, entity } = this.getEntity(item);
    if (component instanceof CardMultiActionComponents) {
      return {
        component: entityKey ? component.getComponent(entityKey) : null,
        entityKey,
        entity
      };
    } else if (component instanceof CardDynamicComponent) {
      return {
        component: component.getComponent(entity),
        entity
      };
    }
    return {
      component: (component as Type<CardCell<T>>),
      entity
    };
  }

>>>>>>> 0f70808a
  private getEntity(item: T | MultiActionListEntity) {
    if (item instanceof MultiActionListEntity) {
      return {
        entityKey: item.entityKey,
        entity: item.entity
      };
    }
    return {
      entity: item
    };
  }
}<|MERGE_RESOLUTION|>--- conflicted
+++ resolved
@@ -22,12 +22,8 @@
   UserProvidedServiceInstanceCardComponent,
 } from '../../list-types/services-wall/user-provided-service-instance-card/user-provided-service-instance-card.component';
 import { CardCell } from '../../list.types';
-<<<<<<< HEAD
-import { CardMultiActionComponents } from '../card.component.types';
-=======
 import { CardDynamicComponent, CardMultiActionComponents } from '../card.component.types';
 
->>>>>>> 0f70808a
 
 export const listCards = [
   CardAppComponent,
@@ -42,9 +38,6 @@
   UserProvidedServiceInstanceCardComponent,
   EndpointCardComponent
 ];
-<<<<<<< HEAD
-type cardTypes<T> = Type<CardCell<T>> | CardMultiActionComponents;
-=======
 export type CardTypes<T> = Type<CardCell<T>> | CardMultiActionComponents | CardDynamicComponent<T>;
 
 interface ISetupData<T> {
@@ -52,7 +45,6 @@
   componentType: CardTypes<T>;
   item: T | MultiActionListEntity;
 }
->>>>>>> 0f70808a
 @Component({
   selector: 'app-card',
   templateUrl: './card.component.html',
@@ -63,41 +55,6 @@
 })
 export class CardComponent<T> {
   private componentRef: ComponentRef<any>;
-<<<<<<< HEAD
-  private pComponent: cardTypes<T>;
-  private pItem: T | MultiActionListEntity;
-
-  @Input() set component(component: cardTypes<T>) {
-    if (!this.pComponent) {
-      this.setupComponent(component, this.item);
-      this.pComponent = component;
-    }
-  }
-  get component() {
-    return this.pComponent;
-  }
-
-  @Input() set item(item: T | MultiActionListEntity) {
-    this.pItem = item;
-    this.setupComponent(this.component, item);
-  }
-
-  get item() {
-    return this.pItem;
-  }
-
-  private pDataSource: IListDataSource<T> = null as IListDataSource<T>;
-  @Input() set dataSource(ds: IListDataSource<T>) {
-    this.pDataSource = ds;
-    if (this.cardComponent) {
-      this.cardComponent.dataSource = this.pDataSource;
-    }
-  }
-  get dataSource() {
-    return this.pDataSource;
-  }
-
-=======
   private pComponent: CardTypes<T>;
   private pDataSource: IListDataSource<T>;
 
@@ -119,16 +76,12 @@
     this.componentCreator({ item });
   }
 
->>>>>>> 0f70808a
   @ViewChild('target', { read: ViewContainerRef }) target: ViewContainerRef;
 
   cardComponent: CardCell<T>;
 
   constructor(private componentFactoryResolver: ComponentFactoryResolver) { }
 
-<<<<<<< HEAD
-  private setupComponent(componentType: cardTypes<T>, item: T | MultiActionListEntity) {
-=======
   private componentCreator = (() => {
     let completeSetupData: Partial<ISetupData<T>> = {};
     return (setupData: Partial<ISetupData<T>>, ) => {
@@ -143,7 +96,6 @@
   })();
 
   private setupComponent(componentType: CardTypes<T>, item: T | MultiActionListEntity, dataSource: IListDataSource<T>) {
->>>>>>> 0f70808a
     if (!componentType || !item) {
       return;
     }
@@ -151,38 +103,6 @@
     if (component) {
       const componentFactory = this.componentFactoryResolver.resolveComponentFactory(component);
       if (componentFactory) {
-<<<<<<< HEAD
-        // Add to target to ensure ngcontent is correct in new component
-        // if (componentRef !== this.componentRef) {
-        this.clear();
-        this.componentRef = this.target.createComponent(componentFactory);
-        this.cardComponent = this.componentRef.instance as CardCell<T>;
-        // }
-        this.cardComponent.row = entity;
-        this.cardComponent.dataSource = this.dataSource;
-        this.cardComponent.entityKey = entityKey;
-      }
-    }
-  }
-
-  private clear() {
-    if (this.target) {
-      this.target.clear();
-    }
-    if (this.componentRef) {
-      this.componentRef.destroy();
-    }
-  }
-
-  private getComponent(component: any | CardMultiActionComponents, item: T | MultiActionListEntity) {
-    const { entityKey, entity } = this.getEntity(item);
-    if (component instanceof CardMultiActionComponents && entityKey) {
-      return {
-        component: component.getComponent(entityKey),
-        entityKey,
-        entity
-      };
-=======
         this.clear();
         this.componentRef = this.target.createComponent(componentFactory);
         this.cardComponent = this.componentRef.instance as CardCell<T>;
@@ -199,16 +119,9 @@
     }
     if (this.componentRef) {
       this.componentRef.destroy();
->>>>>>> 0f70808a
     }
-    return {
-      component,
-      entity
-    };
   }
 
-<<<<<<< HEAD
-=======
   private getComponent(component: CardTypes<T>, item: T | MultiActionListEntity): {
     component: Type<CardCell<T>>,
     entity: T,
@@ -233,7 +146,6 @@
     };
   }
 
->>>>>>> 0f70808a
   private getEntity(item: T | MultiActionListEntity) {
     if (item instanceof MultiActionListEntity) {
       return {
