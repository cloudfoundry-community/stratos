--- conflicted
+++ resolved
@@ -1,7 +1,7 @@
 import { Store } from '@ngrx/store';
 
 import { GetAllOrganizationSpaces } from '../../../../../../../store/src/actions/organization.actions';
-import { AppState } from '../../../../../../../store/src/app-state';
+import { CFAppState } from '../../../../../../../store/src/app-state';
 import {
   cfUserSchemaKey,
   entityFactory,
@@ -18,14 +18,6 @@
 import { CfRolesService } from '../../../../../features/cloud-foundry/users/manage-users/cf-roles.service';
 import { ListDataSource } from '../../data-sources-controllers/list-data-source';
 import { IListConfig } from '../../list.component.types';
-<<<<<<< HEAD
-import { APIResource } from '../../../../../../../store/src/types/api.types';
-import { GetAllOrganizationSpaces } from '../../../../../../../store/src/actions/organization.actions';
-import { PaginationEntityState } from '../../../../../../../store/src/types/pagination.types';
-import { CFAppState } from '../../../../../../../store/src/app-state';
-import { cfUserSchemaKey, entityFactory, spaceSchemaKey } from '../../../../../../../store/src/helpers/entity-factory';
-=======
->>>>>>> 617eab59
 
 export class CfUsersSpaceRolesDataSourceService extends ListDataSource<APIResource<ISpace>> {
   constructor(
@@ -38,7 +30,7 @@
     const paginationKey = cfUserSchemaKey + '-' + orgGuid;
     const action
       = new GetAllOrganizationSpaces(paginationKey, orgGuid, cfGuid, [createEntityRelationKey(spaceSchemaKey, organizationSchemaKey)]);
-    action.entityKey = spaceSchemaKey;
+    action.entityType = spaceSchemaKey;
     action.entity = entityFactory(spaceWithOrgKey);
     super({
       store,
