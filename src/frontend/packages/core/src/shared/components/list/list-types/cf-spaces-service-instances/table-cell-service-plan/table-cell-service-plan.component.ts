import { Component, Input, OnInit } from '@angular/core';
import { Store } from '@ngrx/store';
import { Observable, of } from 'rxjs';
import { filter, map } from 'rxjs/operators';

<<<<<<< HEAD
import {
  servicePlanEntityType,
  userProvidedServiceInstanceEntityType,
} from '../../../../../../../../cloud-foundry/src/cf-entity-factory';
import { selectCfEntity } from '../../../../../../../../cloud-foundry/src/selectors/api.selectors';
=======
import { userProvidedServiceInstanceEntityType } from '../../../../../../../../cloud-foundry/src/cf-entity-factory';
>>>>>>> 4f0d587e
import { CFAppState } from '../../../../../../../../store/src/app-state';
import { APIResource } from '../../../../../../../../store/src/types/api.types';
import { IServicePlan } from '../../../../../../core/cf-api-svc.types';
import { TableCellCustom } from '../../../list.types';

@Component({
  selector: 'app-table-cell-service-plan',
  templateUrl: './table-cell-service-plan.component.html',
  styleUrls: ['./table-cell-service-plan.component.scss']
})
export class TableCellServicePlanComponent<T> extends TableCellCustom<T> implements OnInit {

  @Input() row;
  @Input() entityKey: string;
  servicePlanName$: Observable<string>;

  constructor(private store: Store<CFAppState>) { super(); }
  ngOnInit() {
    if (this.entityKey === userProvidedServiceInstanceEntityType) {
      this.servicePlanName$ = of('-');
    } else {
      this.servicePlanName$ = this.store.select(selectCfEntity<APIResource<IServicePlan>>(servicePlanEntityType, this.row.entity.service_plan_guid))
        .pipe(
          filter(s => !!s),
          map(s => s.entity.name)
        );
    }
  }
}<|MERGE_RESOLUTION|>--- conflicted
+++ resolved
@@ -3,19 +3,12 @@
 import { Observable, of } from 'rxjs';
 import { filter, map } from 'rxjs/operators';
 
-<<<<<<< HEAD
-import {
-  servicePlanEntityType,
-  userProvidedServiceInstanceEntityType,
-} from '../../../../../../../../cloud-foundry/src/cf-entity-factory';
-import { selectCfEntity } from '../../../../../../../../cloud-foundry/src/selectors/api.selectors';
-=======
-import { userProvidedServiceInstanceEntityType } from '../../../../../../../../cloud-foundry/src/cf-entity-factory';
->>>>>>> 4f0d587e
+import { userProvidedServiceInstanceEntityType, servicePlanEntityType } from '../../../../../../../../cloud-foundry/src/cf-entity-factory';
 import { CFAppState } from '../../../../../../../../store/src/app-state';
 import { APIResource } from '../../../../../../../../store/src/types/api.types';
 import { IServicePlan } from '../../../../../../core/cf-api-svc.types';
 import { TableCellCustom } from '../../../list.types';
+import { selectCfEntity } from '../../../../../../../../cloud-foundry/src/selectors/api.selectors';
 
 @Component({
   selector: 'app-table-cell-service-plan',
@@ -33,11 +26,12 @@
     if (this.entityKey === userProvidedServiceInstanceEntityType) {
       this.servicePlanName$ = of('-');
     } else {
-      this.servicePlanName$ = this.store.select(selectCfEntity<APIResource<IServicePlan>>(servicePlanEntityType, this.row.entity.service_plan_guid))
-        .pipe(
-          filter(s => !!s),
-          map(s => s.entity.name)
-        );
+      this.servicePlanName$ = this.store.select(
+        selectCfEntity<APIResource<IServicePlan>>(servicePlanEntityType, this.row.entity.service_plan_guid)
+      ).pipe(
+        filter(s => !!s),
+        map(s => s.entity.name)
+      );
     }
   }
 }