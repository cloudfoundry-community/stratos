import { ComponentFactoryResolver, ComponentRef, Injectable, ViewContainerRef } from '@angular/core';
import { MatDialog } from '@angular/material/dialog';
import { Store } from '@ngrx/store';
import { combineLatest, Observable, of } from 'rxjs';
import { map, pairwise } from 'rxjs/operators';

import { RouterNav } from '../../../../../../../store/src/actions/router.actions';
import { AppState } from '../../../../../../../store/src/app-state';
import { entityCatalog } from '../../../../../../../store/src/entity-catalog/entity-catalog';
import { ActionState } from '../../../../../../../store/src/reducers/api-request-reducer/types';
import { stratosEntityCatalog } from '../../../../../../../store/src/stratos-entity-catalog';
import { EndpointModel } from '../../../../../../../store/src/types/endpoint.types';
import { CurrentUserPermissionsService } from '../../../../../core/permissions/current-user-permissions.service';
import { StratosCurrentUserPermissions } from '../../../../../core/permissions/stratos-user-permissions.checker';
import {
  ConnectEndpointDialogComponent,
} from '../../../../../features/endpoints/connect-endpoint-dialog/connect-endpoint-dialog.component';
import { SnackBarService } from '../../../../services/snackbar.service';
import { ConfirmationDialogConfig } from '../../../confirmation-dialog.config';
import { ConfirmationDialogService } from '../../../confirmation-dialog.service';
import { createMetaCardMenuItemSeparator } from '../../list-cards/meta-card/meta-card-base/meta-card.component';
import { IListAction } from '../../list.component.types';
import { TableCellCustom } from '../../list.types';

interface EndpointDetailsContainerRefs {
  componentRef: ComponentRef<EndpointListDetailsComponent>;
  component: EndpointListDetailsComponent;
  endpointDetails: ViewContainerRef;
}

export abstract class EndpointListDetailsComponent extends TableCellCustom<EndpointModel> {
  isEndpointListDetailsComponent = true;
  isTable = true;
}

function isEndpointListDetailsComponent(obj: any): EndpointListDetailsComponent {
  return obj ? obj.isEndpointListDetailsComponent ? obj as EndpointListDetailsComponent : null : null;
}

<<<<<<< HEAD
type HandleChange = ([oldVal, newVal]: [any, any]) => void;
=======
/**
 * Combine the result of all createVisibles functions for the given actions
 */
function combineCreateVisibles(
  customActions: IListAction<EndpointModel>[]
): (row$: Observable<EndpointModel>) => Observable<boolean> {
  const createVisiblesFns = customActions
    .map(action => action.createVisible)
    .filter(createVisible => !!createVisible);
  if (createVisiblesFns.length === 0) {
    return () => of(false);
  } else {
    return (row$: Observable<EndpointModel>) => {
      const createVisibles = createVisiblesFns.map(createVisible => createVisible(row$));
      return combineLatest(createVisibles).pipe(
        map(allRes => allRes.some(res => res))
      );
    };
  }
}
>>>>>>> a7a40328

@Injectable()
export class EndpointListHelper {
  constructor(
    private store: Store<AppState>,
    private dialog: MatDialog,
    private currentUserPermissionsService: CurrentUserPermissionsService,
    private confirmDialog: ConfirmationDialogService,
    private snackBarService: SnackBarService,
  ) { }

  endpointActions(includeSeparators = false): IListAction<EndpointModel>[] {
    // Add any additional actions that are per endpoint type
    const customActions = entityCatalog.getAllEndpointTypes()
      .map(endpoint => endpoint.definition.endpointListActions)
      .filter(endpointListActions => !!endpointListActions)
      .map(endpointListActions => endpointListActions(this.store))
      .reduce((res, actions) => res.concat(actions), []);

    if (includeSeparators && customActions.length) {
      // Only show the separator if we have custom actions to separate AND at least one is visible
      const createVisibleFn = combineCreateVisibles(customActions);
      customActions.splice(0, 0, {
        ...createMetaCardMenuItemSeparator(),
        createVisible: createVisibleFn
      });
    }

    return [
      {
        action: (item) => {
          const confirmation = new ConfirmationDialogConfig(
            'Disconnect Endpoint',
            `Are you sure you want to disconnect endpoint '${item.name}'?`,
            'Disconnect',
            false
          );
          this.confirmDialog.open(confirmation, () => {
            const obs$ = stratosEntityCatalog.endpoint.api.disconnect<ActionState>(item.guid, item.cnsi_type);
            this.handleAction(obs$, () => { // TODO: RC ignores failure/success!
              this.snackBarService.show(`Disconnected endpoint '${item.name}'`);
              stratosEntityCatalog.systemInfo.api.getSystemInfo();
            });
          });
        },
        label: 'Disconnect',
        description: ``, // Description depends on console user permission
        createVisible: (row$: Observable<EndpointModel>) => combineLatest(
          this.currentUserPermissionsService.can(StratosCurrentUserPermissions.ENDPOINT_REGISTER),
          row$
        ).pipe(
          map(([isAdmin, row]) => {
            const isConnected = row.connectionStatus === 'connected';
            return isConnected && (!row.system_shared_token || row.system_shared_token && isAdmin);
          })
        )
      },
      {
        action: (item) => {
          this.dialog.open(ConnectEndpointDialogComponent, {
            data: {
              name: item.name,
              guid: item.guid,
              type: item.cnsi_type,
              subType: item.sub_type,
              ssoAllowed: item.sso_allowed
            },
            disableClose: true
          });
        },
        label: 'Connect',
        description: '',
        createVisible: (row$: Observable<EndpointModel>) => row$.pipe(map(row => {
          const endpoint = entityCatalog.getEndpoint(row.cnsi_type, row.sub_type);
          const ep = endpoint ? endpoint.definition : { unConnectable: false };
          return !ep.unConnectable && row.connectionStatus === 'disconnected';
        }))
      },
      {
        action: (item) => {
          const confirmation = new ConfirmationDialogConfig(
            'Unregister Endpoint',
            `Are you sure you want to unregister endpoint '${item.name}'?`,
            'Unregister',
            true
          );
          this.confirmDialog.open(confirmation, () => {
            const obs$ = stratosEntityCatalog.endpoint.api.unregister<ActionState>(item.guid, item.cnsi_type);
            this.handleAction(obs$, () => { // TODO: RC ignores failure/success!
              this.snackBarService.show(`Unregistered ${item.name}`);
            });
          });
        },
        label: 'Unregister',
        description: 'Remove the endpoint',
        createVisible: () => this.currentUserPermissionsService.can(StratosCurrentUserPermissions.ENDPOINT_REGISTER)
      },
      {
        action: (item) => {
          const routerLink = `/endpoints/edit/${item.guid}`;
          this.store.dispatch(new RouterNav({ path: routerLink }));
        },
        label: 'Edit endpoint',
        description: 'Edit the endpoint',
        createVisible: () => this.currentUserPermissionsService.can(StratosCurrentUserPermissions.ENDPOINT_REGISTER)
      },
      ...customActions
    ];
  }

  private handleAction(obs$: Observable<ActionState>, handleChange: ([o, n]: [ActionState, ActionState]) => void) {
    const disSub = obs$.pipe(
      pairwise()
    ).subscribe(([oldVal, newVal]) => {
      // https://github.com/SUSE/stratos/issues/29 Generic way to handle errors ('Failed to disconnect X')
      if (!newVal.error && (oldVal.busy && !newVal.busy)) {
        handleChange([oldVal, newVal]);
        disSub.unsubscribe();
      }
    });
  }

  createEndpointDetails(listDetailsComponent: any, container: ViewContainerRef, componentFactoryResolver: ComponentFactoryResolver):
    EndpointDetailsContainerRefs {
    const componentFactory = componentFactoryResolver.resolveComponentFactory<EndpointListDetailsComponent>(listDetailsComponent);
    const componentRef = container.createComponent<EndpointListDetailsComponent>(componentFactory);
    const component = isEndpointListDetailsComponent(componentRef.instance);
    const refs = {
      componentRef,
      component,
      endpointDetails: container
    };
    if (!component) {
      console.warn(`Attempted to create a non-endpoint list details component "${listDetailsComponent}"`);
      this.destroyEndpointDetails(refs);
    }
    return refs;
  }

  destroyEndpointDetails(refs: EndpointDetailsContainerRefs) {
    if (refs.componentRef && refs.componentRef.destroy) {
      refs.componentRef.destroy();
    }
    if (refs.endpointDetails && refs.endpointDetails.clear) {
      refs.endpointDetails.clear();
    }
  }
}<|MERGE_RESOLUTION|>--- conflicted
+++ resolved
@@ -37,9 +37,6 @@
   return obj ? obj.isEndpointListDetailsComponent ? obj as EndpointListDetailsComponent : null : null;
 }
 
-<<<<<<< HEAD
-type HandleChange = ([oldVal, newVal]: [any, any]) => void;
-=======
 /**
  * Combine the result of all createVisibles functions for the given actions
  */
@@ -60,7 +57,6 @@
     };
   }
 }
->>>>>>> a7a40328
 
 @Injectable()
 export class EndpointListHelper {
