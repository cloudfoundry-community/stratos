--- conflicted
+++ resolved
@@ -1,10 +1,5 @@
-<<<<<<< HEAD
 import { Type } from '@angular/core';
 import { defaultClientPaginationPageSize, ListView, ActionState } from '@stratosui/store';
-=======
-import { Injectable, Type } from '@angular/core';
-import moment from 'moment';
->>>>>>> 9344b0c2
 import { BehaviorSubject, combineLatest, Observable, of as observableOf } from 'rxjs';
 import { map, startWith } from 'rxjs/operators';
 
@@ -15,7 +10,7 @@
 import { ITableColumn, ITableText } from './list-table/table.types';
 import { CardCell } from './list.types';
 
-import * as moment from 'moment';
+import moment from 'moment';
 import { Injectable } from "@angular/core";
 
 export enum ListViewTypes {
