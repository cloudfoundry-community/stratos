import { Type } from '@angular/core';
import { BehaviorSubject, combineLatest, Observable, of as observableOf } from 'rxjs';
import { map, startWith } from 'rxjs/operators';

import { ListView } from '../../../../../store/src/actions/list.actions';
import { ActionState } from '../../../../../store/src/reducers/api-request-reducer/types';
import {
  defaultClientPaginationPageSize,
} from '../../../../../store/src/reducers/pagination-reducer/pagination-reducer-reset-pagination';
import { ListDataSource } from './data-sources-controllers/list-data-source';
import { IListDataSource } from './data-sources-controllers/list-data-source-types';
<<<<<<< HEAD
import { CardMultiActionComponents } from './list-cards/card.component.types';
import { ITableColumn, ITableText } from './list-table/table.types';
import { CardCell } from './list.types';
=======
import { CardTypes } from './list-cards/card/card.component';
import { ITableColumn, ITableText } from './list-table/table.types';
>>>>>>> 0f70808a

export enum ListViewTypes {
  CARD_ONLY = 'cardOnly',
  TABLE_ONLY = 'tableOnly',
  BOTH = 'both'
}

export interface IListConfig<T> {
  /**
   * List of actions that are presented as individual buttons and applies to general activities surrounding the list (not specific to rows).
   * For example `Add`
   */
  getGlobalActions: () => IGlobalListAction<T>[];
  /**
   * List of actions that are presented as individual buttons when one or more rows are selected. For example `Delete` of selected rows.
   */
  getMultiActions: (schemaKey: string) => IMultiListAction<T>[];
  /**
   * List of actions that are presented in a mat-menu for an individual entity. For example `unmap` an application route
   */
  getSingleActions: (schemaKey: string) => IListAction<T>[];
  /**
   * Collection of column definitions to show when the list is in table mode
   */
  getColumns: () => ITableColumn<T>[];
  /**
   * The data source used to provide list entries. This will be custom per data type
   */
  getDataSource: () => IListDataSource<T>;
  /**
   * Collection of configuration objects to support multiple drops downs for filtering local lists. For example the application wall filters
   * by cloud foundry, organization and space. This mechanism supports only the showing and storing of such filters. An additional function
   * to the data sources transformEntities collection should be used to apply these custom settings to the data.
   */
  getMultiFiltersConfigs: () => IListMultiFilterConfig[];
  /**
   * Fetch an observable that will emit once the underlying config components have been created. For instance if the data source requires
   * something from the store which requires an async call
   */
  getInitialised?: () => Observable<boolean>;
  /**
   * A collection of numbers used to define how many entries per page should be shown. If missing a default will be used per table view type
   */
  pageSizeOptions?: number[];
  /**
   * What different views the user can select (table/cards)
   */
  viewType: ListViewTypes;
  /**
   * What is the initial view that the list will be displayed as (table/cards)
   */
  defaultView?: ListView;
  /**
   * Override the default list text
   */
  text?: ITableText;
  /**
   * Enable a few text filter... other config required
   */
  enableTextFilter?: boolean;
  /**
   * Fix the height of a table row
   */
  tableFixedRowHeight?: boolean;
  /**
   * Set the align-self of each cell in the row
   */
  tableRowAlignSelf?: string;
  /**
   * The card component used in card view
   */
<<<<<<< HEAD
  cardComponent?: Type<CardCell<T>> | CardMultiActionComponents;
=======
  cardComponent?: CardTypes<T>;
>>>>>>> 0f70808a
  hideRefresh?: boolean;
  /**
   * Allow selection regardless of number or visibility of multi actions
   */
  allowSelection?: boolean;
  /**
   * For metrics based data show a metrics range selector
   */
  showMetricsRange?: boolean;
}

export interface IListMultiFilterConfig {
  key: string;
  label: string;
  allLabel?: string;
  list$: Observable<IListMultiFilterConfigItem[]>;
  loading$: Observable<boolean>;
  select: BehaviorSubject<any>;
}

export interface IListMultiFilterConfigItem {
  label: string;
  item: any;
  value: string;
}

export const defaultPaginationPageSizeOptionsCards = [defaultClientPaginationPageSize, 30, 80];
export const defaultPaginationPageSizeOptionsTable = [5, 20, 80];

export class ListConfig<T> implements IListConfig<T> {
  isLocal = false;
  pageSizeOptions = defaultPaginationPageSizeOptionsCards;
  viewType = ListViewTypes.BOTH;
  text = null;
  enableTextFilter = false;
  cardComponent = null;
  defaultView = 'table' as ListView;
  allowSelection = false;
  getGlobalActions = (): IGlobalListAction<T>[] => null;
  getMultiActions = (): IMultiListAction<T>[] => null;
  getSingleActions = (): IListAction<T>[] => null;
  getColumns = (): ITableColumn<T>[] => null;
  getDataSource = (): ListDataSource<T> => null;
  getMultiFiltersConfigs = (): IListMultiFilterConfig[] => [];
  getInitialised = () => observableOf(true);
}

export interface IBaseListAction<T> {
  icon?: string;
  label: string;
  description?: string;
}

export interface IListAction<T> extends IBaseListAction<T> {
  action: (item: T) => void;
  createVisible?: (row$: Observable<T>) => Observable<boolean>;
  createEnabled?: (row$: Observable<T>) => Observable<boolean>;
}

export interface IOptionalAction<T> extends IBaseListAction<T> {
  visible$?: Observable<boolean>;
  enabled$?: Observable<boolean>;
}

export interface IMultiListAction<T> extends IOptionalAction<T> {
  /**
   * Return true if the selection should be cleared
   */
  action: (items: T[]) => boolean | Observable<ActionState>;
}

export interface IGlobalListAction<T> extends IOptionalAction<T> {
  action: () => void;
}

export class MultiFilterManager<T> {
  public filterIsReady$: Observable<boolean>;
  public filterItems$: Observable<IListMultiFilterConfigItem[]>;
  public hasItems$: Observable<boolean>;
  public hasOneItem$: Observable<boolean>;
  public value: string;

  public filterKey: string;
  public allLabel: string;

  constructor(
    public multiFilterConfig: IListMultiFilterConfig,
    dataSource: IListDataSource<T>,
  ) {
    this.filterKey = this.multiFilterConfig.key;
    this.allLabel = multiFilterConfig.allLabel || 'All';
    this.filterItems$ = this.getItemObservable(multiFilterConfig);
    this.hasOneItem$ = this.filterItems$.pipe(map(items => items.length === 1));
    this.hasItems$ = this.filterItems$.pipe(map(items => !!items.length));
    this.filterIsReady$ = this.getReadyObservable(multiFilterConfig, dataSource, this.hasItems$);
  }

  private getReadyObservable(
    multiFilterConfig: IListMultiFilterConfig,
    dataSource: IListDataSource<T>,
    hasItems$: Observable<boolean>
  ) {
    return combineLatest(
      dataSource.isLoadingPage$,
      multiFilterConfig.loading$,
      hasItems$,
    ).pipe(
      map(([fetchingListPage, fetchingFilter, hasItems]) => (!fetchingListPage && !fetchingFilter) && hasItems),
      startWith(false)
    );
  }

  private getItemObservable(multiFilterConfig: IListMultiFilterConfig) {
    return multiFilterConfig.list$.pipe(
      map(list => list ? list : [])
    );
  }

  public applyValue(multiFilters: {}) {
    const value = multiFilters[this.multiFilterConfig.key];
    if (value) {
      this.value = value;
      this.selectItem(value);
    }
  }

  public selectItem(itemValue: string) {
    this.multiFilterConfig.select.next(itemValue);
    this.value = itemValue;
  }
}<|MERGE_RESOLUTION|>--- conflicted
+++ resolved
@@ -1,4 +1,3 @@
-import { Type } from '@angular/core';
 import { BehaviorSubject, combineLatest, Observable, of as observableOf } from 'rxjs';
 import { map, startWith } from 'rxjs/operators';
 
@@ -9,14 +8,8 @@
 } from '../../../../../store/src/reducers/pagination-reducer/pagination-reducer-reset-pagination';
 import { ListDataSource } from './data-sources-controllers/list-data-source';
 import { IListDataSource } from './data-sources-controllers/list-data-source-types';
-<<<<<<< HEAD
-import { CardMultiActionComponents } from './list-cards/card.component.types';
-import { ITableColumn, ITableText } from './list-table/table.types';
-import { CardCell } from './list.types';
-=======
 import { CardTypes } from './list-cards/card/card.component';
 import { ITableColumn, ITableText } from './list-table/table.types';
->>>>>>> 0f70808a
 
 export enum ListViewTypes {
   CARD_ONLY = 'cardOnly',
@@ -88,11 +81,7 @@
   /**
    * The card component used in card view
    */
-<<<<<<< HEAD
-  cardComponent?: Type<CardCell<T>> | CardMultiActionComponents;
-=======
   cardComponent?: CardTypes<T>;
->>>>>>> 0f70808a
   hideRefresh?: boolean;
   /**
    * Allow selection regardless of number or visibility of multi actions
