import { Component, Input } from '@angular/core';

import { MultiActionListEntity } from '../../../monitors/pagination-monitor';
import { IListDataSource } from '../data-sources-controllers/list-data-source-types';
import { CardCell } from '../list.types';
<<<<<<< HEAD
import { CardMultiActionComponents } from './card.component.types';
=======
import { CardTypes } from './card/card.component';
>>>>>>> fe6d254d

@Component({
  selector: 'app-cards',
  templateUrl: './cards.component.html',
  styleUrls: ['./cards.component.scss']
})
export class CardsComponent<T> {
  public columns = CardCell.columns;
  @Input() dataSource: IListDataSource<T>;
<<<<<<< HEAD
  private pComponent: CardCell<T> | CardMultiActionComponents;
  @Input()
  get component() { return this.pComponent; }
  set component(cardCell: CardCell<T> | CardMultiActionComponents) {
=======
  private pComponent: CardTypes<T>;
  @Input()
  get component() { return this.pComponent; }
  set component(cardCell: CardTypes<T>) {
>>>>>>> fe6d254d
    this.pComponent = cardCell;
  }

  public multiActionTrackBy(index: number, item: any | MultiActionListEntity) {
    if (!this.dataSource) {
      return null;
    }
    if (this.isMultiActionItem(item)) {
      return this.dataSource.trackBy(index, item.entity);
    }
    return this.dataSource.trackBy(index, item);
  }

  public isMultiActionItem(component: any | MultiActionListEntity) {
    return component instanceof MultiActionListEntity;
  }
}<|MERGE_RESOLUTION|>--- conflicted
+++ resolved
@@ -3,11 +3,7 @@
 import { MultiActionListEntity } from '../../../monitors/pagination-monitor';
 import { IListDataSource } from '../data-sources-controllers/list-data-source-types';
 import { CardCell } from '../list.types';
-<<<<<<< HEAD
-import { CardMultiActionComponents } from './card.component.types';
-=======
 import { CardTypes } from './card/card.component';
->>>>>>> fe6d254d
 
 @Component({
   selector: 'app-cards',
@@ -17,17 +13,10 @@
 export class CardsComponent<T> {
   public columns = CardCell.columns;
   @Input() dataSource: IListDataSource<T>;
-<<<<<<< HEAD
-  private pComponent: CardCell<T> | CardMultiActionComponents;
-  @Input()
-  get component() { return this.pComponent; }
-  set component(cardCell: CardCell<T> | CardMultiActionComponents) {
-=======
   private pComponent: CardTypes<T>;
   @Input()
   get component() { return this.pComponent; }
   set component(cardCell: CardTypes<T>) {
->>>>>>> fe6d254d
     this.pComponent = cardCell;
   }
 
