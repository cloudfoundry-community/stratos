import {
  Component,
  ComponentFactoryResolver,
  ComponentRef,
  Input,
  OnDestroy,
  OnInit,
  ViewChild,
  ViewContainerRef,
} from '@angular/core';
import { Store } from '@ngrx/store';
import { Observable, ReplaySubject, Subscription } from 'rxjs';
import { filter, first, map, pairwise, startWith } from 'rxjs/operators';

import { SetHeaderEvent } from '../../../../../../../../store/src/actions/dashboard-actions';
import { AppState } from '../../../../../../../../store/src/app-state';
import { EndpointModel } from '../../../../../../../../store/src/types/endpoint.types';
import { UserFavoriteEndpoint } from '../../../../../../../../store/src/types/user-favorites.types';
import { EndpointsService } from '../../../../../../core/endpoints.service';
import { EndpointTypeConfig } from '../../../../../../core/extension/extension-types';
import { getFavoriteFromEndpointEntity } from '../../../../../../core/user-favorite-helpers';
import { safeUnsubscribe } from '../../../../../../core/utils.service';
import {
  coreEndpointListDetailsComponents,
  getEndpointType,
  getFullEndpointApiUrl,
} from '../../../../../../features/endpoints/endpoint-helpers';
import { CardStatus } from '../../../../../shared.types';
import { MetaCardMenuItem } from '../../../list-cards/meta-card/meta-card-base/meta-card.component';
import { CardCell } from '../../../list.types';
import { BaseEndpointsDataSource } from '../base-endpoints-data-source';
import { EndpointListDetailsComponent, EndpointListHelper } from '../endpoint-list.helpers';
import { favoritesConfigMapper } from '../../../../favorites-meta-card/favorite-config-mapper';

@Component({
  selector: 'app-endpoint-card',
  templateUrl: './endpoint-card.component.html',
  styleUrls: ['./endpoint-card.component.scss'],
  entryComponents: [...coreEndpointListDetailsComponents]
})
export class EndpointCardComponent extends CardCell<EndpointModel> implements OnInit, OnDestroy {

  public rowObs = new ReplaySubject<EndpointModel>();
  public favorite: UserFavoriteEndpoint;
  public address: string;
  public cardMenu: MetaCardMenuItem[];
  public endpointConfig: EndpointTypeConfig;
  public hasDetails = true;
  public endpointLink: string = null;
<<<<<<< HEAD
  public endpointParentType: string;
=======
  private endpointIds = new ReplaySubject<string[]>();
  public endpointIds$: Observable<string[]>;
  public cardStatus$: Observable<CardStatus>;
  private subs: Subscription[] = [];
>>>>>>> 95edbcc0

  private componentRef: ComponentRef<EndpointListDetailsComponent>;

  @Input() component: EndpointListDetailsComponent;
  private endpointDetails: ViewContainerRef;
  @ViewChild('endpointDetails', { read: ViewContainerRef }) set content(content: ViewContainerRef) {
    this.endpointDetails = content;
    this.updateInnerComponent();
  }

  private pRow: EndpointModel;
  @Input('row')
  set row(row: EndpointModel) {
    if (!row) {
      return;
    }
    this.pRow = row;
<<<<<<< HEAD
    this.endpointConfig = getEndpointType(row.cnsi_type, row.sub_type);
    this.endpointParentType = row.sub_type ? getEndpointType(row.cnsi_type, null).label : null;
    this.address = getFullEndpointApiUrl(row);
    this.rowObs.next(row);
    this.endpointLink = row.connectionStatus === 'connected' || this.endpointConfig.doesNotSupportConnect ?
      EndpointsService.getLinkForEndpoint(row) : null;
    this.updateDetails();
=======
    this.endpointIds.next([row.guid]);
    this.endpointConfig = getEndpointType(row.cnsi_type);
    this.address = getFullEndpointApiUrl(row);
    this.rowObs.next(row);
    this.endpointLink = row.connectionStatus === 'connected' ? EndpointsService.getLinkForEndpoint(row) : null;
    this.updateInnerComponent();
>>>>>>> 95edbcc0

  }
  get row(): EndpointModel {
    return this.pRow;
  }

  private pDs: BaseEndpointsDataSource;
  @Input('dataSource')
  set dataSource(ds: BaseEndpointsDataSource) {
    this.pDs = ds;
    // Don't show card menu if the ds only provides a single endpoint type (for instance the cf endpoint page)
    if (ds && !ds.endpointType && !this.cardMenu) {
      this.cardMenu = this.endpointListHelper.endpointActions().map(endpointAction => ({
        label: endpointAction.label,
        action: () => endpointAction.action(this.pRow),
        can: endpointAction.createVisible(this.rowObs)
      }));
    }

    this.updateCardStatus();
  }
  get dataSource() {
    return this.pDs;
  }

  constructor(
    private store: Store<AppState>,
    private endpointListHelper: EndpointListHelper,
    private componentFactoryResolver: ComponentFactoryResolver
  ) {
    super();
    this.endpointIds$ = this.endpointIds.asObservable();
  }

  ngOnInit() {
    const favorite = getFavoriteFromEndpointEntity(this.row);
    this.favorite = favoritesConfigMapper.hasFavoriteConfigForType(favorite) ? favorite : null;
    const e = getEndpointType(this.pRow.cnsi_type, this.pRow.sub_type);
    this.hasDetails = !e ? false : !!e.listDetailsComponent;
  }

  ngOnDestroy(): void {
    safeUnsubscribe(...this.subs);
    this.endpointListHelper.destroyEndpointDetails({
      componentRef: this.componentRef,
      component: this.component,
      endpointDetails: this.endpointDetails
    });
  }

  updateInnerComponent() {
    if (!this.endpointDetails || !this.pRow) {
      return;
    }
    const e = getEndpointType(this.pRow.cnsi_type, this.pRow.sub_type);
    if (!e || !e.listDetailsComponent) {
      return;
    }

    if (!this.component) {
      const res =
        this.endpointListHelper.createEndpointDetails(e.listDetailsComponent, this.endpointDetails, this.componentFactoryResolver);
      this.componentRef = res.componentRef;
      this.component = res.component;
    }

    if (this.component) {
      this.component.row = this.pRow;
      this.component.isTable = false;
    }
    this.component.row = this.pRow;

    this.updateCardStatus();
  }

  updateCardStatus() {
    if (this.row && this.dataSource && this.dataSource.getRowState && !this.cardStatus$) {
      this.cardStatus$ = this.dataSource.getRowState(this.row).pipe(
        map(rowState => rowState.error ? CardStatus.ERROR : null),
        startWith(null)
      );

      this.subs.push(this.cardStatus$.pipe(
        pairwise(),
        filter(([oldV, newV]) => !oldV && !!newV),
        first()
      ).subscribe(() => this.store.dispatch(new SetHeaderEvent(true))));
    }
  }

}<|MERGE_RESOLUTION|>--- conflicted
+++ resolved
@@ -26,11 +26,11 @@
   getFullEndpointApiUrl,
 } from '../../../../../../features/endpoints/endpoint-helpers';
 import { CardStatus } from '../../../../../shared.types';
+import { favoritesConfigMapper } from '../../../../favorites-meta-card/favorite-config-mapper';
 import { MetaCardMenuItem } from '../../../list-cards/meta-card/meta-card-base/meta-card.component';
 import { CardCell } from '../../../list.types';
 import { BaseEndpointsDataSource } from '../base-endpoints-data-source';
 import { EndpointListDetailsComponent, EndpointListHelper } from '../endpoint-list.helpers';
-import { favoritesConfigMapper } from '../../../../favorites-meta-card/favorite-config-mapper';
 
 @Component({
   selector: 'app-endpoint-card',
@@ -47,14 +47,11 @@
   public endpointConfig: EndpointTypeConfig;
   public hasDetails = true;
   public endpointLink: string = null;
-<<<<<<< HEAD
   public endpointParentType: string;
-=======
   private endpointIds = new ReplaySubject<string[]>();
   public endpointIds$: Observable<string[]>;
   public cardStatus$: Observable<CardStatus>;
   private subs: Subscription[] = [];
->>>>>>> 95edbcc0
 
   private componentRef: ComponentRef<EndpointListDetailsComponent>;
 
@@ -72,22 +69,13 @@
       return;
     }
     this.pRow = row;
-<<<<<<< HEAD
     this.endpointConfig = getEndpointType(row.cnsi_type, row.sub_type);
     this.endpointParentType = row.sub_type ? getEndpointType(row.cnsi_type, null).label : null;
     this.address = getFullEndpointApiUrl(row);
     this.rowObs.next(row);
     this.endpointLink = row.connectionStatus === 'connected' || this.endpointConfig.doesNotSupportConnect ?
       EndpointsService.getLinkForEndpoint(row) : null;
-    this.updateDetails();
-=======
-    this.endpointIds.next([row.guid]);
-    this.endpointConfig = getEndpointType(row.cnsi_type);
-    this.address = getFullEndpointApiUrl(row);
-    this.rowObs.next(row);
-    this.endpointLink = row.connectionStatus === 'connected' ? EndpointsService.getLinkForEndpoint(row) : null;
     this.updateInnerComponent();
->>>>>>> 95edbcc0
 
   }
   get row(): EndpointModel {
