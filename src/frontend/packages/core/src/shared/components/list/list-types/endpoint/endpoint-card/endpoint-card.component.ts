--- conflicted
+++ resolved
@@ -1,9 +1,3 @@
-<<<<<<< HEAD
-import { Component, ComponentFactoryResolver, Input, OnDestroy, OnInit, ViewChild, ViewContainerRef } from '@angular/core';
-import { Store } from '@ngrx/store';
-import { Observable, ReplaySubject, Subscription } from 'rxjs';
-import { filter, first, map, pairwise, startWith } from 'rxjs/operators';
-=======
 import {
   Component,
   ComponentFactoryResolver,
@@ -14,8 +8,9 @@
   ViewChild,
   ViewContainerRef,
 } from '@angular/core';
-import { ReplaySubject } from 'rxjs';
->>>>>>> 4eebd77c
+import { Store } from '@ngrx/store';
+import { Observable, ReplaySubject, Subscription } from 'rxjs';
+import { filter, first, map, pairwise, startWith } from 'rxjs/operators';
 
 import { SetHeaderEvent } from '../../../../../../../../store/src/actions/dashboard-actions';
 import { AppState } from '../../../../../../../../store/src/app-state';
@@ -33,14 +28,8 @@
 import { CardStatus } from '../../../../../shared.types';
 import { MetaCardMenuItem } from '../../../list-cards/meta-card/meta-card-base/meta-card.component';
 import { CardCell } from '../../../list.types';
-<<<<<<< HEAD
 import { BaseEndpointsDataSource } from '../base-endpoints-data-source';
-import { CfEndpointDetailsComponent } from '../cf-endpoint-details/cf-endpoint-details.component';
-import { EndpointListHelper } from '../endpoint-list.helpers';
-=======
-import { BaseEndpointsDataSource } from '../../cf-endpoints/base-endpoints-data-source';
 import { EndpointListDetailsComponent, EndpointListHelper } from '../endpoint-list.helpers';
->>>>>>> 4eebd77c
 
 @Component({
   selector: 'app-endpoint-card',
@@ -49,10 +38,7 @@
   entryComponents: [...coreEndpointListDetailsComponents]
 })
 export class EndpointCardComponent extends CardCell<EndpointModel> implements OnInit, OnDestroy {
-<<<<<<< HEAD
-=======
 
->>>>>>> 4eebd77c
   public rowObs = new ReplaySubject<EndpointModel>();
   public favorite: UserFavoriteEndpoint;
   public address: string;
@@ -96,13 +82,9 @@
   private pDs: BaseEndpointsDataSource;
   @Input('dataSource')
   set dataSource(ds: BaseEndpointsDataSource) {
-<<<<<<< HEAD
     this.pDs = ds;
     // Don't show card menu if the ds only provides a single endpoint type (for instance the cf endpoint page)
     if (ds && !ds.endpointType && !this.cardMenu) {
-=======
-    if (ds && ds.endpointType !== 'cf' && !this.cardMenu) {
->>>>>>> 4eebd77c
       this.cardMenu = this.endpointListHelper.endpointActions().map(endpointAction => ({
         label: endpointAction.label,
         action: () => endpointAction.action(this.pRow),
@@ -132,12 +114,7 @@
   }
 
   ngOnDestroy(): void {
-<<<<<<< HEAD
     safeUnsubscribe(...this.subs);
-  }
-
-  updateInnerComponent() {
-=======
     this.endpointListHelper.destroyEndpointDetails({
       componentRef: this.componentRef,
       component: this.component,
@@ -145,8 +122,7 @@
     });
   }
 
-  updateDetails() {
->>>>>>> 4eebd77c
+  updateInnerComponent() {
     if (!this.endpointDetails || !this.pRow) {
       return;
     }
@@ -166,9 +142,7 @@
       this.component.row = this.pRow;
       this.component.isTable = false;
     }
-<<<<<<< HEAD
     this.component.row = this.pRow;
-    this.component.spaceBetween = false;
 
     this.updateCardStatus();
   }
@@ -186,8 +160,6 @@
         first()
       ).subscribe(() => this.store.dispatch(new SetHeaderEvent(true))));
     }
-=======
->>>>>>> 4eebd77c
   }
 
 }