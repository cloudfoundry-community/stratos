--- conflicted
+++ resolved
@@ -76,10 +76,7 @@
       const metadata = this.endpointCatalogueEntity.builders.entityBuilder.getMetadata(row);
       this.endpointLink = row.connectionStatus === 'connected' || this.endpointCatalogueEntity.definition.unConnectable ?
         this.endpointCatalogueEntity.builders.entityBuilder.getLink(metadata) : null;
-<<<<<<< HEAD
       this.connectionStatus = this.endpointCatalogueEntity.definition.unConnectable ? 'connected' : row.connectionStatus;
-=======
->>>>>>> eb0a2218
     }
     this.updateInnerComponent();
 
