import {
  Component,
  ComponentFactoryResolver,
  ComponentRef,
  Input,
  OnDestroy,
  OnInit,
  ViewChild,
  ViewContainerRef,
} from '@angular/core';
import { Store } from '@ngrx/store';
import { Observable, ReplaySubject, Subscription } from 'rxjs';
import { filter, first, map, pairwise, startWith } from 'rxjs/operators';

import { SetHeaderEvent } from '../../../../../../../../store/src/actions/dashboard-actions';
import { AppState } from '../../../../../../../../store/src/app-state';
import { EndpointModel } from '../../../../../../../../store/src/types/endpoint.types';
import { UserFavoriteEndpoint } from '../../../../../../../../store/src/types/user-favorites.types';
import { EndpointsService } from '../../../../../../core/endpoints.service';
import { EndpointTypeConfig } from '../../../../../../core/extension/extension-types';
import { getFavoriteFromEndpointEntity } from '../../../../../../core/user-favorite-helpers';
import { safeUnsubscribe } from '../../../../../../core/utils.service';
import {
  coreEndpointListDetailsComponents,
  getEndpointType,
  getFullEndpointApiUrl,
} from '../../../../../../features/endpoints/endpoint-helpers';
import { CardStatus } from '../../../../../shared.types';
import { MetaCardMenuItem } from '../../../list-cards/meta-card/meta-card-base/meta-card.component';
import { CardCell } from '../../../list.types';
import { BaseEndpointsDataSource } from '../base-endpoints-data-source';
import { EndpointListDetailsComponent, EndpointListHelper } from '../endpoint-list.helpers';

@Component({
  selector: 'app-endpoint-card',
  templateUrl: './endpoint-card.component.html',
  styleUrls: ['./endpoint-card.component.scss'],
  entryComponents: [...coreEndpointListDetailsComponents]
})
export class EndpointCardComponent extends CardCell<EndpointModel> implements OnInit, OnDestroy {

  public rowObs = new ReplaySubject<EndpointModel>();
  public favorite: UserFavoriteEndpoint;
  public address: string;
  public cardMenu: MetaCardMenuItem[];
  public endpointConfig: EndpointTypeConfig;
  public hasDetails = true;
  public endpointLink: string = null;
  private endpointIds = new ReplaySubject<string[]>();
  public endpointIds$: Observable<string[]>;
  public cardStatus$: Observable<CardStatus>;
  private subs: Subscription[] = [];

  private componentRef: ComponentRef<EndpointListDetailsComponent>;

  @Input() component: EndpointListDetailsComponent;
  private endpointDetails: ViewContainerRef;
  @ViewChild('endpointDetails', { read: ViewContainerRef }) set content(content: ViewContainerRef) {
    this.endpointDetails = content;
    this.updateInnerComponent();
  }

  private pRow: EndpointModel;
  @Input('row')
  set row(row: EndpointModel) {
    if (!row) {
      return;
    }
    this.pRow = row;
    this.endpointIds.next([row.guid]);
    this.endpointConfig = getEndpointType(row.cnsi_type);
    this.address = getFullEndpointApiUrl(row);
    this.rowObs.next(row);
    this.endpointLink = row.connectionStatus === 'connected' ? EndpointsService.getLinkForEndpoint(row) : null;
    this.updateInnerComponent();

  }
  get row(): EndpointModel {
    return this.pRow;
  }

  private pDs: BaseEndpointsDataSource;
  @Input('dataSource')
  set dataSource(ds: BaseEndpointsDataSource) {
    this.pDs = ds;
    // Don't show card menu if the ds only provides a single endpoint type (for instance the cf endpoint page)
    if (ds && !ds.endpointType && !this.cardMenu) {
      this.cardMenu = this.endpointListHelper.endpointActions().map(endpointAction => ({
        label: endpointAction.label,
        action: () => endpointAction.action(this.pRow),
        can: endpointAction.createVisible(this.rowObs)
      }));
    }

    this.updateCardStatus();
  }
  get dataSource() {
    return this.pDs;
  }

  constructor(
    private store: Store<AppState>,
    private endpointListHelper: EndpointListHelper,
    private componentFactoryResolver: ComponentFactoryResolver
  ) {
    super();
    this.endpointIds$ = this.endpointIds.asObservable();
  }

  ngOnInit() {
    this.favorite = this.pRow.cnsi_type === 'cf' ? getFavoriteFromEndpointEntity(this.row) : null;
    const e = getEndpointType(this.pRow.cnsi_type);
<<<<<<< HEAD
    this.hasDetails = !e ? false : !!e.listDetailsComponent;
=======
    this.hasDetails = !!e && !!e.listDetailsComponent;
>>>>>>> ead1146d
  }

  ngOnDestroy(): void {
    safeUnsubscribe(...this.subs);
    this.endpointListHelper.destroyEndpointDetails({
      componentRef: this.componentRef,
      component: this.component,
      endpointDetails: this.endpointDetails
    });
  }

  updateInnerComponent() {
    if (!this.endpointDetails || !this.pRow) {
      return;
    }
    const e = getEndpointType(this.pRow.cnsi_type);
<<<<<<< HEAD
    if (!e || !e.listDetailsComponent) {
=======
    if (!!e || !e.listDetailsComponent) {
>>>>>>> ead1146d
      return;
    }

    if (!this.component) {
      const res =
        this.endpointListHelper.createEndpointDetails(e.listDetailsComponent, this.endpointDetails, this.componentFactoryResolver);
      this.componentRef = res.componentRef;
      this.component = res.component;
    }

    if (this.component) {
      this.component.row = this.pRow;
      this.component.isTable = false;
    }
    this.component.row = this.pRow;

    this.updateCardStatus();
  }

  updateCardStatus() {
    if (this.row && this.dataSource && this.dataSource.getRowState && !this.cardStatus$) {
      this.cardStatus$ = this.dataSource.getRowState(this.row).pipe(
        map(rowState => rowState.error ? CardStatus.ERROR : null),
        startWith(null)
      );

      this.subs.push(this.cardStatus$.pipe(
        pairwise(),
        filter(([oldV, newV]) => !oldV && !!newV),
        first()
      ).subscribe(() => this.store.dispatch(new SetHeaderEvent(true))));
    }
  }

}<|MERGE_RESOLUTION|>--- conflicted
+++ resolved
@@ -110,11 +110,7 @@
   ngOnInit() {
     this.favorite = this.pRow.cnsi_type === 'cf' ? getFavoriteFromEndpointEntity(this.row) : null;
     const e = getEndpointType(this.pRow.cnsi_type);
-<<<<<<< HEAD
-    this.hasDetails = !e ? false : !!e.listDetailsComponent;
-=======
     this.hasDetails = !!e && !!e.listDetailsComponent;
->>>>>>> ead1146d
   }
 
   ngOnDestroy(): void {
@@ -131,11 +127,7 @@
       return;
     }
     const e = getEndpointType(this.pRow.cnsi_type);
-<<<<<<< HEAD
     if (!e || !e.listDetailsComponent) {
-=======
-    if (!!e || !e.listDetailsComponent) {
->>>>>>> ead1146d
       return;
     }
 
