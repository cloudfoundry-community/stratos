--- conflicted
+++ resolved
@@ -75,19 +75,11 @@
     this.endpointCatalogEntity = entityCatalog.getEndpoint(row.cnsi_type, row.sub_type);
     this.address = getFullEndpointApiUrl(row);
     this.rowObs.next(row);
-<<<<<<< HEAD
-    if (this.endpointCatalogueEntity) {
-      const metadata = this.endpointCatalogueEntity.builders.entityBuilder.getMetadata(row);
-      this.endpointLink = row.connectionStatus === 'connected' || this.endpointCatalogueEntity.definition.unConnectable ?
-        this.endpointCatalogueEntity.builders.entityBuilder.getLink(metadata) : null;
-      this.connectionStatus = this.endpointCatalogueEntity.definition.unConnectable ? 'connected' : row.connectionStatus;
-=======
     if (this.endpointCatalogEntity) {
       const metadata = this.endpointCatalogEntity.builders.entityBuilder.getMetadata(row);
       this.endpointLink = row.connectionStatus === 'connected' || this.endpointCatalogEntity.definition.unConnectable ?
         this.endpointCatalogEntity.builders.entityBuilder.getLink(metadata) : null;
       this.connectionStatus = this.endpointCatalogEntity.definition.unConnectable ? 'connected' : row.connectionStatus;
->>>>>>> 281c2f08
     }
     this.updateInnerComponent();
 
