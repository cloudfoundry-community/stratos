$top-index: 2;
$bottom-index: $top-index - 1;
.page-header {
  $breadcrumb-opacity: .7;
  $breadcrumb-hover-opacity: 1;
  $breadcrumb-padding: 3px;
  position: relative;
  z-index: $top-index;
<<<<<<< HEAD
  &__notifications-button {
    display: inline-block;
  }
  &__menu-icon {
    border-radius: 50%;
    box-shadow: 0 6px 8px 3px rgba(0, 0, 0, .2), 0 1px 1px 0 rgba(0, 0, 0, .14), 0 1px 3px 0 rgba(0, 0, 0, 0);
    height: 26px;
    padding: 1px;
    position: absolute;
    right: -5px;
    top: -5px;
    width: 26px;
  }
  &__warning-count {
    border-radius: 50%;
    font-size: 10px;
    height: 25px;
    line-height: 25px;
    text-align: center;
    width: 25px;
  }
  &__warning-button {
    align-items: center;
    display: flex;
    justify-content: space-between;
=======
  &__toolbar {
    padding: 0 20px;
>>>>>>> 8bc1495e
  }
  &__history {
    padding: 0 20px 20px;
  }
  &__nav-toggle-wrapper {
    margin-right: 20px;
  }
  &__nav-toggle,
  &__logout {
    cursor: pointer;
  }
  &__filler {
    flex: 1 1 auto;
  }
  &__breadcrumb,
  &__breadcrumb-separator {
    opacity: $breadcrumb-opacity;
  }
  &__breadcrumb-separator {
    font-size: 26px;
    margin: 0 $breadcrumb-padding;
    user-select: none;
  }
  &__breadcrumbs {
    align-items: center;
    display: flex;
    justify-content: center;
  }
  &__breadcrumb-link {
    cursor: pointer;
    outline: none;
    &:hover {
      opacity: $breadcrumb-hover-opacity;
    }
  }
  &__outer {
    z-index: 1;
  }
  &__menu-separator {
    height: 1px;
    margin: 6px 0;
  }
  &__underflow {
    height: 20vh;
  }
  &__divider {
    opacity: .3;
    padding: 0 10px 0 5px;
  }
  &__menu-button-icon {
    $menu-button-height: 30px;
    border-radius: 50%;
    height: $menu-button-height;
    line-height: $menu-button-height;
    width: $menu-button-height;
  }
  &__username-icon {
    $menu-button-height: 50px;
    border-radius: 50%;
    font-size: 24px;
    height: $menu-button-height;
    line-height: $menu-button-height;
    text-align: center;
    width: $menu-button-height;
  }
  &__username-subtext {
    font-size: 12px;
    opacity: .6;
  }
  &__menu-button {
    display: flex;
    justify-content: center;
  }
  &__username {
    align-items: center;
    display: flex;
    padding: 5px 15px 15px 12px;
  }
  &__username-text {
    margin-left: 10px;
  }
  &__menu-inner {
    max-width: 400px;
    min-width: 200px;
  }
  &__favorite {
    margin-left: 10px;
  }
}

.mat-toolbar-row,
.mat-toolbar-single-row {
  height: 56px;
}

.subheader {
  display: block;
  position: relative;
  z-index: $top-index;
}

.header-events {
  z-index: $bottom-index;
}<|MERGE_RESOLUTION|>--- conflicted
+++ resolved
@@ -6,7 +6,9 @@
   $breadcrumb-padding: 3px;
   position: relative;
   z-index: $top-index;
-<<<<<<< HEAD
+  &__toolbar {
+    padding: 0 20px;
+  }
   &__notifications-button {
     display: inline-block;
   }
@@ -32,10 +34,6 @@
     align-items: center;
     display: flex;
     justify-content: space-between;
-=======
-  &__toolbar {
-    padding: 0 20px;
->>>>>>> 8bc1495e
   }
   &__history {
     padding: 0 20px 20px;
