--- conflicted
+++ resolved
@@ -99,10 +99,7 @@
           routerLink: favorite.getLink(),
           prettyType: favorite.getPrettyTypeName(),
           endpointId: favorite.endpointId,
-<<<<<<< HEAD
-=======
           metadata: { name: favorite.metadata.name },
->>>>>>> 16efc6aa
         }));
       }
     }
