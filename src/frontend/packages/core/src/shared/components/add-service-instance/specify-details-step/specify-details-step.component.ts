--- conflicted
+++ resolved
@@ -26,11 +26,7 @@
 } from 'rxjs/operators';
 
 import { serviceBindingEntityType, serviceInstancesEntityType } from '../../../../../../cloud-foundry/src/cf-entity-factory';
-<<<<<<< HEAD
-import { getCFEntityKey } from '../../../../../../cloud-foundry/src/cf-entity-helpers';
-=======
 import { selectCfRequestInfo, selectCfUpdateInfo } from '../../../../../../cloud-foundry/src/selectors/api.selectors';
->>>>>>> 759df46e
 import { GetAppEnvVarsAction } from '../../../../../../store/src/actions/app-metadata.actions';
 import {
   SetCreateServiceInstanceOrg,
@@ -381,11 +377,7 @@
     if (!isEditMode) {
       return observableOf(null);
     }
-<<<<<<< HEAD
-    const actionState = selectUpdateInfo(getCFEntityKey(serviceInstancesEntityType),
-=======
     const actionState = selectCfUpdateInfo(serviceInstancesEntityType,
->>>>>>> 759df46e
       newServiceInstanceGuid,
       UpdateServiceInstance.updateServiceInstance
     );
@@ -437,11 +429,7 @@
     const checkUpdate$ = this.getUpdateObservable(isEditMode, newServiceInstanceGuid);
     const action = this.getAction(cfGuid, newServiceInstanceGuid, name, servicePlanGuid, spaceGuid, params, tagsStr, isEditMode);
 
-<<<<<<< HEAD
-    const create$ = this.store.select(selectRequestInfo(action, newServiceInstanceGuid));
-=======
     const create$ = this.store.select(selectCfRequestInfo(serviceInstancesEntityType, newServiceInstanceGuid));
->>>>>>> 759df46e
     const getIdFromResponse = this.getIdFromResponseGetter(cfGuid, newServiceInstanceGuid, isEditMode);
 
     this.store.dispatch(action);
