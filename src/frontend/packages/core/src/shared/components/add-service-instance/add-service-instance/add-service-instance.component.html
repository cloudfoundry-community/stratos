<app-page-header>
  {{ title$ | async }}
</app-page-header>
<<<<<<< HEAD
<div class="add-service-instance">
=======
<div *ngIf="initialisedService$ | async as inited" class="add-service-instance">
>>>>>>> fe6d254d
  <app-steppers [basePreviousRedirect]="basePreviousRedirect" [cancel]="modeService.cancelUrl">

    <ng-container *ngIf="serviceType === serviceTypes.SERVICE">
      <app-step *ngIf="modeService.viewDetail.showSelectCf && !isSpaceScoped()" title="Cloud Foundry"
        [onEnter]="resetStoreData" [valid]="selectCF.validate | async" [onNext]="onNext"
        [blocked]="cfOrgSpaceService.isLoading$ | async">
        <app-create-application-step1 [stepperText]="stepperText" [isMarketplaceMode]="inMarketplaceMode" #selectCF>
        </app-create-application-step1>
      </app-step>
      <app-step title="Select Service" *ngIf="modeService.viewDetail.showSelectService"
        [valid]="selectService.validate | async" [onNext]="selectService.onNext"
        [blocked]="selectService.isFetching$ | async">
        <app-select-service #selectService></app-select-service>
      </app-step>
<<<<<<< HEAD
      <app-step title="Select Plan" [onNext]="selectPlan.onNext" [blocked]="initialisedService$ | async"
        [onEnter]="selectPlan.onEnter" [valid]="selectPlan.validate | async" cancelButtonText="Cancel">
=======
      <app-step title="Select Plan" [onNext]="selectPlan.onNext" [blocked]="!inited" [onEnter]="selectPlan.onEnter"
        [valid]="selectPlan.validate | async" cancelButtonText="Cancel">
>>>>>>> fe6d254d
        <app-select-plan-step #selectPlan></app-select-plan-step>
      </app-step>
      <app-step [title]="bindAppStepperText" *ngIf="modeService.viewDetail.showBindApp" [skip]="skipApps$ | async"
        [onEnter]="bindApp.onEnter" [onNext]="bindApp.submit " [valid]="bindApp.validate | async"
        cancelButtonText="Cancel">
<<<<<<< HEAD
        <app-bind-apps-step #bindApp [boundAppId]="appId"></app-bind-apps-step>
=======
        <app-bind-apps-step #bindApp [boundAppId]="appId" [apps$]="apps$"></app-bind-apps-step>
>>>>>>> fe6d254d
      </app-step>
      <app-step title="Service Instance" [onNext]="specifyDetails.onNext" [onEnter]="specifyDetails.onEnter"
        [blocked]="!!(specifyDetails.serviceInstancesInit$  | async)" [valid]="specifyDetails.validate | async "
        cancelButtonText="Cancel " nextButtonText="Create ">
<<<<<<< HEAD
        <app-specify-details-step [appId]="appId" #specifyDetails [showModeSelection]="!!appId ">
=======
        <app-specify-details-step [appId]="appId" #specifyDetails [showModeSelection]="!!appId">
>>>>>>> fe6d254d
        </app-specify-details-step>
      </app-step>
    </ng-container>

    <ng-container *ngIf="serviceType === serviceTypes.USER_SERVICE">
      <app-step *ngIf="modeService.viewDetail.showSelectCf" title="Cloud Foundry" [onEnter]="resetStoreData"
        [valid]="selectCF.validate | async" [onNext]="onNext" [blocked]="cfOrgSpaceService.isLoading$ | async">
        <app-create-application-step1 [stepperText]="stepperText" [isMarketplaceMode]="inMarketplaceMode" #selectCF>
        </app-create-application-step1>
      </app-step>
<<<<<<< HEAD
      <app-step title="Service Instance" [onEnter]="supd.onEnter" [onNext]="supd.onNext" [valid]="supd.formGroup.valid">
        <app-specify-user-provided-details [cfGuid]="cfGuid$ | async" [spaceGuid]="spaceGuid$ | async"
          [serviceInstanceId]="serviceInstanceId" #supd>
=======
      <app-step [title]="bindAppStepperText" *ngIf="modeService.viewDetail.showBindApp" [skip]="skipApps$ | async"
        [onEnter]="bindApp.onEnter" [onNext]="bindApp.submit " [valid]="bindApp.validate | async"
        cancelButtonText="Cancel">
        <app-bind-apps-step #bindApp [boundAppId]="appId" [apps$]="apps$"></app-bind-apps-step>
      </app-step>
      <app-step title="Service Instance" [onEnter]="supd.onEnter" [onNext]="supd.onNext" [valid]="supd.valid | async">
        <app-specify-user-provided-details [appId]="appId" [showModeSelection]="!!appId" [cfGuid]="cfGuid$ | async"
          [spaceGuid]="spaceGuid$ | async" [serviceInstanceId]="serviceInstanceId" #supd>
>>>>>>> fe6d254d
        </app-specify-user-provided-details>
      </app-step>
    </ng-container>

  </app-steppers>

</div><|MERGE_RESOLUTION|>--- conflicted
+++ resolved
@@ -1,11 +1,7 @@
 <app-page-header>
   {{ title$ | async }}
 </app-page-header>
-<<<<<<< HEAD
-<div class="add-service-instance">
-=======
 <div *ngIf="initialisedService$ | async as inited" class="add-service-instance">
->>>>>>> fe6d254d
   <app-steppers [basePreviousRedirect]="basePreviousRedirect" [cancel]="modeService.cancelUrl">
 
     <ng-container *ngIf="serviceType === serviceTypes.SERVICE">
@@ -20,32 +16,19 @@
         [blocked]="selectService.isFetching$ | async">
         <app-select-service #selectService></app-select-service>
       </app-step>
-<<<<<<< HEAD
-      <app-step title="Select Plan" [onNext]="selectPlan.onNext" [blocked]="initialisedService$ | async"
-        [onEnter]="selectPlan.onEnter" [valid]="selectPlan.validate | async" cancelButtonText="Cancel">
-=======
       <app-step title="Select Plan" [onNext]="selectPlan.onNext" [blocked]="!inited" [onEnter]="selectPlan.onEnter"
         [valid]="selectPlan.validate | async" cancelButtonText="Cancel">
->>>>>>> fe6d254d
         <app-select-plan-step #selectPlan></app-select-plan-step>
       </app-step>
       <app-step [title]="bindAppStepperText" *ngIf="modeService.viewDetail.showBindApp" [skip]="skipApps$ | async"
         [onEnter]="bindApp.onEnter" [onNext]="bindApp.submit " [valid]="bindApp.validate | async"
         cancelButtonText="Cancel">
-<<<<<<< HEAD
-        <app-bind-apps-step #bindApp [boundAppId]="appId"></app-bind-apps-step>
-=======
         <app-bind-apps-step #bindApp [boundAppId]="appId" [apps$]="apps$"></app-bind-apps-step>
->>>>>>> fe6d254d
       </app-step>
       <app-step title="Service Instance" [onNext]="specifyDetails.onNext" [onEnter]="specifyDetails.onEnter"
         [blocked]="!!(specifyDetails.serviceInstancesInit$  | async)" [valid]="specifyDetails.validate | async "
         cancelButtonText="Cancel " nextButtonText="Create ">
-<<<<<<< HEAD
-        <app-specify-details-step [appId]="appId" #specifyDetails [showModeSelection]="!!appId ">
-=======
         <app-specify-details-step [appId]="appId" #specifyDetails [showModeSelection]="!!appId">
->>>>>>> fe6d254d
         </app-specify-details-step>
       </app-step>
     </ng-container>
@@ -56,11 +39,6 @@
         <app-create-application-step1 [stepperText]="stepperText" [isMarketplaceMode]="inMarketplaceMode" #selectCF>
         </app-create-application-step1>
       </app-step>
-<<<<<<< HEAD
-      <app-step title="Service Instance" [onEnter]="supd.onEnter" [onNext]="supd.onNext" [valid]="supd.formGroup.valid">
-        <app-specify-user-provided-details [cfGuid]="cfGuid$ | async" [spaceGuid]="spaceGuid$ | async"
-          [serviceInstanceId]="serviceInstanceId" #supd>
-=======
       <app-step [title]="bindAppStepperText" *ngIf="modeService.viewDetail.showBindApp" [skip]="skipApps$ | async"
         [onEnter]="bindApp.onEnter" [onNext]="bindApp.submit " [valid]="bindApp.validate | async"
         cancelButtonText="Cancel">
@@ -69,7 +47,6 @@
       <app-step title="Service Instance" [onEnter]="supd.onEnter" [onNext]="supd.onNext" [valid]="supd.valid | async">
         <app-specify-user-provided-details [appId]="appId" [showModeSelection]="!!appId" [cfGuid]="cfGuid$ | async"
           [spaceGuid]="spaceGuid$ | async" [serviceInstanceId]="serviceInstanceId" #supd>
->>>>>>> fe6d254d
         </app-specify-user-provided-details>
       </app-step>
     </ng-container>
