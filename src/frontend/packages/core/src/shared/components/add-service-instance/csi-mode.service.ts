--- conflicted
+++ resolved
@@ -17,14 +17,11 @@
   EDIT_SERVICE_INSTANCE_MODE = 'editServiceInstanceMode'
 }
 
-<<<<<<< HEAD
-=======
 export const enum CreateServiceFormMode {
   CreateServiceInstance = 'create-service-instance',
   BindServiceInstance = 'bind-service-instance',
 }
 
->>>>>>> fe6d254d
 export const CANCEL_SPACE_ID_PARAM = 'space-guid';
 export const CANCEL_ORG_ID_PARAM = 'org-guid';
 
