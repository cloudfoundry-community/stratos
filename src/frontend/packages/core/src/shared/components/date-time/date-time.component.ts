--- conflicted
+++ resolved
@@ -1,4 +1,3 @@
-<<<<<<< HEAD
 import { Component, OnInit, Output, OnDestroy, Input, EventEmitter } from '@angular/core';
 import { FormControl } from '@angular/forms';
 import { combineLatest, Subscription, Observable } from 'rxjs';
@@ -6,14 +5,7 @@
 
 import { SetupModule } from './../../../features/setup/setup.module';
 
-import * as moment from 'moment';
-=======
-import { Component, EventEmitter, Input, OnDestroy, Output } from '@angular/core';
-import { FormControl } from '@angular/forms';
 import moment from 'moment';
-import { combineLatest, Observable, Subscription } from 'rxjs';
-import { debounceTime, filter, map, shareReplay, tap } from 'rxjs/operators';
->>>>>>> 9344b0c2
 
 @Component({
   selector: 'app-date-time',
