--- conflicted
+++ resolved
@@ -8,11 +8,7 @@
   QueryList,
   ViewEncapsulation,
 } from '@angular/core';
-<<<<<<< HEAD
-import { MatSnackBar, MatSnackBarRef, SimpleSnackBar } from '@angular/material';
-=======
 import { MatSnackBar, MatSnackBarRef, SimpleSnackBar } from '@angular/material/snack-bar';
->>>>>>> eb0a2218
 import { ActivatedRoute } from '@angular/router';
 import { Store } from '@ngrx/store';
 import { combineLatest, Observable, of as observableOf, Subscription } from 'rxjs';
