--- conflicted
+++ resolved
@@ -1,8 +1,9 @@
-import { Component, Input, OnInit } from '@angular/core';
+import { AfterViewInit, Component, Input } from '@angular/core';
 import { combineLatest, Observable, ReplaySubject, Subject } from 'rxjs';
 import { distinctUntilChanged, map, scan, startWith } from 'rxjs/operators';
+
 import { IFavoriteEntity } from '../../../core/user-favorite-manager';
-import { IFavoriteTypes, FavoritesConfigMapper } from '../favorites-meta-card/favorite-config-mapper';
+import { FavoritesConfigMapper, IFavoriteTypes } from '../favorites-meta-card/favorite-config-mapper';
 
 
 @Component({
@@ -10,14 +11,10 @@
   templateUrl: './favorites-entity-list.component.html',
   styleUrls: ['./favorites-entity-list.component.scss']
 })
-<<<<<<< HEAD
 export class FavoritesEntityListComponent implements AfterViewInit {
-  constructor(private favoritesConfigMapper: FavoritesConfigMapper) {
-=======
-export class FavoritesEntityListComponent implements OnInit {
->>>>>>> ddb19b7c
 
-  }
+  constructor(private favoritesConfigMapper: FavoritesConfigMapper) { }
+
   @Input()
   set entities(favoriteEntities: IFavoriteEntity[]) {
     this.pEntities = favoriteEntities ? [...favoriteEntities] : favoriteEntities;
@@ -101,7 +98,7 @@
     return entity.favorite.guid;
   }
 
-  ngOnInit() {
+  ngAfterViewInit() {
     const searchValue$ = this.searchValueSubject.pipe(startWith(''), distinctUntilChanged());
     const type$ = this.typeSubject.asObservable().pipe(startWith(null));
     const typesEntities$ = combineLatest(
