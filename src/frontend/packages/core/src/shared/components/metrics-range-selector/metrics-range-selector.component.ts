--- conflicted
+++ resolved
@@ -1,15 +1,11 @@
 import { Component, EventEmitter, Input, OnDestroy, Output } from '@angular/core';
-<<<<<<< HEAD
 import { EntityMonitorFactory, IMetrics, MetricQueryType, MetricsAction, EntityMonitor } from '@stratosui/store';
-=======
-import moment from 'moment';
->>>>>>> 9344b0c2
 import { Subscription } from 'rxjs';
 
 import { MetricsRangeSelectorManagerService } from '../../services/metrics-range-selector-manager.service';
 import { ITimeRange } from '../../services/metrics-range-selector.types';
 
-import * as moment from 'moment';
+import moment from 'moment';
 
 @Component({
   selector: 'app-metrics-range-selector',
