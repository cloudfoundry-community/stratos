import { Injectable, NgZone } from '@angular/core';
<<<<<<< HEAD
import { EntityMonitor, MetricQueryType, MetricsAction, IMetrics } from '@stratosui/store';
=======
import moment from 'moment';
>>>>>>> 9344b0c2
import { Subject, Subscription } from 'rxjs';
import { debounceTime, takeWhile, tap } from 'rxjs/operators';

import { MetricsRangeSelectorService } from './metrics-range-selector.service';
import { ITimeRange } from './metrics-range-selector.types';

import * as moment from 'moment';

@Injectable()
export class MetricsRangeSelectorManagerService {

  public timeWindow$ = new Subject<ITimeRange>();

  public commit: () => void = null;

  public dateValid = false;

  public committedStartEnd: [moment.Moment, moment.Moment] = [null, null];

  public rangeTypes = MetricQueryType;

  public times = this.metricRangeService.times;

  public metricsMonitor: EntityMonitor<IMetrics>;

  private readonly startIndex = 0;

  private readonly endIndex = 1;

  public startEnd: [moment.Moment, moment.Moment] = [null, null];

  private initSub: Subscription;

  public selectedTimeRangeValue: ITimeRange;

  public metricsAction$ = new Subject<MetricsAction>();

  private baseAction: MetricsAction;

  private pollIndex: number;

  public pollInterval = 10000;

  constructor(
    public metricRangeService: MetricsRangeSelectorService,
    private ngZone: NgZone,
    ) { }

  private commitDate(date: moment.Moment, type: 'start' | 'end') {
    const index = type === 'start' ? this.startIndex : this.endIndex;
    const oldDate = this.startEnd[index];
    if (oldDate && !date) {
      this.startEnd[index] = date;
      return;
    }
    if (!date || !date.isValid() || date.isSame(oldDate)) {
      return;
    }
    this.startEnd[index] = date;
    const [start, end] = this.startEnd;
    if (start && end) {
      const action = this.metricRangeService.getNewDateRangeAction(this.baseAction, start, end);
      this.commit = () => {
        this.committedStartEnd = [
          this.startEnd[0],
          this.startEnd[1]
        ];
        this.commitAction(action);
      };
    }
  }

  private setTimeWindowFromStore(metrics: IMetrics) {
    const { timeRange, start, end } = this.metricRangeService.getDateFromStoreMetric(metrics);
    const isDifferent = (!start || !end) || !start.isSame(this.start) || !end.isSame(this.end);
    if (isDifferent) {
      this.committedStartEnd = [start, end];
    }
    this.selectedTimeRange = timeRange;
  }

  public init(entityMonitor: EntityMonitor<IMetrics>, baseAction: MetricsAction) {
    this.baseAction = baseAction;
    this.initSub = entityMonitor.entity$.pipe(
      tap(metrics => {
        if (metrics && !this.selectedTimeRange) {
          this.setTimeWindowFromStore(metrics);
        }
      }),
      debounceTime(0),
      tap(metrics => {
        // entity$ emits null first.
        // If its still null after the debounce then we run setTimeWindowFromStore to get default selection
        if (!metrics && !this.selectedTimeRange) {
          this.setTimeWindowFromStore(metrics);
        }
      }),
      takeWhile(metrics => !metrics)
    ).subscribe();
  }

  public destroy() {
    if (this.initSub) {
      this.initSub.unsubscribe();
    }
    this.endWindowPoll();
  }

  get selectedTimeRange() {
    return this.selectedTimeRangeValue;
  }

  set selectedTimeRange(timeRange: ITimeRange) {
    this.endWindowPoll();
    this.commit = null;
    this.start = null;
    this.end = null;
    this.selectedTimeRangeValue = timeRange;
    this.timeWindow$.next(this.selectedTimeRangeValue);
    if (this.selectedTimeRangeValue.value) {
      this.commitWindow(this.selectedTimeRangeValue);
    }
  }

  set start(start: moment.Moment) {
    this.commitDate(start, 'start');
  }

  get start() {
    return this.startEnd[this.startIndex];
  }

  set end(end: moment.Moment) {
    this.commitDate(end, 'end');
  }

  get end() {
    return this.startEnd[this.endIndex];
  }

  private startWindowPoll(timeWindow: ITimeRange) {
    this.endWindowPoll();
    this.ngZone.runOutsideAngular(() => {
      this.pollIndex = window.setInterval(
        () => this.commitAction(this.metricRangeService.getNewTimeWindowAction(this.baseAction, timeWindow.value)),
        this.pollInterval
      );
    });
  }

  private endWindowPoll() {
    window.clearInterval(this.pollIndex);
  }

  private commitWindow(timeWindow: ITimeRange) {
    this.endWindowPoll();
    if (!timeWindow) {
      return;
    }
    this.committedStartEnd = [null, null];
    this.startEnd = [null, null];
    this.commitAction(this.metricRangeService.getNewTimeWindowAction(this.baseAction, timeWindow.value));
    if (timeWindow.value) {
      this.startWindowPoll(timeWindow);
    }
  }

  private commitAction(action: MetricsAction) {
    this.metricsAction$.next(action);
    this.commit = null;
  }

}<|MERGE_RESOLUTION|>--- conflicted
+++ resolved
@@ -1,16 +1,12 @@
 import { Injectable, NgZone } from '@angular/core';
-<<<<<<< HEAD
 import { EntityMonitor, MetricQueryType, MetricsAction, IMetrics } from '@stratosui/store';
-=======
-import moment from 'moment';
->>>>>>> 9344b0c2
 import { Subject, Subscription } from 'rxjs';
 import { debounceTime, takeWhile, tap } from 'rxjs/operators';
 
 import { MetricsRangeSelectorService } from './metrics-range-selector.service';
 import { ITimeRange } from './metrics-range-selector.types';
 
-import * as moment from 'moment';
+import moment from 'moment';
 
 @Injectable()
 export class MetricsRangeSelectorManagerService {
