import { DOCUMENT } from '@angular/common';
import {
  ComponentFactory,
  ComponentFactoryResolver,
  ComponentRef,
  Inject,
  Injectable,
  ViewContainerRef,
} from '@angular/core';
import { Router } from '@angular/router';
import { asapScheduler, BehaviorSubject, Observable, Subject } from 'rxjs';
import { filter, observeOn, publishReplay, refCount, tap } from 'rxjs/operators';

// Side Panel Modes
export enum SidePanelMode {
<<<<<<< HEAD
  // Modal = spans the full height of the window and overlaps the top bat
=======
  // Modal = spans the full height of the window and overlaps the title bar
>>>>>>> c32cf3ac
  Modal = 0,
  // Normal = 600px width and height not overlapping title bar
  Normal = 1,
  // Narrow = 400px width and height not overlapping title bar
  Narrow = 2,
}

/**
 * Service to allow the overlay side panel to be shown or hidden.
 *
 * Supports two modes:
 *  - with show(...) - Brings in side panel below the top nav
 *  - with showModal(...) - Brings in side panel overlaying the top nav
 */
@Injectable()
export class SidePanelService {
  private openedSubject: BehaviorSubject<boolean>;
  public opened$: Observable<boolean>;

  private previewModeSubject: BehaviorSubject<SidePanelMode>;
  public previewMode$: Observable<SidePanelMode>;

  private container: ViewContainerRef;

  constructor(
    private componentFactoryResolver: ComponentFactoryResolver,
    private router: Router,
    @Inject(DOCUMENT) private document: Document,
  ) {
    this.openedSubject = new BehaviorSubject(false);
    this.opened$ = this.observeSubject(this.openedSubject);

    this.previewModeSubject = new BehaviorSubject<SidePanelMode>(-1);
    this.previewMode$ = this.observeSubject(this.previewModeSubject);

    this.setupRouterListener();
  }

  public unsetContainer() {
    this.container = undefined;
  }

  public setContainer(container: ViewContainerRef) {
    if (this.container) {
      throw new Error('SidePanelService: container already set');
    }

    this.container = container;
  }

  /**
<<<<<<< HEAD
   * Show the preview panel in the given mode - does not overlap title bar and colours are more muted
=======
   * Show the preview panel in the given mode
>>>>>>> c32cf3ac
   */
  public showMode(
    mode: SidePanelMode, component: object, props?: { [key: string]: any }, componentFactoryResolver?: ComponentFactoryResolver) {
    if (!this.container) {
      throw new Error('SidePanelService: container must be set');
    }

    this.render(component, props, componentFactoryResolver);
    this.previewModeSubject.next(mode);
    this.open();
  }

  /**
   * Show the preview panel in a preview style - does not overlap title bar and colours are more muted
   */
  public show(component: object, props?: { [key: string]: any }, componentFactoryResolver?: ComponentFactoryResolver) {
    this.showMode(SidePanelMode.Normal, component, props, componentFactoryResolver);
  }

  /**
   * Show the preview panel in a modal style - full height overlaps title bar
   */
  public showModal(component: object, props?: { [key: string]: any }, componentFactoryResolver?: ComponentFactoryResolver) {
    this.showMode(SidePanelMode.Modal, component, props, componentFactoryResolver);
  }

  private open() {
    this.openedSubject.next(true);
    this.document.addEventListener('keydown', this.onKeyDown);
  }

  public hide() {
    if (!this.container) {
      throw new Error('SidePanelService: container must be set');
    }

    this.openedSubject.next(false);
    this.document.removeEventListener('keydown', this.onKeyDown);
  }

  onKeyDown = (event) => {
    if (event.key === 'Escape') {
      this.hide();
    }
  }

  render(
    component: object,
    props: { [key: string]: any },
    componentFactoryResolver: ComponentFactoryResolver = this.componentFactoryResolver
  ) {
    if (this.container.length) {
      this.container.remove(0);
    }

    const factory: ComponentFactory<any> = componentFactoryResolver.resolveComponentFactory(component as any);
    const componentRef: ComponentRef<any> = this.container.createComponent(factory);

    if (props) {
      componentRef.instance.setProps(props);
    }
  }

  public clear() {
    this.container.clear();
    this.openedSubject.next(false);
  }

  private setupRouterListener() {
    this.router.events.pipe(
      filter(() => !!this.container),
      tap((e) => this.hide()))
      .subscribe();
  }

  private observeSubject(subject: Subject<any>) {
    return subject.asObservable().pipe(
      publishReplay(1),
      refCount(),
      observeOn(asapScheduler)
    );
  }
}<|MERGE_RESOLUTION|>--- conflicted
+++ resolved
@@ -13,11 +13,7 @@
 
 // Side Panel Modes
 export enum SidePanelMode {
-<<<<<<< HEAD
-  // Modal = spans the full height of the window and overlaps the top bat
-=======
   // Modal = spans the full height of the window and overlaps the title bar
->>>>>>> c32cf3ac
   Modal = 0,
   // Normal = 600px width and height not overlapping title bar
   Normal = 1,
@@ -69,11 +65,7 @@
   }
 
   /**
-<<<<<<< HEAD
-   * Show the preview panel in the given mode - does not overlap title bar and colours are more muted
-=======
    * Show the preview panel in the given mode
->>>>>>> c32cf3ac
    */
   public showMode(
     mode: SidePanelMode, component: object, props?: { [key: string]: any }, componentFactoryResolver?: ComponentFactoryResolver) {
