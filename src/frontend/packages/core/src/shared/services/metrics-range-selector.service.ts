import { Injectable } from '@angular/core';
<<<<<<< HEAD
import { MetricQueryConfig, MetricsAction, IMetrics, MetricQueryType } from '@stratosui/store';
=======
import moment from 'moment';
>>>>>>> 9344b0c2

import { ITimeRange, StoreMetricTimeRange } from './metrics-range-selector.types';

import * as moment from 'moment';

@Injectable()
export class MetricsRangeSelectorService {

  constructor() { }

  public defaultTimeValue: string;
  public times: ITimeRange[] = [
    {
      value: '5:minute',
      label: 'The past 5 minutes',
      queryType: MetricQueryType.QUERY
    },
    {
      value: '1:hour',
      label: 'The past hour',
      queryType: MetricQueryType.QUERY
    },
    {
      value: '1:day',
      label: 'The past day',
      queryType: MetricQueryType.QUERY
    },
    {
      value: '3:day',
      label: 'The past 3 days',
      queryType: MetricQueryType.QUERY
    },
    {
      value: '1:week',
      label: 'The past week',
      queryType: MetricQueryType.QUERY
    },
    {
      label: 'Custom time window',
      queryType: MetricQueryType.RANGE_QUERY
    }
  ];

  private newMetricsAction(action: MetricsAction, newQuery: MetricQueryConfig): MetricsAction {
    return {
      ...action,
      queryType: MetricQueryType.RANGE_QUERY,
      query: newQuery
    };
  }

  private convertWindowToRange(value: string): [moment.Moment, moment.Moment] {
    const windowSplit = value.split(':');
    return [
      moment().subtract(parseInt(windowSplit[0], 10), windowSplit[1] as moment.unitOfTime.DurationConstructor),
      moment()
    ];
  }

  public getNewDateRangeAction(action: MetricsAction, start: moment.Moment, end: moment.Moment) {
    const startUnix = start.unix();
    const endUnix = end.unix();
    return this.newMetricsAction(action, new MetricQueryConfig(action.query.metric, {
      ...action.query.params,
      start: startUnix,
      end: end.unix(),
      step: Math.max((endUnix - startUnix) / 50, 0)
    }));
  }

  public getNewTimeWindowAction(action: MetricsAction, windowValue: string) {
    const [start, end] = this.convertWindowToRange(windowValue);
    const newAction = { ...action };
    newAction.windowValue = windowValue;
    return this.getNewDateRangeAction(newAction, start, end);
  }

  public getDateFromStoreMetric(metrics: IMetrics, times = this.times): StoreMetricTimeRange {
    if (metrics) {
      if (metrics.windowValue) {
        return {
          timeRange: times.find(time => time.value === metrics.windowValue)
        };
      } else {
        return {
          timeRange: metrics.query && metrics.query.params && metrics.query.params.window ?
            times.find(time => time.value === metrics.query.params.window) :
            this.getDefaultTimeRange(times)
        };
      }
    } else {
      const timeRange = this.getDefaultTimeRange(times);
      return {
        timeRange
      };
    }
  }

  private getDefaultTimeRange(times = this.times) {
    if (this.defaultTimeValue) {
      return times.find(time => time.value === this.defaultTimeValue) || this.times[0];
    } else {
      return times.find(time => time.value === '1:hour') || this.times[0];
    }
  }

}<|MERGE_RESOLUTION|>--- conflicted
+++ resolved
@@ -1,13 +1,9 @@
 import { Injectable } from '@angular/core';
-<<<<<<< HEAD
 import { MetricQueryConfig, MetricsAction, IMetrics, MetricQueryType } from '@stratosui/store';
-=======
-import moment from 'moment';
->>>>>>> 9344b0c2
 
 import { ITimeRange, StoreMetricTimeRange } from './metrics-range-selector.types';
 
-import * as moment from 'moment';
+import moment from 'moment';
 
 @Injectable()
 export class MetricsRangeSelectorService {
