<<<<<<< HEAD
import { MetricQueryType } from '@stratosui/store';
=======
import moment from 'moment';
>>>>>>> 9344b0c2

import * as moment from 'moment';

export type momentTuple = [moment.DurationInputArg1, moment.unitOfTime.DurationConstructor];
export interface ITimeRange {
  value?: string;
  label: string;
  queryType: MetricQueryType;
}

export interface StoreMetricTimeRange {
  timeRange: ITimeRange;
  start?: moment.Moment;
  end?: moment.Moment;
  step?: number;
}
<|MERGE_RESOLUTION|>--- conflicted
+++ resolved
@@ -1,10 +1,6 @@
-<<<<<<< HEAD
 import { MetricQueryType } from '@stratosui/store';
-=======
+
 import moment from 'moment';
->>>>>>> 9344b0c2
-
-import * as moment from 'moment';
 
 export type momentTuple = [moment.DurationInputArg1, moment.unitOfTime.DurationConstructor];
 export interface ITimeRange {
