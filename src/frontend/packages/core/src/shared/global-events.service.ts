<<<<<<< HEAD
import { GeneralEntityAppState } from './../../../store/src/app-state';
=======
>>>>>>> eb0a2218
import { Injectable } from '@angular/core';
import { Store } from '@ngrx/store';
import { BehaviorSubject, combineLatest, Observable, ReplaySubject } from 'rxjs';
import { debounceTime, distinctUntilChanged, map, publishReplay, refCount, startWith } from 'rxjs/operators';

import { GeneralEntityAppState } from './../../../store/src/app-state';
import { StratosStatus } from './shared.types';

export type GlobalEventTypes = 'warning' | 'error' | 'process' | 'complete';

export const endpointEventKey = 'endpointError';

/**
 * Used to build the message or link for an event
 * @export
 */
export class GlobalEventData<T = any> {
  constructor(public triggered = true, public data?: T) { }
}

interface IGlobalEventType {
  type?: GlobalEventTypes;
  subType?: string;
}

/**
 * An global application wide event that is derived from data stored in the store.
 *
 * @export
 * @template SelectedState The root data that the event can be generated from. Will act as the EventData if no EventData is provided.
 * @template EventState This data can be used to generate the link or message for an event.
 */
export interface IGlobalEventConfig<SelectedState, EventState = SelectedState> extends IGlobalEventType {

  /**
   * Can be used to generate the data for an event.
   * If an array is passed then multiple events will be created of the type provided in the config.
   */
  eventTriggered: (state: SelectedState | GeneralEntityAppState) => GlobalEventData | GlobalEventData[];
  message: ((data?: EventState, appState?: GeneralEntityAppState) => string) | string;
  key?: ((data?: EventState, appState?: GeneralEntityAppState) => string) | string;

  /**
   * Used to get the part of the store the event may be built from.
   */
  selector?: (state: GeneralEntityAppState) => SelectedState;
  link?: ((data?: EventState, appState?: GeneralEntityAppState) => string) | string;
}

export interface IGlobalEvent extends IGlobalEventType {
  message: string;
  link: string;
  key: string;
  stratosStatus?: StratosStatus;
  read?: boolean;
}
@Injectable({
  providedIn: 'root'
})
export class GlobalEventService {
  private eventConfigs: IGlobalEventConfig<any>[] = [];
  private eventConfigsSubject = new ReplaySubject<IGlobalEventConfig<any>[]>();

  private readonly eventTypePriority: GlobalEventTypes[] = [
    'process', 'error', 'warning', 'complete'
  ];

  private dataCache = new Map<any, Map<any, IGlobalEvent[]>>();

  private readEvents = new Map<string, IGlobalEvent>();
  private readEventsSubject = new BehaviorSubject<Map<string, IGlobalEvent>>(this.readEvents);

  public events$: Observable<IGlobalEvent[]>;
  public priorityType$: Observable<GlobalEventTypes>;
  public priorityStratosStatus$: Observable<StratosStatus>;

  public addEventConfig<SelectedState, EventState = SelectedState>(event: IGlobalEventConfig<SelectedState, EventState>) {
    this.eventConfigs.push(event);
    this.eventConfigsSubject.next(this.eventConfigs);
  }

  public updateEventReadState(event: IGlobalEvent, read: boolean) {
    if (read && !this.readEvents.has(event.key)) {
      this.readEvents.set(event.key, event);
    } else if (!read && this.readEvents.has(event.key)) {
      this.readEvents.delete(event.key);
    }
    this.readEventsSubject.next(this.readEvents);
  }

  public filterEvents(eventType: GlobalEventTypes) {
    return this.events$.pipe(
      map(events => events.filter(event => event.type === eventType))
    );
  }

  public eventTypeToStratosStatus(eventType: GlobalEventTypes) {
    switch (eventType) {
      case ('warning'):
        return StratosStatus.WARNING;
      case ('process'):
        return StratosStatus.BUSY;
      case ('error'):
        return StratosStatus.ERROR;
      default:
        return null;
    }
  }

  // Get the event from the event config and event data.
  private getEvent(eventData: any, config: IGlobalEventConfig<any>, appState: GeneralEntityAppState): IGlobalEvent {
    const message = typeof config.message === 'function' ? config.message(eventData, appState) : config.message;
    const link = typeof config.link === 'function' ? config.link(eventData, appState) : config.link;
    const key = typeof config.key === 'function' ? config.key(eventData, appState) : config.key || config.message;
    const type = config.type || 'warning';
    return {
      message,
      link,
      key,
      type,
      stratosStatus: this.eventTypeToStratosStatus(type)
    } as IGlobalEvent;
  }

  // Get the events from the event config and event data.
  private getEvents(
    eventData: GlobalEventData | GlobalEventData[],
    selectedState: any,
    config: IGlobalEventConfig<any>,
    appState: GeneralEntityAppState
  ) {
    if (Array.isArray(eventData)) {
      if (eventData.length) {
        return eventData.map((data) => this.getEvent(data.data || selectedState, config, appState));
      }
    } else {
      return [this.getEvent(eventData.data || selectedState, config, appState)];
    }
  }

  // Will get the highest priority event type as dictated by eventTypePriority (0 index is highest priority)
  private getHighestPriorityEventType(eventTypes: IGlobalEventType[]): GlobalEventTypes {
    return eventTypes.reduce((currentPriority, nextType) => {
      if (
        currentPriority.priority !== 0 &&
        nextType.type &&
        nextType.type !== currentPriority.eventType
      ) {
        const priority = this.eventTypePriority.findIndex(priorities => nextType.type === priorities);
        if (currentPriority.priority === null || priority < currentPriority.priority) {
          return {
            eventType: nextType.type,
            priority
          };
        }
      }
      return currentPriority;
    }, { eventType: null, priority: null } as { eventType: GlobalEventTypes, priority: number }).eventType;
  }

  // We cache the event results by keying them by the selectedState object.
<<<<<<< HEAD
  private getNewEventsOrCached(config: IGlobalEventConfig<any>, appState: GeneralEntityAppState): IGlobalEvent[] {
=======
  private getNewTriggeredEventsOrCached(config: IGlobalEventConfig<any>, appState: GeneralEntityAppState): IGlobalEvent[] {
>>>>>>> eb0a2218
    const selectedState = config.selector ? config.selector(appState) : appState;
    const isEventTriggered = config.eventTriggered(selectedState);
    if (!isEventTriggered) {
      const dataToEventCache = new Map<any, any>();
      // We should consider changing this, selectedState can be the entire store
      dataToEventCache.set(selectedState, []);
      this.dataCache.set(config, dataToEventCache);
      return [];
    }
    if (Array.isArray(isEventTriggered)) {
      return this.getNewEventsOrCached(isEventTriggered.filter(event => event.triggered), config, selectedState, appState);
    }
    return isEventTriggered.triggered ? this.getNewEventsOrCached(isEventTriggered, config, selectedState, appState) : [];
  }

  private getNewEventsOrCached(
    eventData: GlobalEventData | GlobalEventData[],
    config: IGlobalEventConfig<any>,
    selectedState: any,
    appState: GeneralEntityAppState
<<<<<<< HEAD
  ) {
=======
  ): IGlobalEvent[] {
>>>>>>> eb0a2218
    // We will get cached events if the data object matches exactly.
    const cache = this.dataCache.get(config);
    const cachedEvents = cache ? cache.get(selectedState) : null;
    if (cachedEvents) {
      return cachedEvents;
    } else {
      const events = this.getEvents(eventData, selectedState, config, appState);
      const dataToEventCache = new Map<any, any>();
      dataToEventCache.set(selectedState, events);
      this.dataCache.set(config, dataToEventCache);
      return events;
    }
  }

  private getEventsAndPriorityType() {
    return combineLatest(
      this.eventConfigsSubject.asObservable().pipe(
        startWith(this.eventConfigs)
      ),
      this.store
    ).pipe(
      debounceTime(100),
      map(([configs, appState]) => {
        return configs.reduce((eventsAndPriority, config) => {
          const newEvents = this.getNewTriggeredEventsOrCached(config, appState);
          if (newEvents && newEvents.length) {
            const newHighestPriority = this.getHighestPriorityEventType([
              { type: eventsAndPriority[1] },
              ...newEvents,
            ]);
            eventsAndPriority[0] = [...eventsAndPriority[0], ...newEvents];
            eventsAndPriority[1] = newHighestPriority;
          }
          return eventsAndPriority;
        }, [[], null] as [IGlobalEvent[], GlobalEventTypes]);
      }),
      publishReplay(1),
      refCount(),
    );
  }

  constructor(private store: Store<GeneralEntityAppState>) {
<<<<<<< HEAD
    const eventsAndPriority$ = this.getEventsAndPriorityType();
=======
    const eventsAndPriority$ = combineLatest([
      this.getEventsAndPriorityType(),
      this.readEventsSubject.asObservable()
    ]).pipe(
      map(([[events, types], readEvents]) => {
        // Apply read state. We can't do this in cache as list is recreated on state change
        events.forEach(event => {
          event.read = !!readEvents.get(event.key);
        });
        // Remove stale read markers
        readEvents.forEach((a, key) => {
          const oEvent = events.find(event => event.key === key);
          if (!oEvent) {
            this.readEvents.delete(key);
          }
        });
        return [events, types] as [IGlobalEvent[], GlobalEventTypes];
      })
    );

>>>>>>> eb0a2218
    this.events$ = eventsAndPriority$.pipe(
      map(eventsAndPriority => eventsAndPriority[0])
    );
    this.priorityType$ = eventsAndPriority$.pipe(
      map(eventsAndPriority => eventsAndPriority[1]),
      distinctUntilChanged()
    );
    this.priorityStratosStatus$ = this.priorityType$.pipe(
      map(priorityEventType => this.eventTypeToStratosStatus(priorityEventType))
    );
  }
}<|MERGE_RESOLUTION|>--- conflicted
+++ resolved
@@ -1,7 +1,3 @@
-<<<<<<< HEAD
-import { GeneralEntityAppState } from './../../../store/src/app-state';
-=======
->>>>>>> eb0a2218
 import { Injectable } from '@angular/core';
 import { Store } from '@ngrx/store';
 import { BehaviorSubject, combineLatest, Observable, ReplaySubject } from 'rxjs';
@@ -163,11 +159,7 @@
   }
 
   // We cache the event results by keying them by the selectedState object.
-<<<<<<< HEAD
-  private getNewEventsOrCached(config: IGlobalEventConfig<any>, appState: GeneralEntityAppState): IGlobalEvent[] {
-=======
   private getNewTriggeredEventsOrCached(config: IGlobalEventConfig<any>, appState: GeneralEntityAppState): IGlobalEvent[] {
->>>>>>> eb0a2218
     const selectedState = config.selector ? config.selector(appState) : appState;
     const isEventTriggered = config.eventTriggered(selectedState);
     if (!isEventTriggered) {
@@ -188,11 +180,7 @@
     config: IGlobalEventConfig<any>,
     selectedState: any,
     appState: GeneralEntityAppState
-<<<<<<< HEAD
-  ) {
-=======
   ): IGlobalEvent[] {
->>>>>>> eb0a2218
     // We will get cached events if the data object matches exactly.
     const cache = this.dataCache.get(config);
     const cachedEvents = cache ? cache.get(selectedState) : null;
@@ -235,9 +223,6 @@
   }
 
   constructor(private store: Store<GeneralEntityAppState>) {
-<<<<<<< HEAD
-    const eventsAndPriority$ = this.getEventsAndPriorityType();
-=======
     const eventsAndPriority$ = combineLatest([
       this.getEventsAndPriorityType(),
       this.readEventsSubject.asObservable()
@@ -258,7 +243,6 @@
       })
     );
 
->>>>>>> eb0a2218
     this.events$ = eventsAndPriority$.pipe(
       map(eventsAndPriority => eventsAndPriority[0])
     );
