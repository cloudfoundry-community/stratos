--- conflicted
+++ resolved
@@ -275,14 +275,11 @@
     FavoritesMetaCardComponent,
     FavoritesEntityListComponent,
     MultilineTitleComponent,
-<<<<<<< HEAD
     TileSelectorComponent,
     SpecifyUserProvidedDetailsComponent,
     AddServiceInstanceBaseStepComponent,
-    AppNameUniqueDirective
-=======
+    AppNameUniqueDirective,
     EndpointCardComponent,
->>>>>>> 4eebd77c
   ],
   exports: [
     FormsModule,
