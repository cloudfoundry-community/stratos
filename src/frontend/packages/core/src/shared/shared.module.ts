import { CdkTableModule } from '@angular/cdk/table';
import { CommonModule } from '@angular/common';
import { NgModule } from '@angular/core';
import { FormsModule, ReactiveFormsModule } from '@angular/forms';
import { RouterModule } from '@angular/router';
import { NgxChartsModule } from '@swimlane/ngx-charts';

import {
  ApplicationInstanceChartComponent,
} from '../../../cloud-foundry/src/features/applications/application/application-instance-chart/application-instance-chart.component';
import { EntityMonitorFactory } from '../../../store/src/monitors/entity-monitor.factory.service';
import { InternalEventMonitorFactory } from '../../../store/src/monitors/internal-event-monitor.factory';
import { PaginationMonitorFactory } from '../../../store/src/monitors/pagination-monitor.factory';
import { CoreModule } from '../core/core.module';
import { AppNameUniqueDirective } from './app-name-unique.directive/app-name-unique.directive';
import { AppActionMonitorIconComponent } from './components/app-action-monitor-icon/app-action-monitor-icon.component';
import { AppActionMonitorComponent } from './components/app-action-monitor/app-action-monitor.component';
import {
  ApplicationStateIconComponent,
} from './components/application-state/application-state-icon/application-state-icon.component';
import { ApplicationStateIconPipe } from './components/application-state/application-state-icon/application-state-icon.pipe';
import { ApplicationStateComponent } from './components/application-state/application-state.component';
import { ApplicationStateService } from './components/application-state/application-state.service';
import { BlurDirective } from './components/blur.directive';
import { BooleanIndicatorComponent } from './components/boolean-indicator/boolean-indicator.component';
import { BreadcrumbsComponent } from './components/breadcrumbs/breadcrumbs.component';
import { CardBooleanMetricComponent } from './components/cards/card-boolean-metric/card-boolean-metric.component';
import { CardNumberMetricComponent } from './components/cards/card-number-metric/card-number-metric.component';
import { CardStatusComponent } from './components/cards/card-status/card-status.component';
import { CfAuthModule } from './components/cf-auth/cf-auth.module';
import { AppChipsComponent } from './components/chips/chips.component';
import { CodeBlockComponent } from './components/code-block/code-block.component';
import { ConfirmationDialogService } from './components/confirmation-dialog.service';
import { CopyToClipboardComponent } from './components/copy-to-clipboard/copy-to-clipboard.component';
import { DateTimeComponent } from './components/date-time/date-time.component';
import { DetailsCardComponent } from './components/details-card/details-card.component';
import { DialogConfirmComponent } from './components/dialog-confirm/dialog-confirm.component';
import { DialogErrorComponent } from './components/dialog-error/dialog-error.component';
import { DisplayValueComponent } from './components/display-value/display-value.component';
import { EditableDisplayValueComponent } from './components/editable-display-value/editable-display-value.component';
import { EndpointsMissingComponent } from './components/endpoints-missing/endpoints-missing.component';
import { EntitySummaryTitleComponent } from './components/entity-summary-title/entity-summary-title.component';
import { EnumerateComponent } from './components/enumerate/enumerate.component';
import { EnvVarViewComponent } from './components/env-var-view/env-var-view.component';
import { FavoritesEntityListComponent } from './components/favorites-entity-list/favorites-entity-list.component';
import { FavoritesGlobalListComponent } from './components/favorites-global-list/favorites-global-list.component';
import { FavoritesMetaCardComponent } from './components/favorites-meta-card/favorites-meta-card.component';
import { FileInputComponent } from './components/file-input/file-input.component';
import { FocusDirective } from './components/focus.directive';
import { GithubCommitAuthorComponent } from './components/github-commit-author/github-commit-author.component';
import { IntroScreenComponent } from './components/intro-screen/intro-screen.component';
import { JsonViewerComponent } from './components/json-viewer/json-viewer.component';
import { listCardComponents } from './components/list/list-cards/card.types';
import { MetaCardComponent } from './components/list/list-cards/meta-card/meta-card-base/meta-card.component';
import { MetaCardItemComponent } from './components/list/list-cards/meta-card/meta-card-item/meta-card-item.component';
import { MetaCardKeyComponent } from './components/list/list-cards/meta-card/meta-card-key/meta-card-key.component';
import { MetaCardTitleComponent } from './components/list/list-cards/meta-card/meta-card-title/meta-card-title.component';
import { MetaCardValueComponent } from './components/list/list-cards/meta-card/meta-card-value/meta-card-value.component';
import {
  TableCellRequestMonitorIconComponent,
} from './components/list/list-table/table-cell-request-monitor-icon/table-cell-request-monitor-icon.component';
import { TableCellStatusDirective } from './components/list/list-table/table-cell-status.directive';
import { TableComponent } from './components/list/list-table/table.component';
import { listTableComponents } from './components/list/list-table/table.types';
import { EndpointCardComponent } from './components/list/list-types/endpoint/endpoint-card/endpoint-card.component';
import { EndpointListHelper } from './components/list/list-types/endpoint/endpoint-list.helpers';
import { EndpointsListConfigService } from './components/list/list-types/endpoint/endpoints-list-config.service';
import {
  TableCellEndpointNameComponent,
} from './components/list/list-types/endpoint/table-cell-endpoint-name/table-cell-endpoint-name.component';
import { ListComponent } from './components/list/list.component';
import { ListConfig } from './components/list/list.component.types';
import { ListHostDirective } from './components/list/simple-list/list-host.directive';
import { SimpleListComponent } from './components/list/simple-list/simple-list.component';
import { LoadingPageComponent } from './components/loading-page/loading-page.component';
import { LogViewerComponent } from './components/log-viewer/log-viewer.component';
import { MarkdownContentObserverDirective } from './components/markdown-preview/markdown-content-observer.directive';
import { MarkdownPreviewComponent } from './components/markdown-preview/markdown-preview.component';
import { MetadataItemComponent } from './components/metadata-item/metadata-item.component';
import { MetricsChartComponent } from './components/metrics-chart/metrics-chart.component';
import {
  MetricsParentRangeSelectorComponent,
} from './components/metrics-parent-range-selector/metrics-parent-range-selector.component';
import { MetricsRangeSelectorComponent } from './components/metrics-range-selector/metrics-range-selector.component';
import { MultilineTitleComponent } from './components/multiline-title/multiline-title.component';
import { NestedTabsComponent } from './components/nested-tabs/nested-tabs.component';
import { PageHeaderModule } from './components/page-header/page-header.module';
import { PageSubNavSectionComponent } from './components/page-sub-nav-section/page-sub-nav-section.component';
import { PageSubNavComponent } from './components/page-sub-nav/page-sub-nav.component';
import { PollingIndicatorComponent } from './components/polling-indicator/polling-indicator.component';
import { RingChartComponent } from './components/ring-chart/ring-chart.component';
import { RoutingIndicatorComponent } from './components/routing-indicator/routing-indicator.component';
import { SidepanelPreviewComponent } from './components/sidepanel-preview/sidepanel-preview.component';
import { SimpleUsageChartComponent } from './components/simple-usage-chart/simple-usage-chart.component';
import { SnackBarReturnComponent } from './components/snackbar-return/snackbar-return.component';
import { SshViewerComponent } from './components/ssh-viewer/ssh-viewer.component';
import {
  StackedInputActionComponent,
} from './components/stacked-input-actions/stacked-input-action/stacked-input-action.component';
import { StackedInputActionsComponent } from './components/stacked-input-actions/stacked-input-actions.component';
import { StartEndDateComponent } from './components/start-end-date/start-end-date.component';
import { SteppersModule } from './components/stepper/steppers.module';
import { StratosTitleComponent } from './components/stratos-title/stratos-title.component';
import { TileSelectorTileComponent } from './components/tile-selector-tile/tile-selector-tile.component';
import { TileSelectorComponent } from './components/tile-selector/tile-selector.component';
import { TileGridComponent } from './components/tile/tile-grid/tile-grid.component';
import { TileGroupComponent } from './components/tile/tile-group/tile-group.component';
import { TileComponent } from './components/tile/tile/tile.component';
import { UniqueDirective } from './components/unique.directive';
import { UnlimitedInputComponent } from './components/unlimited-input/unlimited-input.component';
import {
  UploadProgressIndicatorComponent,
} from './components/upload-progress-indicator/upload-progress-indicator.component';
import { UsageGaugeComponent } from './components/usage-gauge/usage-gauge.component';
import { UserProfileBannerComponent } from './components/user-profile-banner/user-profile-banner.component';
import { GitSCMService } from './data-services/scm/scm.service';
import { CapitalizeFirstPipe } from './pipes/capitalizeFirstLetter.pipe';
import { MbToHumanSizePipe } from './pipes/mb-to-human-size.pipe';
import { PercentagePipe } from './pipes/percentage.pipe';
import { UptimePipe } from './pipes/uptime.pipe';
import { UsageBytesPipe } from './pipes/usage-bytes.pipe';
import { ValuesPipe } from './pipes/values.pipe';
import { CloudFoundryUserProvidedServicesService } from './services/cloud-foundry-user-provided-services.service';
import { LongRunningOperationsService } from './services/long-running-op.service';
import { MetricsRangeSelectorService } from './services/metrics-range-selector.service';
import { UserPermissionDirective } from './user-permission.directive';
import { TableCellSidePanelComponent } from './components/list/list-table/table-cell-side-panel/table-cell-side-panel.component';
import { CardProgressOverlayComponent } from './components/card-progress-overlay/card-progress-overlay.component';


@NgModule({
  imports: [
    CommonModule,
    CoreModule,
    PageHeaderModule,
    RouterModule,
    SteppersModule,
    CfAuthModule,
    CdkTableModule,
    NgxChartsModule,
  ],
  declarations: [
    LoadingPageComponent,
    DisplayValueComponent,
    EditableDisplayValueComponent,
    MbToHumanSizePipe,
    PercentagePipe,
    UptimePipe,
    UsageBytesPipe,
    ValuesPipe,
    LoadingPageComponent,
    DetailsCardComponent,
    FocusDirective,
    BlurDirective,
    UniqueDirective,
    CodeBlockComponent,
    LogViewerComponent,
    EndpointsMissingComponent,
    DialogErrorComponent,
    SshViewerComponent,
    ApplicationStateIconPipe,
    ApplicationStateIconComponent,
    ApplicationStateComponent,
    TileComponent,
    TileGroupComponent,
    TileGridComponent,
    MetadataItemComponent,
    UsageGaugeComponent,
    CardStatusComponent,
    DialogConfirmComponent,
    ListComponent,
    ...listCardComponents,
    ...listTableComponents,
    FileInputComponent,
    MetaCardComponent,
    MetaCardTitleComponent,
    MetaCardItemComponent,
    MetaCardKeyComponent,
    MetaCardValueComponent,
    NestedTabsComponent,
    BooleanIndicatorComponent,
    AppChipsComponent,
    CardBooleanMetricComponent,
    CardNumberMetricComponent,
    EnvVarViewComponent,
    RingChartComponent,
    MetricsChartComponent,
    ApplicationInstanceChartComponent,
    StratosTitleComponent,
    IntroScreenComponent,
    EnumerateComponent,
    UploadProgressIndicatorComponent,
    GithubCommitAuthorComponent,
    UserProfileBannerComponent,
    AppActionMonitorComponent,
    AppActionMonitorIconComponent,
    UserProfileBannerComponent,
    TableCellRequestMonitorIconComponent,
    UserPermissionDirective,
    CapitalizeFirstPipe,
    RoutingIndicatorComponent,
    DateTimeComponent,
    StartEndDateComponent,
    MetricsRangeSelectorComponent,
    MetricsParentRangeSelectorComponent,
    StackedInputActionsComponent,
    StackedInputActionComponent,
    FavoritesGlobalListComponent,
    FavoritesMetaCardComponent,
    FavoritesEntityListComponent,
    MultilineTitleComponent,
    TileSelectorComponent,
    MarkdownPreviewComponent,
    MarkdownContentObserverDirective,
    AppNameUniqueDirective,
    AppNameUniqueDirective,
    EndpointCardComponent,
    SimpleUsageChartComponent,
    PageSubNavComponent,
    BreadcrumbsComponent,
    PageSubNavSectionComponent,
    EntitySummaryTitleComponent,
    MarkdownPreviewComponent,
    MarkdownContentObserverDirective,
    SnackBarReturnComponent,
    PollingIndicatorComponent,
    UnlimitedInputComponent,
    JsonViewerComponent,
    SimpleListComponent,
    ListHostDirective,
    CopyToClipboardComponent,
    SidepanelPreviewComponent,
    TileSelectorTileComponent,
<<<<<<< HEAD
    TableCellSidePanelComponent,
=======
    SidepanelPreviewComponent,
    TableCellSidePanelComponent,
    CardProgressOverlayComponent,
>>>>>>> 0c2f03e6
  ],
  exports: [
    ApplicationStateIconPipe,
    ApplicationStateIconComponent,
    TableCellStatusDirective,
    FormsModule,
    ReactiveFormsModule,
    LoadingPageComponent,
    DialogErrorComponent,
    PageHeaderModule,
    DisplayValueComponent,
    EditableDisplayValueComponent,
    DetailsCardComponent,
    SteppersModule,
    MbToHumanSizePipe,
    ValuesPipe,
    PercentagePipe,
    UsageBytesPipe,
    UptimePipe,
    SteppersModule,
    FocusDirective,
    BlurDirective,
    UniqueDirective,
    CodeBlockComponent,
    LogViewerComponent,
    EndpointsMissingComponent,
    ApplicationStateComponent,
    SshViewerComponent,
    TileComponent,
    TileGroupComponent,
    TileGridComponent,
    CardStatusComponent,
    MetadataItemComponent,
    UsageGaugeComponent,
    DialogConfirmComponent,
    ListComponent,
    FileInputComponent,
    MetaCardComponent,
    MetaCardTitleComponent,
    MetaCardItemComponent,
    MetaCardKeyComponent,
    MetaCardValueComponent,
    NestedTabsComponent,
    RingChartComponent,
    AppChipsComponent,
    CardBooleanMetricComponent,
    CardNumberMetricComponent,
    EnvVarViewComponent,
    MetricsChartComponent,
    ApplicationInstanceChartComponent,
    StratosTitleComponent,
    IntroScreenComponent,
    UserProfileBannerComponent,
    EnumerateComponent,
    UploadProgressIndicatorComponent,
    GithubCommitAuthorComponent,
    AppActionMonitorComponent,
    AppActionMonitorIconComponent,
    UserPermissionDirective,
    BooleanIndicatorComponent,
    TableComponent,
    UserPermissionDirective,
    CapitalizeFirstPipe,
    RoutingIndicatorComponent,
    DateTimeComponent,
    StartEndDateComponent,
    MetricsRangeSelectorComponent,
    MetricsParentRangeSelectorComponent,
    StackedInputActionsComponent,
    StackedInputActionComponent,
    FavoritesMetaCardComponent,
    FavoritesGlobalListComponent,
    MultilineTitleComponent,
    PageSubNavComponent,
    BreadcrumbsComponent,
    PageSubNavSectionComponent,
    TileSelectorComponent,
    MarkdownPreviewComponent,
    MarkdownContentObserverDirective,
    AppNameUniqueDirective,
    SimpleUsageChartComponent,
    EntitySummaryTitleComponent,
    MarkdownPreviewComponent,
    MarkdownContentObserverDirective,
    AppNameUniqueDirective,
    PollingIndicatorComponent,
    UnlimitedInputComponent,
    JsonViewerComponent,
    SimpleListComponent,
    ListHostDirective,
    CopyToClipboardComponent,
    SidepanelPreviewComponent,
    TileSelectorTileComponent,
    SidepanelPreviewComponent,
    TableCellEndpointNameComponent,
    CardProgressOverlayComponent,
  ],
  entryComponents: [
    DialogConfirmComponent,
    EnvVarViewComponent,
    SnackBarReturnComponent,
    MarkdownPreviewComponent,
  ],
  providers: [
    ListConfig,
    ApplicationStateService,
    EndpointListHelper,
    EndpointsListConfigService,
    // CfUserService,
    ConfirmationDialogService,
    EntityMonitorFactory,
    PaginationMonitorFactory,
    // CloudFoundryService,
    InternalEventMonitorFactory,
    // ServiceActionHelperService,
    MetricsRangeSelectorService,
    GitSCMService,
    LongRunningOperationsService,
    CloudFoundryUserProvidedServicesService
  ]
})
export class SharedModule { }<|MERGE_RESOLUTION|>--- conflicted
+++ resolved
@@ -231,13 +231,9 @@
     CopyToClipboardComponent,
     SidepanelPreviewComponent,
     TileSelectorTileComponent,
-<<<<<<< HEAD
-    TableCellSidePanelComponent,
-=======
     SidepanelPreviewComponent,
     TableCellSidePanelComponent,
     CardProgressOverlayComponent,
->>>>>>> 0c2f03e6
   ],
   exports: [
     ApplicationStateIconPipe,
