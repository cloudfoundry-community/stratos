import { CdkTableModule } from '@angular/cdk/table';
import { CommonModule } from '@angular/common';
import { NgModule } from '@angular/core';
import { FormsModule, ReactiveFormsModule } from '@angular/forms';
import { RouterModule } from '@angular/router';
import { NgxChartsModule } from '@swimlane/ngx-charts';
import { MaterialDesignFrameworkModule } from 'stratos-angular6-json-schema-form';

import { CoreModule } from '../core/core.module';
import {
  ApplicationInstanceChartComponent,
} from '../features/applications/application/application-instance-chart/application-instance-chart.component';
import { AppNameUniqueDirective } from './app-name-unique.directive/app-name-unique.directive';
import {
  AddServiceInstanceBaseStepComponent,
} from './components/add-service-instance/add-service-instance-base-step/add-service-instance-base-step.component';
import {
  AddServiceInstanceComponent,
} from './components/add-service-instance/add-service-instance/add-service-instance.component';
import { BindAppsStepComponent } from './components/add-service-instance/bind-apps-step/bind-apps-step.component';
import { NoServicePlansComponent } from './components/add-service-instance/no-service-plans/no-service-plans.component';
import { SelectPlanStepComponent } from './components/add-service-instance/select-plan-step/select-plan-step.component';
import { SelectServiceComponent } from './components/add-service-instance/select-service/select-service.component';
import {
  SpecifyDetailsStepComponent,
} from './components/add-service-instance/specify-details-step/specify-details-step.component';
import {
  SpecifyUserProvidedDetailsComponent,
} from './components/add-service-instance/specify-user-provided-details/specify-user-provided-details.component';
import { AppActionMonitorIconComponent } from './components/app-action-monitor-icon/app-action-monitor-icon.component';
import { AppActionMonitorComponent } from './components/app-action-monitor/app-action-monitor.component';
import {
  ApplicationStateIconComponent,
} from './components/application-state/application-state-icon/application-state-icon.component';
import { ApplicationStateIconPipe } from './components/application-state/application-state-icon/application-state-icon.pipe';
import { ApplicationStateComponent } from './components/application-state/application-state.component';
import { ApplicationStateService } from './components/application-state/application-state.service';
import { BooleanIndicatorComponent } from './components/boolean-indicator/boolean-indicator.component';
import { CardAppInstancesComponent } from './components/cards/card-app-instances/card-app-instances.component';
import { CardAppStatusComponent } from './components/cards/card-app-status/card-app-status.component';
import { CardAppUptimeComponent } from './components/cards/card-app-uptime/card-app-uptime.component';
import { CardAppUsageComponent } from './components/cards/card-app-usage/card-app-usage.component';
import { CardCfInfoComponent } from './components/cards/card-cf-info/card-cf-info.component';
import { CardCfOrgUsageComponent } from './components/cards/card-cf-org-usage/card-cf-org-usage.component';
import {
  CardCfOrgUserDetailsComponent,
} from './components/cards/card-cf-org-user-details/card-cf-org-user-details.component';
import { CardCfRecentAppsComponent } from './components/cards/card-cf-recent-apps/card-cf-recent-apps.component';
import { CompactAppCardComponent } from './components/cards/card-cf-recent-apps/compact-app-card/compact-app-card.component';
import { CardCfSpaceDetailsComponent } from './components/cards/card-cf-space-details/card-cf-space-details.component';
import { CardCfUserInfoComponent } from './components/cards/card-cf-user-info/card-cf-user-info.component';
import { CardNumberMetricComponent } from './components/cards/card-number-metric/card-number-metric.component';
import { CardStatusComponent } from './components/cards/card-status/card-status.component';
import {
  CompactServiceInstanceCardComponent,
} from './components/cards/compact-service-instance-card/compact-service-instance-card.component';
import { ServiceBrokerCardComponent } from './components/cards/service-broker-card/service-broker-card.component';
import {
  ServiceRecentInstancesCardComponent,
} from './components/cards/service-recent-instances-card/service-recent-instances-card.component';
import { ServiceSummaryCardComponent } from './components/cards/service-summary-card/service-summary-card.component';
import { CfAuthModule } from './components/cf-auth/cf-auth.module';
import { CfEndpointsMissingComponent } from './components/cf-endpoints-missing/cf-endpoints-missing.component';
import { CfRoleCheckboxComponent } from './components/cf-role-checkbox/cf-role-checkbox.component';
import { AppChipsComponent } from './components/chips/chips.component';
import { CliCommandComponent } from './components/cli-info/cli-command/cli-command.component';
import { CliInfoComponent } from './components/cli-info/cli-info.component';
import { CodeBlockComponent } from './components/code-block/code-block.component';
import { ConfirmationDialogService } from './components/confirmation-dialog.service';
import {
  CreateApplicationStep1Component,
} from './components/create-application/create-application-step1/create-application-step1.component';
import { DateTimeComponent } from './components/date-time/date-time.component';
import { DetailsCardComponent } from './components/details-card/details-card.component';
import { DialogConfirmComponent } from './components/dialog-confirm/dialog-confirm.component';
import { DialogErrorComponent } from './components/dialog-error/dialog-error.component';
import { DisplayValueComponent } from './components/display-value/display-value.component';
import { EditableDisplayValueComponent } from './components/editable-display-value/editable-display-value.component';
import { EndpointsMissingComponent } from './components/endpoints-missing/endpoints-missing.component';
import { EnumerateComponent } from './components/enumerate/enumerate.component';
import { EnvVarViewComponent } from './components/env-var-view/env-var-view.component';
import { FavoritesEntityListComponent } from './components/favorites-entity-list/favorites-entity-list.component';
import { FavoritesGlobalListComponent } from './components/favorites-global-list/favorites-global-list.component';
import { FavoritesMetaCardComponent } from './components/favorites-meta-card/favorites-meta-card.component';
import { FileInputComponent } from './components/file-input/file-input.component';
import { FocusDirective } from './components/focus.directive';
import { GithubCommitAuthorComponent } from './components/github-commit-author/github-commit-author.component';
import { IntroScreenComponent } from './components/intro-screen/intro-screen.component';
import { listCardComponents } from './components/list/list-cards/card.types';
import { MetaCardComponent } from './components/list/list-cards/meta-card/meta-card-base/meta-card.component';
import { MetaCardItemComponent } from './components/list/list-cards/meta-card/meta-card-item/meta-card-item.component';
import { MetaCardKeyComponent } from './components/list/list-cards/meta-card/meta-card-key/meta-card-key.component';
import { MetaCardTitleComponent } from './components/list/list-cards/meta-card/meta-card-title/meta-card-title.component';
import { MetaCardValueComponent } from './components/list/list-cards/meta-card/meta-card-value/meta-card-value.component';
import {
  TableCellRequestMonitorIconComponent,
} from './components/list/list-table/table-cell-request-monitor-icon/table-cell-request-monitor-icon.component';
import { TableComponent } from './components/list/list-table/table.component';
import { listTableComponents } from './components/list/list-table/table.types';
import {
  EventTabActorIconPipe,
} from './components/list/list-types/app-event/table-cell-event-action/event-tab-actor-icon.pipe';
import { EndpointCardComponent } from './components/list/list-types/endpoint/endpoint-card/endpoint-card.component';
import { ListComponent } from './components/list/list.component';
import { ListConfig } from './components/list/list.component.types';
import { LoadingPageComponent } from './components/loading-page/loading-page.component';
import { LogViewerComponent } from './components/log-viewer/log-viewer.component';
import { MetadataItemComponent } from './components/metadata-item/metadata-item.component';
import { MetricsChartComponent } from './components/metrics-chart/metrics-chart.component';
import {
  MetricsParentRangeSelectorComponent,
} from './components/metrics-parent-range-selector/metrics-parent-range-selector.component';
import { MetricsRangeSelectorComponent } from './components/metrics-range-selector/metrics-range-selector.component';
import { MultilineTitleComponent } from './components/multiline-title/multiline-title.component';
import { NestedTabsComponent } from './components/nested-tabs/nested-tabs.component';
import { NoContentMessageComponent } from './components/no-content-message/no-content-message.component';
import { PageHeaderModule } from './components/page-header/page-header.module';
import { RingChartComponent } from './components/ring-chart/ring-chart.component';
import { RoutingIndicatorComponent } from './components/routing-indicator/routing-indicator.component';
import { RunningInstancesComponent } from './components/running-instances/running-instances.component';
import { SchemaFormComponent } from './components/schema-form/schema-form.component';
import { ServiceIconComponent } from './components/service-icon/service-icon.component';
import { ServicePlanPriceComponent } from './components/service-plan-price/service-plan-price.component';
import { ServicePlanPublicComponent } from './components/service-plan-public/service-plan-public.component';
import { SshViewerComponent } from './components/ssh-viewer/ssh-viewer.component';
import {
  StackedInputActionComponent,
} from './components/stacked-input-actions/stacked-input-action/stacked-input-action.component';
import { StackedInputActionsComponent } from './components/stacked-input-actions/stacked-input-actions.component';
import { StartEndDateComponent } from './components/start-end-date/start-end-date.component';
import { StatefulIconComponent } from './components/stateful-icon/stateful-icon.component';
import { SteppersModule } from './components/stepper/steppers.module';
import { StratosTitleComponent } from './components/stratos-title/stratos-title.component';
import { TileSelectorComponent } from './components/tile-selector/tile-selector.component';
import { TileGridComponent } from './components/tile/tile-grid/tile-grid.component';
import { TileGroupComponent } from './components/tile/tile-group/tile-group.component';
import { TileComponent } from './components/tile/tile/tile.component';
import { UniqueDirective } from './components/unique.directive';
import {
  UploadProgressIndicatorComponent,
} from './components/upload-progress-indicator/upload-progress-indicator.component';
import { UsageGaugeComponent } from './components/usage-gauge/usage-gauge.component';
import { UserProfileBannerComponent } from './components/user-profile-banner/user-profile-banner.component';
import { CfOrgSpaceDataService } from './data-services/cf-org-space-service.service';
import { CfUserService } from './data-services/cf-user.service';
import { CloudFoundryService } from './data-services/cloud-foundry.service';
import { GitSCMService } from './data-services/scm/scm.service';
import { ServiceActionHelperService } from './data-services/service-action-helper.service';
import { EntityMonitorFactory } from './monitors/entity-monitor.factory.service';
import { InternalEventMonitorFactory } from './monitors/internal-event-monitor.factory';
import { PaginationMonitorFactory } from './monitors/pagination-monitor.factory';
import { CapitalizeFirstPipe } from './pipes/capitalizeFirstLetter.pipe';
import { MbToHumanSizePipe } from './pipes/mb-to-human-size.pipe';
import { PercentagePipe } from './pipes/percentage.pipe';
import { UptimePipe } from './pipes/uptime.pipe';
import { UsageBytesPipe } from './pipes/usage-bytes.pipe';
import { ValuesPipe } from './pipes/values.pipe';
import { CloudFoundryUserProvidedServicesService } from './services/cloud-foundry-user-provided-services.service';
import { MetricsRangeSelectorService } from './services/metrics-range-selector.service';
import { UserPermissionDirective } from './user-permission.directive';
import { MarkdownPreviewComponent } from './components/markdown-preview/markdown-preview.component';
import { MarkdownContentObserverDirective } from './components/markdown-preview/markdown-content-observer.directive';
import { BlurDirective } from './components/blur.directive';

/* tslint:disable:max-line-length */

@NgModule({
  imports: [
    CommonModule,
    CoreModule,
    PageHeaderModule,
    RouterModule,
    SteppersModule,
    CfAuthModule,
    CdkTableModule,
    NgxChartsModule,
    MaterialDesignFrameworkModule,
  ],
  declarations: [
    LoadingPageComponent,
    DisplayValueComponent,
    StatefulIconComponent,
    EditableDisplayValueComponent,
    MbToHumanSizePipe,
    PercentagePipe,
    UptimePipe,
    UsageBytesPipe,
    ValuesPipe,
    LoadingPageComponent,
    DetailsCardComponent,
    FocusDirective,
    BlurDirective,
    UniqueDirective,
    CodeBlockComponent,
    EventTabActorIconPipe,
    LogViewerComponent,
    NoContentMessageComponent,
    EndpointsMissingComponent,
    DialogErrorComponent,
    SshViewerComponent,
    ApplicationStateIconPipe,
    ApplicationStateIconComponent,
    ApplicationStateComponent,
    TileComponent,
    TileGroupComponent,
    TileGridComponent,
    MetadataItemComponent,
    UsageGaugeComponent,
    CardStatusComponent,
    CardAppStatusComponent,
    CardAppInstancesComponent,
    CardAppUsageComponent,
    RunningInstancesComponent,
    DialogConfirmComponent,
    CardAppUptimeComponent,
    ListComponent,
    ...listCardComponents,
    ...listTableComponents,
    CardCfInfoComponent,
    CardCfUserInfoComponent,
    FileInputComponent,
    MetaCardComponent,
    MetaCardTitleComponent,
    MetaCardItemComponent,
    MetaCardKeyComponent,
    MetaCardValueComponent,
    NestedTabsComponent,
    CardCfOrgUsageComponent,
    CardCfOrgUserDetailsComponent,
    BooleanIndicatorComponent,
    CardCfSpaceDetailsComponent,
    AppChipsComponent,
    CardNumberMetricComponent,
    CardCfRecentAppsComponent,
    CompactAppCardComponent,
    ServiceIconComponent,
    ServicePlanPublicComponent,
    ServicePlanPriceComponent,
    EnvVarViewComponent,
    RingChartComponent,
    MetricsChartComponent,
    ApplicationInstanceChartComponent,
    StratosTitleComponent,
    IntroScreenComponent,
    CliInfoComponent,
    CliCommandComponent,
    CfRoleCheckboxComponent,
    EnumerateComponent,
    UploadProgressIndicatorComponent,
    GithubCommitAuthorComponent,
    UserProfileBannerComponent,
    AppActionMonitorComponent,
    AppActionMonitorIconComponent,
    UserProfileBannerComponent,
    TableCellRequestMonitorIconComponent,
    UserPermissionDirective,
    ServiceSummaryCardComponent,
    ServiceBrokerCardComponent,
    ServiceRecentInstancesCardComponent,
    CompactServiceInstanceCardComponent,
    SpecifyDetailsStepComponent,
    AddServiceInstanceComponent,
    SelectPlanStepComponent,
    SelectServiceComponent,
    NoServicePlansComponent,
    CreateApplicationStep1Component,
    BindAppsStepComponent,
    CfEndpointsMissingComponent,
    CapitalizeFirstPipe,
    RoutingIndicatorComponent,
    SchemaFormComponent,
    DateTimeComponent,
    StartEndDateComponent,
    MetricsRangeSelectorComponent,
    MetricsParentRangeSelectorComponent,
    StackedInputActionsComponent,
    StackedInputActionComponent,
    FavoritesGlobalListComponent,
    FavoritesMetaCardComponent,
    FavoritesEntityListComponent,
    MultilineTitleComponent,
<<<<<<< HEAD
    TileSelectorComponent,
    SpecifyUserProvidedDetailsComponent,
    AddServiceInstanceBaseStepComponent,
    AppNameUniqueDirective,
    EndpointCardComponent
=======
    EndpointCardComponent,
    MarkdownPreviewComponent,
    MarkdownContentObserverDirective
>>>>>>> 7f757377
  ],
  exports: [
    FormsModule,
    ReactiveFormsModule,
    LoadingPageComponent,
    DialogErrorComponent,
    PageHeaderModule,
    DisplayValueComponent,
    EditableDisplayValueComponent,
    DetailsCardComponent,
    SteppersModule,
    StatefulIconComponent,
    MbToHumanSizePipe,
    ValuesPipe,
    PercentagePipe,
    UsageBytesPipe,
    UptimePipe,
    SteppersModule,
    FocusDirective,
    BlurDirective,
    UniqueDirective,
    CodeBlockComponent,
    LogViewerComponent,
    NoContentMessageComponent,
    EndpointsMissingComponent,
    ApplicationStateComponent,
    SshViewerComponent,
    TileComponent,
    TileGroupComponent,
    TileGridComponent,
    CardStatusComponent,
    MetadataItemComponent,
    CardAppStatusComponent,
    CardAppInstancesComponent,
    UsageGaugeComponent,
    CardAppUsageComponent,
    DialogConfirmComponent,
    CardAppUptimeComponent,
    ListComponent,
    CardCfInfoComponent,
    CardCfUserInfoComponent,
    FileInputComponent,
    MetaCardComponent,
    MetaCardTitleComponent,
    MetaCardItemComponent,
    MetaCardKeyComponent,
    MetaCardValueComponent,
    NestedTabsComponent,
    CardCfOrgUsageComponent,
    CardCfOrgUserDetailsComponent,
    CardCfSpaceDetailsComponent,
    RingChartComponent,
    AppChipsComponent,
    CardNumberMetricComponent,
    CardCfRecentAppsComponent,
    CompactAppCardComponent,
    EnvVarViewComponent,
    ServiceIconComponent,
    ServicePlanPublicComponent,
    ServicePlanPriceComponent,
    MetricsChartComponent,
    ApplicationInstanceChartComponent,
    StratosTitleComponent,
    IntroScreenComponent,
    UserProfileBannerComponent,
    CliInfoComponent,
    CliCommandComponent,
    CfRoleCheckboxComponent,
    EnumerateComponent,
    UploadProgressIndicatorComponent,
    GithubCommitAuthorComponent,
    AppActionMonitorComponent,
    CliCommandComponent,
    AppActionMonitorIconComponent,
    UserPermissionDirective,
    BooleanIndicatorComponent,
    ServiceSummaryCardComponent,
    ServiceBrokerCardComponent,
    ServiceRecentInstancesCardComponent,
    CompactServiceInstanceCardComponent,
    TableComponent,
    UserPermissionDirective,
    SpecifyDetailsStepComponent,
    AddServiceInstanceComponent,
    SelectPlanStepComponent,
    SelectServiceComponent,
    CreateApplicationStep1Component,
    BindAppsStepComponent,
    CapitalizeFirstPipe,
    CfEndpointsMissingComponent,
    RoutingIndicatorComponent,
    DateTimeComponent,
    StartEndDateComponent,
    MetricsRangeSelectorComponent,
    MetricsParentRangeSelectorComponent,
    StackedInputActionsComponent,
    StackedInputActionComponent,
    FavoritesMetaCardComponent,
    FavoritesGlobalListComponent,
    MultilineTitleComponent,
<<<<<<< HEAD
    TileSelectorComponent,
    AddServiceInstanceBaseStepComponent,
    AppNameUniqueDirective
=======
    MarkdownPreviewComponent,
    MarkdownContentObserverDirective
>>>>>>> 7f757377
  ],
  entryComponents: [
    DialogConfirmComponent,
    EnvVarViewComponent,
    NoServicePlansComponent,
  ],
  providers: [
    ListConfig,
    ApplicationStateService,
    CfOrgSpaceDataService,
    CfUserService,
    ConfirmationDialogService,
    EntityMonitorFactory,
    PaginationMonitorFactory,
    CloudFoundryService,
    InternalEventMonitorFactory,
    ServiceActionHelperService,
    MetricsRangeSelectorService,
    GitSCMService,
    MetricsRangeSelectorService,
    CloudFoundryUserProvidedServicesService
  ]
})
export class SharedModule { }<|MERGE_RESOLUTION|>--- conflicted
+++ resolved
@@ -279,17 +279,13 @@
     FavoritesMetaCardComponent,
     FavoritesEntityListComponent,
     MultilineTitleComponent,
-<<<<<<< HEAD
     TileSelectorComponent,
     SpecifyUserProvidedDetailsComponent,
     AddServiceInstanceBaseStepComponent,
+    MarkdownPreviewComponent,
+    MarkdownContentObserverDirective
     AppNameUniqueDirective,
     EndpointCardComponent
-=======
-    EndpointCardComponent,
-    MarkdownPreviewComponent,
-    MarkdownContentObserverDirective
->>>>>>> 7f757377
   ],
   exports: [
     FormsModule,
@@ -390,14 +386,11 @@
     FavoritesMetaCardComponent,
     FavoritesGlobalListComponent,
     MultilineTitleComponent,
-<<<<<<< HEAD
     TileSelectorComponent,
     AddServiceInstanceBaseStepComponent,
-    AppNameUniqueDirective
-=======
     MarkdownPreviewComponent,
     MarkdownContentObserverDirective
->>>>>>> 7f757377
+    AppNameUniqueDirective
   ],
   entryComponents: [
     DialogConfirmComponent,
