import { CdkTableModule } from '@angular/cdk/table';
import { CommonModule } from '@angular/common';
import { NgModule } from '@angular/core';
import { FormsModule, ReactiveFormsModule } from '@angular/forms';
import { RouterModule } from '@angular/router';
import { NgxChartsModule } from '@swimlane/ngx-charts';

import {
  ApplicationInstanceChartComponent,
} from '../../../cloud-foundry/src/features/applications/application/application-instance-chart/application-instance-chart.component';
import { CoreModule } from '../core/core.module';
import { AppNameUniqueDirective } from './app-name-unique.directive/app-name-unique.directive';
import { AppActionMonitorIconComponent } from './components/app-action-monitor-icon/app-action-monitor-icon.component';
import { AppActionMonitorComponent } from './components/app-action-monitor/app-action-monitor.component';
import {
  ApplicationStateIconComponent,
} from './components/application-state/application-state-icon/application-state-icon.component';
import { ApplicationStateIconPipe } from './components/application-state/application-state-icon/application-state-icon.pipe';
import { ApplicationStateComponent } from './components/application-state/application-state.component';
import { ApplicationStateService } from './components/application-state/application-state.service';
import { BlurDirective } from './components/blur.directive';
import { BooleanIndicatorComponent } from './components/boolean-indicator/boolean-indicator.component';
import { BreadcrumbsComponent } from './components/breadcrumbs/breadcrumbs.component';
import { CardBooleanMetricComponent } from './components/cards/card-boolean-metric/card-boolean-metric.component';
import { CardNumberMetricComponent } from './components/cards/card-number-metric/card-number-metric.component';
import { CardStatusComponent } from './components/cards/card-status/card-status.component';
import { CfAuthModule } from './components/cf-auth/cf-auth.module';
import { AppChipsComponent } from './components/chips/chips.component';
import { CodeBlockComponent } from './components/code-block/code-block.component';
import { ConfirmationDialogService } from './components/confirmation-dialog.service';
import { CopyToClipboardComponent } from './components/copy-to-clipboard/copy-to-clipboard.component';
import { DateTimeComponent } from './components/date-time/date-time.component';
import { DetailsCardComponent } from './components/details-card/details-card.component';
import { DialogConfirmComponent } from './components/dialog-confirm/dialog-confirm.component';
import { DialogErrorComponent } from './components/dialog-error/dialog-error.component';
import { DisplayValueComponent } from './components/display-value/display-value.component';
import { EditableDisplayValueComponent } from './components/editable-display-value/editable-display-value.component';
import { EndpointsMissingComponent } from './components/endpoints-missing/endpoints-missing.component';
import { EntitySummaryTitleComponent } from './components/entity-summary-title/entity-summary-title.component';
import { EnumerateComponent } from './components/enumerate/enumerate.component';
import { EnvVarViewComponent } from './components/env-var-view/env-var-view.component';
import { FavoritesEntityListComponent } from './components/favorites-entity-list/favorites-entity-list.component';
import { FavoritesGlobalListComponent } from './components/favorites-global-list/favorites-global-list.component';
import { FavoritesMetaCardComponent } from './components/favorites-meta-card/favorites-meta-card.component';
import { FileInputComponent } from './components/file-input/file-input.component';
import { FocusDirective } from './components/focus.directive';
import { GithubCommitAuthorComponent } from './components/github-commit-author/github-commit-author.component';
import { IntroScreenComponent } from './components/intro-screen/intro-screen.component';
import { listCardComponents } from './components/list/list-cards/card.types';
import { MetaCardComponent } from './components/list/list-cards/meta-card/meta-card-base/meta-card.component';
import { MetaCardItemComponent } from './components/list/list-cards/meta-card/meta-card-item/meta-card-item.component';
import { MetaCardKeyComponent } from './components/list/list-cards/meta-card/meta-card-key/meta-card-key.component';
import { MetaCardTitleComponent } from './components/list/list-cards/meta-card/meta-card-title/meta-card-title.component';
import { MetaCardValueComponent } from './components/list/list-cards/meta-card/meta-card-value/meta-card-value.component';
import {
  TableCellRequestMonitorIconComponent,
} from './components/list/list-table/table-cell-request-monitor-icon/table-cell-request-monitor-icon.component';
import { TableCellStatusDirective } from './components/list/list-table/table-cell-status.directive';
import { TableComponent } from './components/list/list-table/table.component';
import { listTableComponents } from './components/list/list-table/table.types';
import { EndpointCardComponent } from './components/list/list-types/endpoint/endpoint-card/endpoint-card.component';
import { EndpointListHelper } from './components/list/list-types/endpoint/endpoint-list.helpers';
import { EndpointsListConfigService } from './components/list/list-types/endpoint/endpoints-list-config.service';
import { ListComponent } from './components/list/list.component';
import { ListConfig } from './components/list/list.component.types';
import { ListHostDirective } from './components/list/simple-list/list-host.directive';
import { SimpleListComponent } from './components/list/simple-list/simple-list.component';
import { LoadingPageComponent } from './components/loading-page/loading-page.component';
import { LogViewerComponent } from './components/log-viewer/log-viewer.component';
import { MarkdownContentObserverDirective } from './components/markdown-preview/markdown-content-observer.directive';
import { MarkdownPreviewComponent } from './components/markdown-preview/markdown-preview.component';
import { MetadataItemComponent } from './components/metadata-item/metadata-item.component';
import { MetricsChartComponent } from './components/metrics-chart/metrics-chart.component';
import {
  MetricsParentRangeSelectorComponent,
} from './components/metrics-parent-range-selector/metrics-parent-range-selector.component';
import { MetricsRangeSelectorComponent } from './components/metrics-range-selector/metrics-range-selector.component';
import { MultilineTitleComponent } from './components/multiline-title/multiline-title.component';
import { NestedTabsComponent } from './components/nested-tabs/nested-tabs.component';
import { PageHeaderModule } from './components/page-header/page-header.module';
import { PageSubNavSectionComponent } from './components/page-sub-nav-section/page-sub-nav-section.component';
import { PageSubNavComponent } from './components/page-sub-nav/page-sub-nav.component';
import { PollingIndicatorComponent } from './components/polling-indicator/polling-indicator.component';
import { RingChartComponent } from './components/ring-chart/ring-chart.component';
import { RoutingIndicatorComponent } from './components/routing-indicator/routing-indicator.component';
import { SidepanelPreviewComponent } from './components/sidepanel-preview/sidepanel-preview.component';
import { SimpleUsageChartComponent } from './components/simple-usage-chart/simple-usage-chart.component';
import { SnackBarReturnComponent } from './components/snackbar-return/snackbar-return.component';
import { SshViewerComponent } from './components/ssh-viewer/ssh-viewer.component';
import {
  StackedInputActionComponent,
} from './components/stacked-input-actions/stacked-input-action/stacked-input-action.component';
import { StackedInputActionsComponent } from './components/stacked-input-actions/stacked-input-actions.component';
import { StartEndDateComponent } from './components/start-end-date/start-end-date.component';
import { SteppersModule } from './components/stepper/steppers.module';
import { StratosTitleComponent } from './components/stratos-title/stratos-title.component';
import { TileSelectorTileComponent } from './components/tile-selector-tile/tile-selector-tile.component';
import { TileSelectorComponent } from './components/tile-selector/tile-selector.component';
import { TileGridComponent } from './components/tile/tile-grid/tile-grid.component';
import { TileGroupComponent } from './components/tile/tile-group/tile-group.component';
import { TileComponent } from './components/tile/tile/tile.component';
import { UniqueDirective } from './components/unique.directive';
import { UnlimitedInputComponent } from './components/unlimited-input/unlimited-input.component';
import {
  UploadProgressIndicatorComponent,
} from './components/upload-progress-indicator/upload-progress-indicator.component';
import { UsageGaugeComponent } from './components/usage-gauge/usage-gauge.component';
import { UserProfileBannerComponent } from './components/user-profile-banner/user-profile-banner.component';
import { GitSCMService } from './data-services/scm/scm.service';
import { EntityMonitorFactory } from '../../../store/src/monitors/entity-monitor.factory.service';
import { InternalEventMonitorFactory } from '../../../store/src/monitors/internal-event-monitor.factory';
import { PaginationMonitorFactory } from '../../../store/src/monitors/pagination-monitor.factory';
import { CapitalizeFirstPipe } from './pipes/capitalizeFirstLetter.pipe';
import { MbToHumanSizePipe } from './pipes/mb-to-human-size.pipe';
import { PercentagePipe } from './pipes/percentage.pipe';
import { UptimePipe } from './pipes/uptime.pipe';
import { UsageBytesPipe } from './pipes/usage-bytes.pipe';
import { ValuesPipe } from './pipes/values.pipe';
import { CloudFoundryUserProvidedServicesService } from './services/cloud-foundry-user-provided-services.service';
import { LongRunningOperationsService } from './services/long-running-op.service';
import { MetricsRangeSelectorService } from './services/metrics-range-selector.service';
import { UserPermissionDirective } from './user-permission.directive';


@NgModule({
  imports: [
    CommonModule,
    CoreModule,
    PageHeaderModule,
    RouterModule,
    SteppersModule,
    CfAuthModule,
    CdkTableModule,
    NgxChartsModule,
  ],
  declarations: [
    LoadingPageComponent,
    DisplayValueComponent,
    EditableDisplayValueComponent,
    MbToHumanSizePipe,
    PercentagePipe,
    UptimePipe,
    UsageBytesPipe,
    ValuesPipe,
    LoadingPageComponent,
    DetailsCardComponent,
    FocusDirective,
    BlurDirective,
    UniqueDirective,
    CodeBlockComponent,
    LogViewerComponent,
    EndpointsMissingComponent,
    DialogErrorComponent,
    SshViewerComponent,
    ApplicationStateIconPipe,
    ApplicationStateIconComponent,
    ApplicationStateComponent,
    TileComponent,
    TileGroupComponent,
    TileGridComponent,
    MetadataItemComponent,
    UsageGaugeComponent,
    CardStatusComponent,
    DialogConfirmComponent,
    ListComponent,
    ...listCardComponents,
    ...listTableComponents,
    FileInputComponent,
    MetaCardComponent,
    MetaCardTitleComponent,
    MetaCardItemComponent,
    MetaCardKeyComponent,
    MetaCardValueComponent,
    NestedTabsComponent,
    BooleanIndicatorComponent,
    AppChipsComponent,
    CardBooleanMetricComponent,
    CardNumberMetricComponent,
    EnvVarViewComponent,
    RingChartComponent,
    MetricsChartComponent,
    ApplicationInstanceChartComponent,
    StratosTitleComponent,
    IntroScreenComponent,
    EnumerateComponent,
    UploadProgressIndicatorComponent,
    GithubCommitAuthorComponent,
    UserProfileBannerComponent,
    AppActionMonitorComponent,
    AppActionMonitorIconComponent,
    UserProfileBannerComponent,
    TableCellRequestMonitorIconComponent,
    UserPermissionDirective,
    CapitalizeFirstPipe,
    RoutingIndicatorComponent,
    DateTimeComponent,
    StartEndDateComponent,
    MetricsRangeSelectorComponent,
    MetricsParentRangeSelectorComponent,
    StackedInputActionsComponent,
    StackedInputActionComponent,
    FavoritesGlobalListComponent,
    FavoritesMetaCardComponent,
    FavoritesEntityListComponent,
    MultilineTitleComponent,
    TileSelectorComponent,
    MarkdownPreviewComponent,
    MarkdownContentObserverDirective,
    AppNameUniqueDirective,
    AppNameUniqueDirective,
    EndpointCardComponent,
    SimpleUsageChartComponent,
    PageSubNavComponent,
    BreadcrumbsComponent,
    PageSubNavSectionComponent,
    EntitySummaryTitleComponent,
    MarkdownContentObserverDirective,
    SnackBarReturnComponent,
    PollingIndicatorComponent,
    UnlimitedInputComponent,
    SimpleListComponent,
    ListHostDirective,
<<<<<<< HEAD
    CopyToClipboardComponent,
    TileSelectorTileComponent,
=======
    SidepanelPreviewComponent
>>>>>>> 632cfbf7
  ],
  exports: [
    ApplicationStateIconPipe,
    ApplicationStateIconComponent,
    TableCellStatusDirective,
    FormsModule,
    ReactiveFormsModule,
    LoadingPageComponent,
    DialogErrorComponent,
    PageHeaderModule,
    DisplayValueComponent,
    EditableDisplayValueComponent,
    DetailsCardComponent,
    SteppersModule,
    MbToHumanSizePipe,
    ValuesPipe,
    PercentagePipe,
    UsageBytesPipe,
    UptimePipe,
    SteppersModule,
    FocusDirective,
    BlurDirective,
    UniqueDirective,
    CodeBlockComponent,
    LogViewerComponent,
    EndpointsMissingComponent,
    ApplicationStateComponent,
    SshViewerComponent,
    TileComponent,
    TileGroupComponent,
    TileGridComponent,
    CardStatusComponent,
    MetadataItemComponent,
    UsageGaugeComponent,
    DialogConfirmComponent,
    ListComponent,
    FileInputComponent,
    MetaCardComponent,
    MetaCardTitleComponent,
    MetaCardItemComponent,
    MetaCardKeyComponent,
    MetaCardValueComponent,
    NestedTabsComponent,
    RingChartComponent,
    AppChipsComponent,
    CardBooleanMetricComponent,
    CardNumberMetricComponent,
    EnvVarViewComponent,
    MetricsChartComponent,
    ApplicationInstanceChartComponent,
    StratosTitleComponent,
    IntroScreenComponent,
    UserProfileBannerComponent,
    EnumerateComponent,
    UploadProgressIndicatorComponent,
    GithubCommitAuthorComponent,
    AppActionMonitorComponent,
    AppActionMonitorIconComponent,
    UserPermissionDirective,
    BooleanIndicatorComponent,
    TableComponent,
    UserPermissionDirective,
    CapitalizeFirstPipe,
    RoutingIndicatorComponent,
    DateTimeComponent,
    StartEndDateComponent,
    MetricsRangeSelectorComponent,
    MetricsParentRangeSelectorComponent,
    StackedInputActionsComponent,
    StackedInputActionComponent,
    FavoritesMetaCardComponent,
    FavoritesGlobalListComponent,
    MultilineTitleComponent,
    PageSubNavComponent,
    BreadcrumbsComponent,
    PageSubNavSectionComponent,
    TileSelectorComponent,
    MarkdownPreviewComponent,
    MarkdownContentObserverDirective,
    AppNameUniqueDirective,
    SimpleUsageChartComponent,
    EntitySummaryTitleComponent,
    MarkdownContentObserverDirective,
    AppNameUniqueDirective,
    PollingIndicatorComponent,
    UnlimitedInputComponent,
    SimpleListComponent,
    ListHostDirective,
<<<<<<< HEAD
    CopyToClipboardComponent,
    TileSelectorTileComponent,
=======
    SidepanelPreviewComponent,
>>>>>>> 632cfbf7
  ],
  entryComponents: [
    DialogConfirmComponent,
    EnvVarViewComponent,
    SnackBarReturnComponent,
    MarkdownPreviewComponent,
  ],
  providers: [
    ListConfig,
    ApplicationStateService,
    EndpointListHelper,
    EndpointsListConfigService,
    // CfUserService,
    ConfirmationDialogService,
    EntityMonitorFactory,
    PaginationMonitorFactory,
    // CloudFoundryService,
    InternalEventMonitorFactory,
    // ServiceActionHelperService,
    MetricsRangeSelectorService,
    GitSCMService,
    LongRunningOperationsService,
    CloudFoundryUserProvidedServicesService
  ]
})
export class SharedModule { }<|MERGE_RESOLUTION|>--- conflicted
+++ resolved
@@ -214,18 +214,16 @@
     BreadcrumbsComponent,
     PageSubNavSectionComponent,
     EntitySummaryTitleComponent,
+    MarkdownPreviewComponent,
     MarkdownContentObserverDirective,
     SnackBarReturnComponent,
     PollingIndicatorComponent,
     UnlimitedInputComponent,
     SimpleListComponent,
     ListHostDirective,
-<<<<<<< HEAD
     CopyToClipboardComponent,
+    SidepanelPreviewComponent,
     TileSelectorTileComponent,
-=======
-    SidepanelPreviewComponent
->>>>>>> 632cfbf7
   ],
   exports: [
     ApplicationStateIconPipe,
@@ -308,24 +306,21 @@
     AppNameUniqueDirective,
     SimpleUsageChartComponent,
     EntitySummaryTitleComponent,
+    MarkdownPreviewComponent,
     MarkdownContentObserverDirective,
     AppNameUniqueDirective,
     PollingIndicatorComponent,
     UnlimitedInputComponent,
     SimpleListComponent,
     ListHostDirective,
-<<<<<<< HEAD
     CopyToClipboardComponent,
+    SidepanelPreviewComponent,
     TileSelectorTileComponent,
-=======
-    SidepanelPreviewComponent,
->>>>>>> 632cfbf7
   ],
   entryComponents: [
     DialogConfirmComponent,
     EnvVarViewComponent,
-    SnackBarReturnComponent,
-    MarkdownPreviewComponent,
+    SnackBarReturnComponent
   ],
   providers: [
     ListConfig,
