--- conflicted
+++ resolved
@@ -227,11 +227,8 @@
     CopyToClipboardComponent,
     SidepanelPreviewComponent,
     TileSelectorTileComponent,
-<<<<<<< HEAD
+    SidepanelPreviewComponent,
     CardProgressOverlayComponent,
-=======
-    SidepanelPreviewComponent
->>>>>>> f880a994
   ],
   exports: [
     ApplicationStateIconPipe,
@@ -325,11 +322,8 @@
     CopyToClipboardComponent,
     SidepanelPreviewComponent,
     TileSelectorTileComponent,
-<<<<<<< HEAD
+    SidepanelPreviewComponent,
     CardProgressOverlayComponent,
-=======
-    SidepanelPreviewComponent
->>>>>>> f880a994
   ],
   entryComponents: [
     DialogConfirmComponent,
