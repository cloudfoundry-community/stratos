import { CdkTableModule } from '@angular/cdk/table';
import { CommonModule } from '@angular/common';
import { NgModule } from '@angular/core';
import { FormsModule, ReactiveFormsModule } from '@angular/forms';
import { RouterModule } from '@angular/router';
import { NgxChartsModule } from '@swimlane/ngx-charts';
import { MaterialDesignFrameworkModule } from 'stratos-angular6-json-schema-form';

import { CoreModule } from '../core/core.module';
import {
  ApplicationInstanceChartComponent,
} from '../features/applications/application/application-instance-chart/application-instance-chart.component';
import { AppNameUniqueDirective } from './app-name-unique.directive/app-name-unique.directive';
import {
  AddServiceInstanceBaseStepComponent,
} from './components/add-service-instance/add-service-instance-base-step/add-service-instance-base-step.component';
import {
  AddServiceInstanceComponent,
} from './components/add-service-instance/add-service-instance/add-service-instance.component';
import { BindAppsStepComponent } from './components/add-service-instance/bind-apps-step/bind-apps-step.component';
import { NoServicePlansComponent } from './components/add-service-instance/no-service-plans/no-service-plans.component';
import { SelectPlanStepComponent } from './components/add-service-instance/select-plan-step/select-plan-step.component';
import { SelectServiceComponent } from './components/add-service-instance/select-service/select-service.component';
import {
  SpecifyDetailsStepComponent,
} from './components/add-service-instance/specify-details-step/specify-details-step.component';
import {
  SpecifyUserProvidedDetailsComponent,
} from './components/add-service-instance/specify-user-provided-details/specify-user-provided-details.component';
import { AppActionMonitorIconComponent } from './components/app-action-monitor-icon/app-action-monitor-icon.component';
import { AppActionMonitorComponent } from './components/app-action-monitor/app-action-monitor.component';
import {
  ApplicationStateIconComponent,
} from './components/application-state/application-state-icon/application-state-icon.component';
import { ApplicationStateIconPipe } from './components/application-state/application-state-icon/application-state-icon.pipe';
import { ApplicationStateComponent } from './components/application-state/application-state.component';
import { ApplicationStateService } from './components/application-state/application-state.service';
import { BlurDirective } from './components/blur.directive';
import { BooleanIndicatorComponent } from './components/boolean-indicator/boolean-indicator.component';
import { BreadcrumbsComponent } from './components/breadcrumbs/breadcrumbs.component';
import { CardAppInstancesComponent } from './components/cards/card-app-instances/card-app-instances.component';
import { CardAppStatusComponent } from './components/cards/card-app-status/card-app-status.component';
import { CardAppUptimeComponent } from './components/cards/card-app-uptime/card-app-uptime.component';
import { CardAppUsageComponent } from './components/cards/card-app-usage/card-app-usage.component';
import { CardCfInfoComponent } from './components/cards/card-cf-info/card-cf-info.component';
import {
  CardCfOrgUserDetailsComponent,
} from './components/cards/card-cf-org-user-details/card-cf-org-user-details.component';
import { CardCfRecentAppsComponent } from './components/cards/card-cf-recent-apps/card-cf-recent-apps.component';
import { CompactAppCardComponent } from './components/cards/card-cf-recent-apps/compact-app-card/compact-app-card.component';
import { CardCfSpaceDetailsComponent } from './components/cards/card-cf-space-details/card-cf-space-details.component';
import { CardCfUserInfoComponent } from './components/cards/card-cf-user-info/card-cf-user-info.component';
import { CardNumberMetricComponent } from './components/cards/card-number-metric/card-number-metric.component';
import { CardStatusComponent } from './components/cards/card-status/card-status.component';
import {
  CompactServiceInstanceCardComponent,
} from './components/cards/compact-service-instance-card/compact-service-instance-card.component';
import { ServiceBrokerCardComponent } from './components/cards/service-broker-card/service-broker-card.component';
import {
  ServiceRecentInstancesCardComponent,
} from './components/cards/service-recent-instances-card/service-recent-instances-card.component';
import { ServiceSummaryCardComponent } from './components/cards/service-summary-card/service-summary-card.component';
import { CfAuthModule } from './components/cf-auth/cf-auth.module';
import { CfEndpointsMissingComponent } from './components/cf-endpoints-missing/cf-endpoints-missing.component';
import { CfOrgSpaceLinksComponent } from './components/cf-org-space-links/cf-org-space-links.component';
import { CfRoleCheckboxComponent } from './components/cf-role-checkbox/cf-role-checkbox.component';
import { AppChipsComponent } from './components/chips/chips.component';
import { CliCommandComponent } from './components/cli-info/cli-command/cli-command.component';
import { CliInfoComponent } from './components/cli-info/cli-info.component';
import { CodeBlockComponent } from './components/code-block/code-block.component';
import { ConfirmationDialogService } from './components/confirmation-dialog.service';
import {
  CreateApplicationStep1Component,
} from './components/create-application/create-application-step1/create-application-step1.component';
import { DateTimeComponent } from './components/date-time/date-time.component';
import { DetailsCardComponent } from './components/details-card/details-card.component';
import { DialogConfirmComponent } from './components/dialog-confirm/dialog-confirm.component';
import { DialogErrorComponent } from './components/dialog-error/dialog-error.component';
import { DisplayValueComponent } from './components/display-value/display-value.component';
import { EditableDisplayValueComponent } from './components/editable-display-value/editable-display-value.component';
import { EndpointsMissingComponent } from './components/endpoints-missing/endpoints-missing.component';
import { EnumerateComponent } from './components/enumerate/enumerate.component';
import { EnvVarViewComponent } from './components/env-var-view/env-var-view.component';
import { FavoritesEntityListComponent } from './components/favorites-entity-list/favorites-entity-list.component';
import { FavoritesGlobalListComponent } from './components/favorites-global-list/favorites-global-list.component';
import { FavoritesMetaCardComponent } from './components/favorites-meta-card/favorites-meta-card.component';
import { FileInputComponent } from './components/file-input/file-input.component';
import { FocusDirective } from './components/focus.directive';
import { GithubCommitAuthorComponent } from './components/github-commit-author/github-commit-author.component';
import { IntroScreenComponent } from './components/intro-screen/intro-screen.component';
import { listCardComponents } from './components/list/list-cards/card.types';
import { MetaCardComponent } from './components/list/list-cards/meta-card/meta-card-base/meta-card.component';
import { MetaCardItemComponent } from './components/list/list-cards/meta-card/meta-card-item/meta-card-item.component';
import { MetaCardKeyComponent } from './components/list/list-cards/meta-card/meta-card-key/meta-card-key.component';
import { MetaCardTitleComponent } from './components/list/list-cards/meta-card/meta-card-title/meta-card-title.component';
import { MetaCardValueComponent } from './components/list/list-cards/meta-card/meta-card-value/meta-card-value.component';
import {
  TableCellRequestMonitorIconComponent,
} from './components/list/list-table/table-cell-request-monitor-icon/table-cell-request-monitor-icon.component';
import { TableComponent } from './components/list/list-table/table.component';
import { listTableComponents } from './components/list/list-table/table.types';
import {
  EventTabActorIconPipe,
} from './components/list/list-types/app-event/table-cell-event-action/event-tab-actor-icon.pipe';
import { EndpointCardComponent } from './components/list/list-types/endpoint/endpoint-card/endpoint-card.component';
import { ListComponent } from './components/list/list.component';
import { ListConfig } from './components/list/list.component.types';
import { LoadingPageComponent } from './components/loading-page/loading-page.component';
import { LogViewerComponent } from './components/log-viewer/log-viewer.component';
import { MarkdownContentObserverDirective } from './components/markdown-preview/markdown-content-observer.directive';
import { MarkdownPreviewComponent } from './components/markdown-preview/markdown-preview.component';
import { MetadataItemComponent } from './components/metadata-item/metadata-item.component';
import { MetricsChartComponent } from './components/metrics-chart/metrics-chart.component';
import {
  MetricsParentRangeSelectorComponent,
} from './components/metrics-parent-range-selector/metrics-parent-range-selector.component';
import { MetricsRangeSelectorComponent } from './components/metrics-range-selector/metrics-range-selector.component';
import { MultilineTitleComponent } from './components/multiline-title/multiline-title.component';
import { NestedTabsComponent } from './components/nested-tabs/nested-tabs.component';
import { PageHeaderModule } from './components/page-header/page-header.module';
import { PageSubNavSectionComponent } from './components/page-sub-nav-section/page-sub-nav-section.component';
import { PageSubNavComponent } from './components/page-sub-nav/page-sub-nav.component';
import { RingChartComponent } from './components/ring-chart/ring-chart.component';
import { RoutingIndicatorComponent } from './components/routing-indicator/routing-indicator.component';
import { RunningInstancesComponent } from './components/running-instances/running-instances.component';
import { SchemaFormComponent } from './components/schema-form/schema-form.component';
import { ServiceIconComponent } from './components/service-icon/service-icon.component';
import { ServicePlanPriceComponent } from './components/service-plan-price/service-plan-price.component';
import { ServicePlanPublicComponent } from './components/service-plan-public/service-plan-public.component';
import { SimpleUsageChartComponent } from './components/simple-usage-chart/simple-usage-chart.component';
import { SshViewerComponent } from './components/ssh-viewer/ssh-viewer.component';
import {
  StackedInputActionComponent,
} from './components/stacked-input-actions/stacked-input-action/stacked-input-action.component';
import { StackedInputActionsComponent } from './components/stacked-input-actions/stacked-input-actions.component';
import { StartEndDateComponent } from './components/start-end-date/start-end-date.component';
import { StatefulIconComponent } from './components/stateful-icon/stateful-icon.component';
import { SteppersModule } from './components/stepper/steppers.module';
import { StratosTitleComponent } from './components/stratos-title/stratos-title.component';
import { TileSelectorComponent } from './components/tile-selector/tile-selector.component';
import { TileGridComponent } from './components/tile/tile-grid/tile-grid.component';
import { TileGroupComponent } from './components/tile/tile-group/tile-group.component';
import { TileComponent } from './components/tile/tile/tile.component';
import { UniqueDirective } from './components/unique.directive';
import {
  UploadProgressIndicatorComponent,
} from './components/upload-progress-indicator/upload-progress-indicator.component';
import { UsageGaugeComponent } from './components/usage-gauge/usage-gauge.component';
import { UserProfileBannerComponent } from './components/user-profile-banner/user-profile-banner.component';
import { CfOrgSpaceDataService } from './data-services/cf-org-space-service.service';
import { CfUserService } from './data-services/cf-user.service';
import { CloudFoundryService } from './data-services/cloud-foundry.service';
import { GitSCMService } from './data-services/scm/scm.service';
import { ServiceActionHelperService } from './data-services/service-action-helper.service';
import { EntityMonitorFactory } from './monitors/entity-monitor.factory.service';
import { InternalEventMonitorFactory } from './monitors/internal-event-monitor.factory';
import { PaginationMonitorFactory } from './monitors/pagination-monitor.factory';
import { CapitalizeFirstPipe } from './pipes/capitalizeFirstLetter.pipe';
import { MbToHumanSizePipe } from './pipes/mb-to-human-size.pipe';
import { PercentagePipe } from './pipes/percentage.pipe';
import { UptimePipe } from './pipes/uptime.pipe';
import { UsageBytesPipe } from './pipes/usage-bytes.pipe';
import { ValuesPipe } from './pipes/values.pipe';
import { CloudFoundryUserProvidedServicesService } from './services/cloud-foundry-user-provided-services.service';
import { MetricsRangeSelectorService } from './services/metrics-range-selector.service';
import { UserPermissionDirective } from './user-permission.directive';
import { EntitySummaryTitleComponent } from './components/entity-summary-title/entity-summary-title.component';

/* tslint:disable:max-line-length */

@NgModule({
  imports: [
    CommonModule,
    CoreModule,
    PageHeaderModule,
    RouterModule,
    SteppersModule,
    CfAuthModule,
    CdkTableModule,
    NgxChartsModule,
    MaterialDesignFrameworkModule,
  ],
  declarations: [
    LoadingPageComponent,
    DisplayValueComponent,
    StatefulIconComponent,
    EditableDisplayValueComponent,
    MbToHumanSizePipe,
    PercentagePipe,
    UptimePipe,
    UsageBytesPipe,
    ValuesPipe,
    LoadingPageComponent,
    DetailsCardComponent,
    FocusDirective,
    BlurDirective,
    UniqueDirective,
    CodeBlockComponent,
    EventTabActorIconPipe,
    LogViewerComponent,
    EndpointsMissingComponent,
    DialogErrorComponent,
    SshViewerComponent,
    ApplicationStateIconPipe,
    ApplicationStateIconComponent,
    ApplicationStateComponent,
    TileComponent,
    TileGroupComponent,
    TileGridComponent,
    MetadataItemComponent,
    UsageGaugeComponent,
    CardStatusComponent,
    CardAppStatusComponent,
    CardAppInstancesComponent,
    CardAppUsageComponent,
    RunningInstancesComponent,
    DialogConfirmComponent,
    CardAppUptimeComponent,
    ListComponent,
    ...listCardComponents,
    ...listTableComponents,
    CardCfInfoComponent,
    CardCfUserInfoComponent,
    FileInputComponent,
    MetaCardComponent,
    MetaCardTitleComponent,
    MetaCardItemComponent,
    MetaCardKeyComponent,
    MetaCardValueComponent,
    NestedTabsComponent,
    CardCfOrgUserDetailsComponent,
    BooleanIndicatorComponent,
    CardCfSpaceDetailsComponent,
    AppChipsComponent,
    CardNumberMetricComponent,
    CardCfRecentAppsComponent,
    CompactAppCardComponent,
    ServiceIconComponent,
    ServicePlanPublicComponent,
    ServicePlanPriceComponent,
    EnvVarViewComponent,
    RingChartComponent,
    MetricsChartComponent,
    ApplicationInstanceChartComponent,
    StratosTitleComponent,
    IntroScreenComponent,
    CliInfoComponent,
    CliCommandComponent,
    CfRoleCheckboxComponent,
    EnumerateComponent,
    UploadProgressIndicatorComponent,
    GithubCommitAuthorComponent,
    UserProfileBannerComponent,
    AppActionMonitorComponent,
    AppActionMonitorIconComponent,
    UserProfileBannerComponent,
    TableCellRequestMonitorIconComponent,
    UserPermissionDirective,
    ServiceSummaryCardComponent,
    ServiceBrokerCardComponent,
    ServiceRecentInstancesCardComponent,
    CompactServiceInstanceCardComponent,
    SpecifyDetailsStepComponent,
    AddServiceInstanceComponent,
    SelectPlanStepComponent,
    SelectServiceComponent,
    NoServicePlansComponent,
    CreateApplicationStep1Component,
    BindAppsStepComponent,
    CfEndpointsMissingComponent,
    CapitalizeFirstPipe,
    RoutingIndicatorComponent,
    SchemaFormComponent,
    DateTimeComponent,
    StartEndDateComponent,
    MetricsRangeSelectorComponent,
    MetricsParentRangeSelectorComponent,
    StackedInputActionsComponent,
    StackedInputActionComponent,
    FavoritesGlobalListComponent,
    FavoritesMetaCardComponent,
    FavoritesEntityListComponent,
    MultilineTitleComponent,
    TileSelectorComponent,
    SpecifyUserProvidedDetailsComponent,
    AddServiceInstanceBaseStepComponent,
    MarkdownPreviewComponent,
    MarkdownContentObserverDirective,
    AppNameUniqueDirective,
<<<<<<< HEAD
    AppNameUniqueDirective,
    EndpointCardComponent,
    SimpleUsageChartComponent,
    PageSubNavComponent,
    BreadcrumbsComponent,
    PageSubNavSectionComponent,
    EntitySummaryTitleComponent
=======
    EndpointCardComponent,
    MarkdownPreviewComponent,
    MarkdownContentObserverDirective,
    CfOrgSpaceLinksComponent
>>>>>>> 580d9159
  ],
  exports: [
    FormsModule,
    ReactiveFormsModule,
    LoadingPageComponent,
    DialogErrorComponent,
    PageHeaderModule,
    DisplayValueComponent,
    EditableDisplayValueComponent,
    DetailsCardComponent,
    SteppersModule,
    StatefulIconComponent,
    MbToHumanSizePipe,
    ValuesPipe,
    PercentagePipe,
    UsageBytesPipe,
    UptimePipe,
    SteppersModule,
    FocusDirective,
    BlurDirective,
    UniqueDirective,
    CodeBlockComponent,
    LogViewerComponent,
    EndpointsMissingComponent,
    ApplicationStateComponent,
    SshViewerComponent,
    TileComponent,
    TileGroupComponent,
    TileGridComponent,
    CardStatusComponent,
    MetadataItemComponent,
    CardAppStatusComponent,
    CardAppInstancesComponent,
    UsageGaugeComponent,
    CardAppUsageComponent,
    DialogConfirmComponent,
    CardAppUptimeComponent,
    ListComponent,
    CardCfInfoComponent,
    CardCfUserInfoComponent,
    FileInputComponent,
    MetaCardComponent,
    MetaCardTitleComponent,
    MetaCardItemComponent,
    MetaCardKeyComponent,
    MetaCardValueComponent,
    NestedTabsComponent,
    CardCfOrgUserDetailsComponent,
    CardCfSpaceDetailsComponent,
    RingChartComponent,
    AppChipsComponent,
    CardNumberMetricComponent,
    CardCfRecentAppsComponent,
    CompactAppCardComponent,
    EnvVarViewComponent,
    ServiceIconComponent,
    ServicePlanPublicComponent,
    ServicePlanPriceComponent,
    MetricsChartComponent,
    ApplicationInstanceChartComponent,
    StratosTitleComponent,
    IntroScreenComponent,
    UserProfileBannerComponent,
    CliInfoComponent,
    CliCommandComponent,
    CfRoleCheckboxComponent,
    EnumerateComponent,
    UploadProgressIndicatorComponent,
    GithubCommitAuthorComponent,
    AppActionMonitorComponent,
    CliCommandComponent,
    AppActionMonitorIconComponent,
    UserPermissionDirective,
    BooleanIndicatorComponent,
    ServiceSummaryCardComponent,
    ServiceBrokerCardComponent,
    ServiceRecentInstancesCardComponent,
    CompactServiceInstanceCardComponent,
    TableComponent,
    UserPermissionDirective,
    SpecifyDetailsStepComponent,
    AddServiceInstanceComponent,
    SelectPlanStepComponent,
    SelectServiceComponent,
    CreateApplicationStep1Component,
    BindAppsStepComponent,
    CapitalizeFirstPipe,
    CfEndpointsMissingComponent,
    RoutingIndicatorComponent,
    DateTimeComponent,
    StartEndDateComponent,
    MetricsRangeSelectorComponent,
    MetricsParentRangeSelectorComponent,
    StackedInputActionsComponent,
    StackedInputActionComponent,
    FavoritesMetaCardComponent,
    FavoritesGlobalListComponent,
    MultilineTitleComponent,
<<<<<<< HEAD
    PageSubNavComponent,
    BreadcrumbsComponent,
    PageSubNavSectionComponent,
=======
    MarkdownPreviewComponent,
    MarkdownContentObserverDirective,
>>>>>>> 580d9159
    TileSelectorComponent,
    AddServiceInstanceBaseStepComponent,
    MarkdownPreviewComponent,
    MarkdownContentObserverDirective,
    AppNameUniqueDirective,
    SimpleUsageChartComponent,
    EntitySummaryTitleComponent
  ],
  entryComponents: [
    DialogConfirmComponent,
    EnvVarViewComponent,
    NoServicePlansComponent,
  ],
  providers: [
    ListConfig,
    ApplicationStateService,
    CfOrgSpaceDataService,
    CfUserService,
    ConfirmationDialogService,
    EntityMonitorFactory,
    PaginationMonitorFactory,
    CloudFoundryService,
    InternalEventMonitorFactory,
    ServiceActionHelperService,
    MetricsRangeSelectorService,
    GitSCMService,
    MetricsRangeSelectorService,
    CloudFoundryUserProvidedServicesService
  ]
})
export class SharedModule { }<|MERGE_RESOLUTION|>--- conflicted
+++ resolved
@@ -79,6 +79,7 @@
 import { DisplayValueComponent } from './components/display-value/display-value.component';
 import { EditableDisplayValueComponent } from './components/editable-display-value/editable-display-value.component';
 import { EndpointsMissingComponent } from './components/endpoints-missing/endpoints-missing.component';
+import { EntitySummaryTitleComponent } from './components/entity-summary-title/entity-summary-title.component';
 import { EnumerateComponent } from './components/enumerate/enumerate.component';
 import { EnvVarViewComponent } from './components/env-var-view/env-var-view.component';
 import { FavoritesEntityListComponent } from './components/favorites-entity-list/favorites-entity-list.component';
@@ -164,7 +165,6 @@
 import { CloudFoundryUserProvidedServicesService } from './services/cloud-foundry-user-provided-services.service';
 import { MetricsRangeSelectorService } from './services/metrics-range-selector.service';
 import { UserPermissionDirective } from './user-permission.directive';
-import { EntitySummaryTitleComponent } from './components/entity-summary-title/entity-summary-title.component';
 
 /* tslint:disable:max-line-length */
 
@@ -287,20 +287,16 @@
     MarkdownPreviewComponent,
     MarkdownContentObserverDirective,
     AppNameUniqueDirective,
-<<<<<<< HEAD
     AppNameUniqueDirective,
     EndpointCardComponent,
     SimpleUsageChartComponent,
     PageSubNavComponent,
     BreadcrumbsComponent,
     PageSubNavSectionComponent,
-    EntitySummaryTitleComponent
-=======
-    EndpointCardComponent,
+    EntitySummaryTitleComponent,
     MarkdownPreviewComponent,
     MarkdownContentObserverDirective,
     CfOrgSpaceLinksComponent
->>>>>>> 580d9159
   ],
   exports: [
     FormsModule,
@@ -399,21 +395,21 @@
     FavoritesMetaCardComponent,
     FavoritesGlobalListComponent,
     MultilineTitleComponent,
-<<<<<<< HEAD
     PageSubNavComponent,
     BreadcrumbsComponent,
     PageSubNavSectionComponent,
-=======
-    MarkdownPreviewComponent,
-    MarkdownContentObserverDirective,
->>>>>>> 580d9159
     TileSelectorComponent,
     AddServiceInstanceBaseStepComponent,
     MarkdownPreviewComponent,
     MarkdownContentObserverDirective,
     AppNameUniqueDirective,
     SimpleUsageChartComponent,
-    EntitySummaryTitleComponent
+    EntitySummaryTitleComponent,
+    MarkdownPreviewComponent,
+    MarkdownContentObserverDirective,
+    TileSelectorComponent,
+    AddServiceInstanceBaseStepComponent,
+    AppNameUniqueDirective
   ],
   entryComponents: [
     DialogConfirmComponent,
