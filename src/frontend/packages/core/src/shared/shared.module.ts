import { CdkTableModule } from '@angular/cdk/table';
import { CommonModule } from '@angular/common';
import { NgModule } from '@angular/core';
import { FormsModule, ReactiveFormsModule } from '@angular/forms';
import { RouterModule } from '@angular/router';
import { NgxChartsModule } from '@swimlane/ngx-charts';

import { InternalEventMonitorFactory } from '../../../store/src/monitors/internal-event-monitor.factory';
import { CoreModule } from '../core/core.module';
import { AppActionMonitorIconComponent } from './components/app-action-monitor-icon/app-action-monitor-icon.component';
import { AppActionMonitorComponent } from './components/app-action-monitor/app-action-monitor.component';
import {
  ApplicationStateIconComponent,
} from './components/application-state/application-state-icon/application-state-icon.component';
import { ApplicationStateIconPipe } from './components/application-state/application-state-icon/application-state-icon.pipe';
import { ApplicationStateComponent } from './components/application-state/application-state.component';
import { BlurDirective } from './components/blur.directive';
import { BooleanIndicatorComponent } from './components/boolean-indicator/boolean-indicator.component';
import { BreadcrumbsComponent } from './components/breadcrumbs/breadcrumbs.component';
import { CardProgressOverlayComponent } from './components/card-progress-overlay/card-progress-overlay.component';
import { CardBooleanMetricComponent } from './components/cards/card-boolean-metric/card-boolean-metric.component';
import { CardNumberMetricComponent } from './components/cards/card-number-metric/card-number-metric.component';
import { CardStatusComponent } from './components/cards/card-status/card-status.component';
import { AppChipsComponent } from './components/chips/chips.component';
import { CodeBlockComponent } from './components/code-block/code-block.component';
import { ConfirmationDialogService } from './components/confirmation-dialog.service';
import { CopyToClipboardComponent } from './components/copy-to-clipboard/copy-to-clipboard.component';
import { DateTimeComponent } from './components/date-time/date-time.component';
import { DetailsCardComponent } from './components/details-card/details-card.component';
import { DialogConfirmComponent } from './components/dialog-confirm/dialog-confirm.component';
import { DialogErrorComponent } from './components/dialog-error/dialog-error.component';
import { DisplayValueComponent } from './components/display-value/display-value.component';
import { EditableDisplayValueComponent } from './components/editable-display-value/editable-display-value.component';
import { EndpointsMissingComponent } from './components/endpoints-missing/endpoints-missing.component';
import { EntitySummaryTitleComponent } from './components/entity-summary-title/entity-summary-title.component';
import { EnumerateComponent } from './components/enumerate/enumerate.component';
import { FavoritesEntityListComponent } from './components/favorites-entity-list/favorites-entity-list.component';
import { FavoritesGlobalListComponent } from './components/favorites-global-list/favorites-global-list.component';
import { FavoritesMetaCardComponent } from './components/favorites-meta-card/favorites-meta-card.component';
import { FileInputComponent } from './components/file-input/file-input.component';
import { FocusDirective } from './components/focus.directive';
import { IntroScreenComponent } from './components/intro-screen/intro-screen.component';
import { JsonViewerComponent } from './components/json-viewer/json-viewer.component';
import { listCardComponents } from './components/list/list-cards/card.types';
import { MetaCardComponent } from './components/list/list-cards/meta-card/meta-card-base/meta-card.component';
import { MetaCardItemComponent } from './components/list/list-cards/meta-card/meta-card-item/meta-card-item.component';
import { MetaCardKeyComponent } from './components/list/list-cards/meta-card/meta-card-key/meta-card-key.component';
import { MetaCardTitleComponent } from './components/list/list-cards/meta-card/meta-card-title/meta-card-title.component';
import { MetaCardValueComponent } from './components/list/list-cards/meta-card/meta-card-value/meta-card-value.component';
import {
  TableCellRequestMonitorIconComponent,
} from './components/list/list-table/table-cell-request-monitor-icon/table-cell-request-monitor-icon.component';
import {
  TableCellSidePanelComponent,
} from './components/list/list-table/table-cell-side-panel/table-cell-side-panel.component';
import { TableCellStatusDirective } from './components/list/list-table/table-cell-status.directive';
import { TableComponent } from './components/list/list-table/table.component';
import { listTableComponents } from './components/list/list-table/table.types';
import { EndpointCardComponent } from './components/list/list-types/endpoint/endpoint-card/endpoint-card.component';
import { EndpointListHelper } from './components/list/list-types/endpoint/endpoint-list.helpers';
import { EndpointsListConfigService } from './components/list/list-types/endpoint/endpoints-list-config.service';
import {
  TableCellEndpointNameComponent,
} from './components/list/list-types/endpoint/table-cell-endpoint-name/table-cell-endpoint-name.component';
import { ListComponent } from './components/list/list.component';
import { ListConfig } from './components/list/list.component.types';
import { MaxListMessageComponent } from './components/list/max-list-message/max-list-message.component';
import { ListHostDirective } from './components/list/simple-list/list-host.directive';
import { SimpleListComponent } from './components/list/simple-list/simple-list.component';
import { LoadingPageComponent } from './components/loading-page/loading-page.component';
import { LogViewerComponent } from './components/log-viewer/log-viewer.component';
import { MarkdownContentObserverDirective } from './components/markdown-preview/markdown-content-observer.directive';
import { MarkdownPreviewComponent } from './components/markdown-preview/markdown-preview.component';
import { MetadataItemComponent } from './components/metadata-item/metadata-item.component';
import { MetricsChartComponent } from './components/metrics-chart/metrics-chart.component';
import {
  MetricsParentRangeSelectorComponent,
} from './components/metrics-parent-range-selector/metrics-parent-range-selector.component';
import { MetricsRangeSelectorComponent } from './components/metrics-range-selector/metrics-range-selector.component';
import { MultilineTitleComponent } from './components/multiline-title/multiline-title.component';
import { NestedTabsComponent } from './components/nested-tabs/nested-tabs.component';
import { PageHeaderModule } from './components/page-header/page-header.module';
import { PageSubNavSectionComponent } from './components/page-sub-nav-section/page-sub-nav-section.component';
import { PageSubNavComponent } from './components/page-sub-nav/page-sub-nav.component';
import { PollingIndicatorComponent } from './components/polling-indicator/polling-indicator.component';
import { RingChartComponent } from './components/ring-chart/ring-chart.component';
import { RoutingIndicatorComponent } from './components/routing-indicator/routing-indicator.component';
import { SidepanelPreviewComponent } from './components/sidepanel-preview/sidepanel-preview.component';
import { SimpleUsageChartComponent } from './components/simple-usage-chart/simple-usage-chart.component';
import { SnackBarReturnComponent } from './components/snackbar-return/snackbar-return.component';
import { SshViewerComponent } from './components/ssh-viewer/ssh-viewer.component';
import {
  StackedInputActionComponent,
} from './components/stacked-input-actions/stacked-input-action/stacked-input-action.component';
import { StackedInputActionsComponent } from './components/stacked-input-actions/stacked-input-actions.component';
import { StartEndDateComponent } from './components/start-end-date/start-end-date.component';
import { SteppersModule } from './components/stepper/steppers.module';
import { StratosTitleComponent } from './components/stratos-title/stratos-title.component';
import { TileSelectorTileComponent } from './components/tile-selector-tile/tile-selector-tile.component';
import { TileSelectorComponent } from './components/tile-selector/tile-selector.component';
import { TileGridComponent } from './components/tile/tile-grid/tile-grid.component';
import { TileGroupComponent } from './components/tile/tile-group/tile-group.component';
import { TileComponent } from './components/tile/tile/tile.component';
import { UniqueDirective } from './components/unique.directive';
import { UnlimitedInputComponent } from './components/unlimited-input/unlimited-input.component';
import {
  UploadProgressIndicatorComponent,
} from './components/upload-progress-indicator/upload-progress-indicator.component';
import { UsageGaugeComponent } from './components/usage-gauge/usage-gauge.component';
import { UserProfileBannerComponent } from './components/user-profile-banner/user-profile-banner.component';
import { CapitalizeFirstPipe } from './pipes/capitalizeFirstLetter.pipe';
import { MbToHumanSizePipe } from './pipes/mb-to-human-size.pipe';
import { PercentagePipe } from './pipes/percentage.pipe';
import { UptimePipe } from './pipes/uptime.pipe';
import { UsageBytesPipe } from './pipes/usage-bytes.pipe';
import { ValuesPipe } from './pipes/values.pipe';
import { LongRunningOperationsService } from './services/long-running-op.service';
import { MetricsRangeSelectorService } from './services/metrics-range-selector.service';
import { UserPermissionDirective } from './user-permission.directive';


@NgModule({
  imports: [
    CommonModule,
    CoreModule,
    PageHeaderModule,
    RouterModule,
    SteppersModule,
    CdkTableModule,
    NgxChartsModule,
  ],
  declarations: [
    LoadingPageComponent,
    DisplayValueComponent,
    EditableDisplayValueComponent,
    MbToHumanSizePipe,
    PercentagePipe,
    UptimePipe,
    UsageBytesPipe,
    ValuesPipe,
    LoadingPageComponent,
    DetailsCardComponent,
    FocusDirective,
    BlurDirective,
    UniqueDirective,
    CodeBlockComponent,
    LogViewerComponent,
    EndpointsMissingComponent,
    DialogErrorComponent,
    SshViewerComponent,
    ApplicationStateIconPipe,
    ApplicationStateIconComponent,
    ApplicationStateComponent,
    TileComponent,
    TileGroupComponent,
    TileGridComponent,
    MetadataItemComponent,
    UsageGaugeComponent,
    CardStatusComponent,
    DialogConfirmComponent,
    ListComponent,
    ...listCardComponents,
    ...listTableComponents,
    FileInputComponent,
    MetaCardComponent,
    MetaCardTitleComponent,
    MetaCardItemComponent,
    MetaCardKeyComponent,
    MetaCardValueComponent,
    NestedTabsComponent,
    BooleanIndicatorComponent,
    AppChipsComponent,
    CardBooleanMetricComponent,
    CardNumberMetricComponent,
    RingChartComponent,
    MetricsChartComponent,
    StratosTitleComponent,
    IntroScreenComponent,
    EnumerateComponent,
    UploadProgressIndicatorComponent,
    UserProfileBannerComponent,
    AppActionMonitorComponent,
    AppActionMonitorIconComponent,
    UserProfileBannerComponent,
    TableCellRequestMonitorIconComponent,
    UserPermissionDirective,
    CapitalizeFirstPipe,
    RoutingIndicatorComponent,
    DateTimeComponent,
    StartEndDateComponent,
    MetricsRangeSelectorComponent,
    MetricsParentRangeSelectorComponent,
    StackedInputActionsComponent,
    StackedInputActionComponent,
    FavoritesGlobalListComponent,
    FavoritesMetaCardComponent,
    FavoritesEntityListComponent,
    MultilineTitleComponent,
    TileSelectorComponent,
    MarkdownPreviewComponent,
    MarkdownContentObserverDirective,
    EndpointCardComponent,
    SimpleUsageChartComponent,
    PageSubNavComponent,
    BreadcrumbsComponent,
    PageSubNavSectionComponent,
    EntitySummaryTitleComponent,
    MarkdownPreviewComponent,
    MarkdownContentObserverDirective,
    SnackBarReturnComponent,
    PollingIndicatorComponent,
    UnlimitedInputComponent,
    JsonViewerComponent,
    SimpleListComponent,
    ListHostDirective,
    CopyToClipboardComponent,
    SidepanelPreviewComponent,
    TileSelectorTileComponent,
    SidepanelPreviewComponent,
    TableCellSidePanelComponent,
    CardProgressOverlayComponent,
    MaxListMessageComponent,
  ],
  exports: [
    ApplicationStateIconPipe,
    ApplicationStateIconComponent,
    TableCellStatusDirective,
    FormsModule,
    ReactiveFormsModule,
    LoadingPageComponent,
    DialogErrorComponent,
    PageHeaderModule,
    DisplayValueComponent,
    EditableDisplayValueComponent,
    DetailsCardComponent,
    SteppersModule,
    MbToHumanSizePipe,
    ValuesPipe,
    PercentagePipe,
    UsageBytesPipe,
    UptimePipe,
    SteppersModule,
    FocusDirective,
    BlurDirective,
    UniqueDirective,
    CodeBlockComponent,
    LogViewerComponent,
    EndpointsMissingComponent,
    ApplicationStateComponent,
    SshViewerComponent,
    TileComponent,
    TileGroupComponent,
    TileGridComponent,
    CardStatusComponent,
    MetadataItemComponent,
    UsageGaugeComponent,
    DialogConfirmComponent,
    ListComponent,
    FileInputComponent,
    MetaCardComponent,
    MetaCardTitleComponent,
    MetaCardItemComponent,
    MetaCardKeyComponent,
    MetaCardValueComponent,
    NestedTabsComponent,
    RingChartComponent,
    AppChipsComponent,
    CardBooleanMetricComponent,
    CardNumberMetricComponent,
    MetricsChartComponent,
    StratosTitleComponent,
    IntroScreenComponent,
    UserProfileBannerComponent,
    EnumerateComponent,
    UploadProgressIndicatorComponent,
    AppActionMonitorComponent,
    AppActionMonitorIconComponent,
    UserPermissionDirective,
    BooleanIndicatorComponent,
    TableComponent,
    UserPermissionDirective,
    CapitalizeFirstPipe,
    RoutingIndicatorComponent,
    DateTimeComponent,
    StartEndDateComponent,
    MetricsRangeSelectorComponent,
    MetricsParentRangeSelectorComponent,
    StackedInputActionsComponent,
    StackedInputActionComponent,
    FavoritesMetaCardComponent,
    FavoritesGlobalListComponent,
    MultilineTitleComponent,
    PageSubNavComponent,
    BreadcrumbsComponent,
    PageSubNavSectionComponent,
    TileSelectorComponent,
    MarkdownPreviewComponent,
    MarkdownContentObserverDirective,
    SimpleUsageChartComponent,
    EntitySummaryTitleComponent,
    MarkdownPreviewComponent,
    MarkdownContentObserverDirective,
    PollingIndicatorComponent,
    UnlimitedInputComponent,
    JsonViewerComponent,
    SimpleListComponent,
    ListHostDirective,
    CopyToClipboardComponent,
    SidepanelPreviewComponent,
    TileSelectorTileComponent,
    SidepanelPreviewComponent,
    TableCellEndpointNameComponent,
    CardProgressOverlayComponent,
    MaxListMessageComponent
  ],
<<<<<<< HEAD
=======
  entryComponents: [
    DialogConfirmComponent,
    SnackBarReturnComponent,
    MarkdownPreviewComponent,
  ],
>>>>>>> a866b7a7
  providers: [
    ListConfig,
    EndpointListHelper,
    EndpointsListConfigService,
    ConfirmationDialogService,
    InternalEventMonitorFactory,
    MetricsRangeSelectorService,
    LongRunningOperationsService,
  ]
})
export class SharedModule { }<|MERGE_RESOLUTION|>--- conflicted
+++ resolved
@@ -313,14 +313,6 @@
     CardProgressOverlayComponent,
     MaxListMessageComponent
   ],
-<<<<<<< HEAD
-=======
-  entryComponents: [
-    DialogConfirmComponent,
-    SnackBarReturnComponent,
-    MarkdownPreviewComponent,
-  ],
->>>>>>> a866b7a7
   providers: [
     ListConfig,
     EndpointListHelper,
