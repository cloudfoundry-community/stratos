import { CdkTableModule } from '@angular/cdk/table';
import { CommonModule } from '@angular/common';
import { NgModule } from '@angular/core';
import { FormsModule, ReactiveFormsModule } from '@angular/forms';
import { RouterModule } from '@angular/router';
import { NgxChartsModule } from '@swimlane/ngx-charts';

import {
  ApplicationInstanceChartComponent,
} from '../../../cloud-foundry/src/features/applications/application/application-instance-chart/application-instance-chart.component';
import { EntityMonitorFactory } from '../../../store/src/monitors/entity-monitor.factory.service';
import { InternalEventMonitorFactory } from '../../../store/src/monitors/internal-event-monitor.factory';
import { PaginationMonitorFactory } from '../../../store/src/monitors/pagination-monitor.factory';
import { CoreModule } from '../core/core.module';
import { AppNameUniqueDirective } from './app-name-unique.directive/app-name-unique.directive';
import { AppActionMonitorIconComponent } from './components/app-action-monitor-icon/app-action-monitor-icon.component';
import { AppActionMonitorComponent } from './components/app-action-monitor/app-action-monitor.component';
import {
  ApplicationStateIconComponent,
} from './components/application-state/application-state-icon/application-state-icon.component';
import { ApplicationStateIconPipe } from './components/application-state/application-state-icon/application-state-icon.pipe';
import { ApplicationStateComponent } from './components/application-state/application-state.component';
import { ApplicationStateService } from './components/application-state/application-state.service';
import { BlurDirective } from './components/blur.directive';
import { BooleanIndicatorComponent } from './components/boolean-indicator/boolean-indicator.component';
import { BreadcrumbsComponent } from './components/breadcrumbs/breadcrumbs.component';
import { CardProgressOverlayComponent } from './components/card-progress-overlay/card-progress-overlay.component';
import { CardBooleanMetricComponent } from './components/cards/card-boolean-metric/card-boolean-metric.component';
import { CardNumberMetricComponent } from './components/cards/card-number-metric/card-number-metric.component';
import { CardStatusComponent } from './components/cards/card-status/card-status.component';
import { CfAuthModule } from './components/cf-auth/cf-auth.module';
import { AppChipsComponent } from './components/chips/chips.component';
import { CodeBlockComponent } from './components/code-block/code-block.component';
import { ConfirmationDialogService } from './components/confirmation-dialog.service';
import { CopyToClipboardComponent } from './components/copy-to-clipboard/copy-to-clipboard.component';
import { DateTimeComponent } from './components/date-time/date-time.component';
import { DetailsCardComponent } from './components/details-card/details-card.component';
import { DialogConfirmComponent } from './components/dialog-confirm/dialog-confirm.component';
import { DialogErrorComponent } from './components/dialog-error/dialog-error.component';
import { DisplayValueComponent } from './components/display-value/display-value.component';
import { EditableDisplayValueComponent } from './components/editable-display-value/editable-display-value.component';
import { EndpointsMissingComponent } from './components/endpoints-missing/endpoints-missing.component';
import { EntitySummaryTitleComponent } from './components/entity-summary-title/entity-summary-title.component';
import { EnumerateComponent } from './components/enumerate/enumerate.component';
import { EnvVarViewComponent } from './components/env-var-view/env-var-view.component';
import { FavoritesEntityListComponent } from './components/favorites-entity-list/favorites-entity-list.component';
import { FavoritesGlobalListComponent } from './components/favorites-global-list/favorites-global-list.component';
import { FavoritesMetaCardComponent } from './components/favorites-meta-card/favorites-meta-card.component';
import { FileInputComponent } from './components/file-input/file-input.component';
import { FocusDirective } from './components/focus.directive';
import { GithubCommitAuthorComponent } from './components/github-commit-author/github-commit-author.component';
import { IntroScreenComponent } from './components/intro-screen/intro-screen.component';
import { JsonViewerComponent } from './components/json-viewer/json-viewer.component';
import { listCardComponents } from './components/list/list-cards/card.types';
import { MetaCardComponent } from './components/list/list-cards/meta-card/meta-card-base/meta-card.component';
import { MetaCardItemComponent } from './components/list/list-cards/meta-card/meta-card-item/meta-card-item.component';
import { MetaCardKeyComponent } from './components/list/list-cards/meta-card/meta-card-key/meta-card-key.component';
import { MetaCardTitleComponent } from './components/list/list-cards/meta-card/meta-card-title/meta-card-title.component';
import { MetaCardValueComponent } from './components/list/list-cards/meta-card/meta-card-value/meta-card-value.component';
import {
  TableCellRequestMonitorIconComponent,
} from './components/list/list-table/table-cell-request-monitor-icon/table-cell-request-monitor-icon.component';
import {
  TableCellSidePanelComponent,
} from './components/list/list-table/table-cell-side-panel/table-cell-side-panel.component';
import { TableCellStatusDirective } from './components/list/list-table/table-cell-status.directive';
import { TableComponent } from './components/list/list-table/table.component';
import { listTableComponents } from './components/list/list-table/table.types';
import { EndpointCardComponent } from './components/list/list-types/endpoint/endpoint-card/endpoint-card.component';
import { EndpointListHelper } from './components/list/list-types/endpoint/endpoint-list.helpers';
import { EndpointsListConfigService } from './components/list/list-types/endpoint/endpoints-list-config.service';
import {
  TableCellEndpointNameComponent,
} from './components/list/list-types/endpoint/table-cell-endpoint-name/table-cell-endpoint-name.component';
import { ListComponent } from './components/list/list.component';
import { ListConfig } from './components/list/list.component.types';
import { MaxListMessageComponent } from './components/list/max-list-message/max-list-message.component';
import { ListHostDirective } from './components/list/simple-list/list-host.directive';
import { SimpleListComponent } from './components/list/simple-list/simple-list.component';
import { LoadingPageComponent } from './components/loading-page/loading-page.component';
import { LogViewerComponent } from './components/log-viewer/log-viewer.component';
import { MarkdownContentObserverDirective } from './components/markdown-preview/markdown-content-observer.directive';
import { MarkdownPreviewComponent } from './components/markdown-preview/markdown-preview.component';
import { MetadataItemComponent } from './components/metadata-item/metadata-item.component';
import { MetricsChartComponent } from './components/metrics-chart/metrics-chart.component';
import {
  MetricsParentRangeSelectorComponent,
} from './components/metrics-parent-range-selector/metrics-parent-range-selector.component';
import { MetricsRangeSelectorComponent } from './components/metrics-range-selector/metrics-range-selector.component';
import { MultilineTitleComponent } from './components/multiline-title/multiline-title.component';
import { NestedTabsComponent } from './components/nested-tabs/nested-tabs.component';
import { PageHeaderModule } from './components/page-header/page-header.module';
import { PageSubNavSectionComponent } from './components/page-sub-nav-section/page-sub-nav-section.component';
import { PageSubNavComponent } from './components/page-sub-nav/page-sub-nav.component';
import { PollingIndicatorComponent } from './components/polling-indicator/polling-indicator.component';
import { RingChartComponent } from './components/ring-chart/ring-chart.component';
import { RoutingIndicatorComponent } from './components/routing-indicator/routing-indicator.component';
import { SidepanelPreviewComponent } from './components/sidepanel-preview/sidepanel-preview.component';
import { SimpleUsageChartComponent } from './components/simple-usage-chart/simple-usage-chart.component';
import { SnackBarReturnComponent } from './components/snackbar-return/snackbar-return.component';
import { SshViewerComponent } from './components/ssh-viewer/ssh-viewer.component';
import {
  StackedInputActionComponent,
} from './components/stacked-input-actions/stacked-input-action/stacked-input-action.component';
import { StackedInputActionsComponent } from './components/stacked-input-actions/stacked-input-actions.component';
import { StartEndDateComponent } from './components/start-end-date/start-end-date.component';
import { SteppersModule } from './components/stepper/steppers.module';
import { StratosTitleComponent } from './components/stratos-title/stratos-title.component';
import { TileSelectorTileComponent } from './components/tile-selector-tile/tile-selector-tile.component';
import { TileSelectorComponent } from './components/tile-selector/tile-selector.component';
import { TileGridComponent } from './components/tile/tile-grid/tile-grid.component';
import { TileGroupComponent } from './components/tile/tile-group/tile-group.component';
import { TileComponent } from './components/tile/tile/tile.component';
import { UniqueDirective } from './components/unique.directive';
import { UnlimitedInputComponent } from './components/unlimited-input/unlimited-input.component';
import {
  UploadProgressIndicatorComponent,
} from './components/upload-progress-indicator/upload-progress-indicator.component';
import { UsageGaugeComponent } from './components/usage-gauge/usage-gauge.component';
import { UserProfileBannerComponent } from './components/user-profile-banner/user-profile-banner.component';
import { GitSCMService } from './data-services/scm/scm.service';
import { CapitalizeFirstPipe } from './pipes/capitalizeFirstLetter.pipe';
import { MbToHumanSizePipe } from './pipes/mb-to-human-size.pipe';
import { PercentagePipe } from './pipes/percentage.pipe';
import { UptimePipe } from './pipes/uptime.pipe';
import { UsageBytesPipe } from './pipes/usage-bytes.pipe';
import { ValuesPipe } from './pipes/values.pipe';
import { CloudFoundryUserProvidedServicesService } from './services/cloud-foundry-user-provided-services.service';
import { LongRunningOperationsService } from './services/long-running-op.service';
import { MetricsRangeSelectorService } from './services/metrics-range-selector.service';
import { UserPermissionDirective } from './user-permission.directive';


@NgModule({
  imports: [
    CommonModule,
    CoreModule,
    PageHeaderModule,
    RouterModule,
    SteppersModule,
    CfAuthModule,
    CdkTableModule,
    NgxChartsModule,
  ],
  declarations: [
    LoadingPageComponent,
    DisplayValueComponent,
    EditableDisplayValueComponent,
    MbToHumanSizePipe,
    PercentagePipe,
    UptimePipe,
    UsageBytesPipe,
    ValuesPipe,
    LoadingPageComponent,
    DetailsCardComponent,
    FocusDirective,
    BlurDirective,
    UniqueDirective,
    CodeBlockComponent,
    LogViewerComponent,
    EndpointsMissingComponent,
    DialogErrorComponent,
    SshViewerComponent,
    ApplicationStateIconPipe,
    ApplicationStateIconComponent,
    ApplicationStateComponent,
    TileComponent,
    TileGroupComponent,
    TileGridComponent,
    MetadataItemComponent,
    UsageGaugeComponent,
    CardStatusComponent,
    DialogConfirmComponent,
    ListComponent,
    ...listCardComponents,
    ...listTableComponents,
    FileInputComponent,
    MetaCardComponent,
    MetaCardTitleComponent,
    MetaCardItemComponent,
    MetaCardKeyComponent,
    MetaCardValueComponent,
    NestedTabsComponent,
    BooleanIndicatorComponent,
    AppChipsComponent,
    CardBooleanMetricComponent,
    CardNumberMetricComponent,
    EnvVarViewComponent,
    RingChartComponent,
    MetricsChartComponent,
    ApplicationInstanceChartComponent,
    StratosTitleComponent,
    IntroScreenComponent,
    EnumerateComponent,
    UploadProgressIndicatorComponent,
    GithubCommitAuthorComponent,
    UserProfileBannerComponent,
    AppActionMonitorComponent,
    AppActionMonitorIconComponent,
    UserProfileBannerComponent,
    TableCellRequestMonitorIconComponent,
    UserPermissionDirective,
    CapitalizeFirstPipe,
    RoutingIndicatorComponent,
    DateTimeComponent,
    StartEndDateComponent,
    MetricsRangeSelectorComponent,
    MetricsParentRangeSelectorComponent,
    StackedInputActionsComponent,
    StackedInputActionComponent,
    FavoritesGlobalListComponent,
    FavoritesMetaCardComponent,
    FavoritesEntityListComponent,
    MultilineTitleComponent,
    TileSelectorComponent,
    MarkdownPreviewComponent,
    MarkdownContentObserverDirective,
    AppNameUniqueDirective,
    AppNameUniqueDirective,
    EndpointCardComponent,
    SimpleUsageChartComponent,
    PageSubNavComponent,
    BreadcrumbsComponent,
    PageSubNavSectionComponent,
    EntitySummaryTitleComponent,
    MarkdownPreviewComponent,
    MarkdownContentObserverDirective,
    SnackBarReturnComponent,
    PollingIndicatorComponent,
    UnlimitedInputComponent,
    JsonViewerComponent,
    SimpleListComponent,
    ListHostDirective,
    CopyToClipboardComponent,
    SidepanelPreviewComponent,
    TileSelectorTileComponent,
    SidepanelPreviewComponent,
    TableCellSidePanelComponent,
<<<<<<< HEAD
    CardProgressOverlayComponent
=======
    CardProgressOverlayComponent,
    MaxListMessageComponent,
>>>>>>> fae40fb2
  ],
  exports: [
    ApplicationStateIconPipe,
    ApplicationStateIconComponent,
    TableCellStatusDirective,
    FormsModule,
    ReactiveFormsModule,
    LoadingPageComponent,
    DialogErrorComponent,
    PageHeaderModule,
    DisplayValueComponent,
    EditableDisplayValueComponent,
    DetailsCardComponent,
    SteppersModule,
    MbToHumanSizePipe,
    ValuesPipe,
    PercentagePipe,
    UsageBytesPipe,
    UptimePipe,
    SteppersModule,
    FocusDirective,
    BlurDirective,
    UniqueDirective,
    CodeBlockComponent,
    LogViewerComponent,
    EndpointsMissingComponent,
    ApplicationStateComponent,
    SshViewerComponent,
    TileComponent,
    TileGroupComponent,
    TileGridComponent,
    CardStatusComponent,
    MetadataItemComponent,
    UsageGaugeComponent,
    DialogConfirmComponent,
    ListComponent,
    FileInputComponent,
    MetaCardComponent,
    MetaCardTitleComponent,
    MetaCardItemComponent,
    MetaCardKeyComponent,
    MetaCardValueComponent,
    NestedTabsComponent,
    RingChartComponent,
    AppChipsComponent,
    CardBooleanMetricComponent,
    CardNumberMetricComponent,
    EnvVarViewComponent,
    MetricsChartComponent,
    ApplicationInstanceChartComponent,
    StratosTitleComponent,
    IntroScreenComponent,
    UserProfileBannerComponent,
    EnumerateComponent,
    UploadProgressIndicatorComponent,
    GithubCommitAuthorComponent,
    AppActionMonitorComponent,
    AppActionMonitorIconComponent,
    UserPermissionDirective,
    BooleanIndicatorComponent,
    TableComponent,
    UserPermissionDirective,
    CapitalizeFirstPipe,
    RoutingIndicatorComponent,
    DateTimeComponent,
    StartEndDateComponent,
    MetricsRangeSelectorComponent,
    MetricsParentRangeSelectorComponent,
    StackedInputActionsComponent,
    StackedInputActionComponent,
    FavoritesMetaCardComponent,
    FavoritesGlobalListComponent,
    MultilineTitleComponent,
    PageSubNavComponent,
    BreadcrumbsComponent,
    PageSubNavSectionComponent,
    TileSelectorComponent,
    MarkdownPreviewComponent,
    MarkdownContentObserverDirective,
    AppNameUniqueDirective,
    SimpleUsageChartComponent,
    EntitySummaryTitleComponent,
    MarkdownPreviewComponent,
    MarkdownContentObserverDirective,
    AppNameUniqueDirective,
    PollingIndicatorComponent,
    UnlimitedInputComponent,
    JsonViewerComponent,
    SimpleListComponent,
    ListHostDirective,
    CopyToClipboardComponent,
    SidepanelPreviewComponent,
    TileSelectorTileComponent,
    SidepanelPreviewComponent,
    TableCellEndpointNameComponent,
    CardProgressOverlayComponent,
    MaxListMessageComponent
  ],
  entryComponents: [
    DialogConfirmComponent,
    EnvVarViewComponent,
    SnackBarReturnComponent,
    MarkdownPreviewComponent,
  ],
  providers: [
    ListConfig,
    ApplicationStateService,
    EndpointListHelper,
    EndpointsListConfigService,
    // CfUserService,
    ConfirmationDialogService,
    EntityMonitorFactory,
    PaginationMonitorFactory,
    // CloudFoundryService,
    InternalEventMonitorFactory,
    // ServiceActionHelperService,
    MetricsRangeSelectorService,
    GitSCMService,
    LongRunningOperationsService,
    CloudFoundryUserProvidedServicesService
  ]
})
export class SharedModule { }<|MERGE_RESOLUTION|>--- conflicted
+++ resolved
@@ -236,12 +236,8 @@
     TileSelectorTileComponent,
     SidepanelPreviewComponent,
     TableCellSidePanelComponent,
-<<<<<<< HEAD
-    CardProgressOverlayComponent
-=======
     CardProgressOverlayComponent,
     MaxListMessageComponent,
->>>>>>> fae40fb2
   ],
   exports: [
     ApplicationStateIconPipe,
