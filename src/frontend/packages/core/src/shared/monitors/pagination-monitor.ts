import { Store } from '@ngrx/store';
import { denormalize, schema as normalizrSchema } from 'normalizr';
import { asapScheduler, combineLatest, Observable } from 'rxjs';
import { tag } from 'rxjs-spy/operators';
import {
  combineLatest as combineLatestOperator,
  distinctUntilChanged,
  filter,
  map,
  observeOn,
  publishReplay,
  refCount,
  switchMap,
  withLatestFrom,
} from 'rxjs/operators';

import { AppState } from '../../../../store/src/app-state';
import { entityFactory } from '../../../../store/src/helpers/entity-factory';
import { ActionState, ListActionState } from '../../../../store/src/reducers/api-request-reducer/types';
import { getAPIRequestDataState, selectEntities } from '../../../../store/src/selectors/api.selectors';
import { selectPaginationState } from '../../../../store/src/selectors/pagination.selectors';
import { IRequestDataState } from '../../../../store/src/types/entity.types';
import { PaginationEntityState } from '../../../../store/src/types/pagination.types';
import { LocalPaginationHelpers } from '../components/list/data-sources-controllers/local-list.helpers';

export class MultiActionListEntity {
<<<<<<< HEAD
  // public __multiActionListEntity__ = true;
=======
>>>>>>> 0f70808a
  static getEntity(entity: MultiActionListEntity | any) {
    if (entity instanceof MultiActionListEntity) {
      return entity.entity;
    }
    return entity;
  }
  static getEntityKey(entity: MultiActionListEntity | any, defaultEntityKey: string = null) {
    if (entity instanceof MultiActionListEntity) {
      return entity.entityKey;
    }
    return defaultEntityKey;
  }
  constructor(public entity: any, public entityKey: string) { }
}
export class PaginationMonitor<T = any> {
  /**
   * Emits the current page of entities.
   */
  public currentPage$: Observable<T[]>;
  /**
   * Emits a boolean stating if the current page is fetching or not.
   */
  public fetchingCurrentPage$: Observable<boolean>;
  /**
   * Emits a boolean stating if the current page has errored or not.
   */
  public currentPageError$: Observable<boolean>;
  /**
   * All the information about the current pagination selection.
   */
  public pagination$: Observable<PaginationEntityState>;


  public currentPageIds$: Observable<string[]>;
  public isMultiAction$: Observable<boolean>;

  constructor(
    private store: Store<AppState>,
    public paginationKey: string,
    public schema: normalizrSchema.Entity,
    public isLocal = false
  ) {
    this.init(store, paginationKey, schema);
  }

  /**
   * Is the current page ready?
   */
  private hasPage(pagination: PaginationEntityState) {
    if (!pagination) {
      return false;
    }
    const currentPage = pagination.ids[pagination.currentPage];
    const hasPageIds = !!currentPage;
    const requestInfo =
      pagination.pageRequests[pagination.clientPagination.currentPage];
    const hasPageRequestInfo = !!requestInfo;
    const hasPage = hasPageIds && (!hasPageRequestInfo || !requestInfo.busy);
    return hasPage;
  }

  /**
   * Gets the request info for the current page.
   */
  private getCurrentPageRequestInfo(
    pagination: PaginationEntityState,
  ): ActionState {
    if (
      !pagination ||
      !pagination.pageRequests ||
      !pagination.pageRequests[pagination.currentPage]
    ) {
      return {
        busy: true,
        error: false,
        message: '',
      };
    } else {
      return pagination.pageRequests[pagination.currentPage];
    }
  }

  // ### Initialization methods.
  private init(
    store: Store<AppState>,
    paginationKey: string,
    schema: normalizrSchema.Entity,
  ) {
    this.pagination$ = this.createPaginationObservable(
      store,
      schema.key,
      paginationKey,
    );
    this.currentPageIds$ = this.createPagIdObservable(this.pagination$);
    if (this.isLocal) {
      this.fetchingCurrentPage$ = this.createLocalFetchingObservable(this.pagination$);
      const { entities$, isMultiAction$ } = this.createLocalPageObservable(this.pagination$, schema, this.fetchingCurrentPage$);
      this.currentPage$ = entities$;
      this.isMultiAction$ = isMultiAction$;
    } else {
      this.fetchingCurrentPage$ = this.createFetchingObservable(this.pagination$);
      this.currentPage$ = this.createPageObservable(this.pagination$, schema);
    }
    this.currentPageError$ = this.createErrorObservable(this.pagination$);

  }

  private createPaginationObservable(
    store: Store<AppState>,
    entityKey: string,
    paginationKey: string,
  ) {
    return store.select(selectPaginationState(entityKey, paginationKey)).pipe(
      distinctUntilChanged(),
      filter(pag => !!pag),
    );
  }

  private createPagIdObservable(
    pagination$: Observable<PaginationEntityState>
  ) {
    return pagination$.pipe(
      distinctUntilChanged(this.isPageSameIsh),
      map(pagination => pagination.ids[pagination.currentPage] || [])
    );
  }

  private createPageObservable(
    pagination$: Observable<PaginationEntityState>,
    schema: normalizrSchema.Entity,
  ) {
    const entityObservable$ = this.store
      .select(selectEntities<T>(schema.key))
      .pipe(distinctUntilChanged());
    const allEntitiesObservable$ = this.store.select(getAPIRequestDataState);
    return pagination$.pipe(
      // Improve efficiency
      observeOn(asapScheduler),
      filter(pagination => this.hasPage(pagination) && !LocalPaginationHelpers.isPaginationMaxed(pagination)),
      distinctUntilChanged(this.isPageSameIsh),
      combineLatestOperator(entityObservable$),
      withLatestFrom(allEntitiesObservable$),
      map(([[pagination], allEntities]) => {
        const { page, pageSchema } = this.getPageInfo(pagination, pagination.currentPage, schema);
        return this.denormalizePage(page, pageSchema, allEntities);
      }),
      tag('de-norming ' + schema.key),
      publishReplay(1),
      refCount(),
    );
  }

  private getBaseEntityObservable(pagination$: Observable<PaginationEntityState>, schema: normalizrSchema.Entity) {
    return pagination$.pipe(
      switchMap(pagination => {
        return combineLatest(Object.keys(pagination.ids).map((pageNumber) => {
          const { pageSchema } = this.getPageInfo(pagination, pageNumber, schema);
          return this.store.select(selectEntities<T>(pageSchema.key)).pipe(distinctUntilChanged());
        }));
      }),
      map(allPages => allPages.reduce((mergedPages, page) => ({
        ...mergedPages,
        ...page
      }), {}))
    );
  }

  private createLocalPageObservable(
    pagination$: Observable<PaginationEntityState>,
    schema: normalizrSchema.Entity,
    fetching$: Observable<boolean>
  ) {

    const entityObservable$ = this.getBaseEntityObservable(
      pagination$,
      schema
    );

    const allEntitiesObservable$ = this.store.select(getAPIRequestDataState);

    const entities$ = pagination$.pipe(
      distinctUntilChanged(),
      // Improve efficiency
      observeOn(asapScheduler),
      combineLatestOperator(entityObservable$),
      withLatestFrom(allEntitiesObservable$),
      map(([[pagination], allEntities]) => {
        return this.getLocalEntities(pagination, allEntities, schema).filter(ent => !!ent);
      }),
      tag('de-norming-local ' + schema.key),
    );

    const isMultiAction$ = combineLatest(
      pagination$,
      fetching$
    ).pipe(
      filter(([pagination, fetching]) => !fetching),
      map(([pagination]) => {
        return Object.values(pagination.pageRequests).reduce((schemaKeys, pageRequest) => {
          const { schemaKey } = pageRequest;
          if (schemaKey && !schemaKeys.includes(schemaKey)) {
            schemaKeys.push(schemaKey);
          }
          return schemaKeys;
        }, []).length > 1;
      })
    );
    return {
      entities$: fetching$.pipe(
        filter(busy => !busy),
        switchMap(() => entities$),
        publishReplay(1),
<<<<<<< HEAD
        refCount(),
=======
        refCount()
>>>>>>> 0f70808a
      ),
      isMultiAction$
    };
  }

  private getLocalEntities(pagination: PaginationEntityState, allEntities: IRequestDataState, defaultSchema: normalizrSchema.Entity) {
    const pages = Object.keys(pagination.ids);
    if (pages.length > 1) {
      if (pagination.forcedLocalPage) {
        const { page, pageSchema } = this.getPageInfo(pagination, pagination.forcedLocalPage, defaultSchema);
        return this.denormalizePage(page, pageSchema, allEntities).map(entity => new MultiActionListEntity(entity, pageSchema.key));
      }
      return pages.reduce((allPageEntities, pageNumber) => {
        const { page, pageSchema } = this.getPageInfo(pagination, pageNumber, defaultSchema);
        return [
          ...allPageEntities,
          ...this.denormalizePage(page, pageSchema, allEntities).map(entity => new MultiActionListEntity(entity, pageSchema.key))
        ];
      }, []);
    } else {
      const page = pagination.ids[pagination.currentPage] || [];
      return page.length
        ? denormalize(page, [defaultSchema], allEntities)
        : [];
    }
  }

  private denormalizePage(page: string[], schema: normalizrSchema.Entity, allEntities: IRequestDataState) {
    return page.length
      ? denormalize(page, [schema], allEntities).filter(ent => !!ent)
      : [];
  }

  private getPageInfo(pagination: PaginationEntityState, pageId: number | string, defaultSchema: normalizrSchema.Entity) {
    const page = pagination.ids[pageId] || [];
    const pageState = pagination.pageRequests[pageId] || {} as ListActionState;
    const pageSchema = pageState.schemaKey ? entityFactory(pageState.schemaKey) : defaultSchema;
    return {
      page,
      pageSchema
    };
  }

  private isPageSameIsh(x: PaginationEntityState, y: PaginationEntityState) {
    const samePage = x.currentPage === y.currentPage;
    // It's possible that we need to compare the whole page request object but busy will do for now.
    const samePageBusyState =
      samePage &&
      (
        x.pageRequests[x.currentPage]
        &&
        x.pageRequests[x.currentPage].busy
      ) === (
        y.pageRequests[y.currentPage]
        &&
        y.pageRequests[y.currentPage].busy
      );
    const samePageIdList =
      samePage && x.ids[x.currentPage] === y.ids[y.currentPage];
    return samePageIdList && samePageBusyState;
  }

  private createErrorObservable(
    pagination$: Observable<PaginationEntityState>,
  ) {
    return pagination$.pipe(
      map(pagination => {
        const currentPageRequest = this.getCurrentPageRequestInfo(pagination);
        return !currentPageRequest.busy && currentPageRequest.error;
      }),
    );
  }

  private createFetchingObservable(
    pagination$: Observable<PaginationEntityState>,
  ) {
    return pagination$.pipe(
      map(pagination => {
        const currentPageRequest = this.getCurrentPageRequestInfo(pagination);
        return currentPageRequest.busy;
      }),
      distinctUntilChanged(),
    );
  }

  private createLocalFetchingObservable(
    pagination$: Observable<PaginationEntityState>,
  ) {
    return pagination$.pipe(
      map(pagination => {
        return !!Object.values(pagination.pageRequests).find(pageRequest => pageRequest.busy);
      }),
      distinctUntilChanged(),
      observeOn(asapScheduler)
    );
  }
  // ### Initialization methods end.
}<|MERGE_RESOLUTION|>--- conflicted
+++ resolved
@@ -24,10 +24,6 @@
 import { LocalPaginationHelpers } from '../components/list/data-sources-controllers/local-list.helpers';
 
 export class MultiActionListEntity {
-<<<<<<< HEAD
-  // public __multiActionListEntity__ = true;
-=======
->>>>>>> 0f70808a
   static getEntity(entity: MultiActionListEntity | any) {
     if (entity instanceof MultiActionListEntity) {
       return entity.entity;
@@ -240,11 +236,7 @@
         filter(busy => !busy),
         switchMap(() => entities$),
         publishReplay(1),
-<<<<<<< HEAD
-        refCount(),
-=======
         refCount()
->>>>>>> 0f70808a
       ),
       isMultiAction$
     };
