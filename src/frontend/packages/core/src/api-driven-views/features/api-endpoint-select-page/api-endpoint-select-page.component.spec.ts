--- conflicted
+++ resolved
@@ -6,16 +6,7 @@
 import { CoreModule } from '../../../core/core.module';
 import { SharedModule } from '../../../shared/shared.module';
 import { ApiDrivenViewsModule } from '../../api-driven-views.module';
-<<<<<<< HEAD
-import { CoreModule } from '../../../core/core.module';
-import { RouterTestingModule } from '@angular/router/testing';
-import { createBasicStoreModule } from '../../../../test-framework/store-test-helper';
-import { TabNavService } from '../../../../tab-nav.service';
-import { EntityCatalogModule } from '../../../../../store/src/entity-catalog.module';
-import { generateStratosEntities } from '../../../base-entity-types';
-=======
 import { ApiEndpointSelectPageComponent } from './api-endpoint-select-page.component';
->>>>>>> 6624d263
 
 describe('ApiEndpointSelectPageComponent', () => {
   let component: ApiEndpointSelectPageComponent;
@@ -24,11 +15,7 @@
   beforeEach(async(() => {
     TestBed.configureTestingModule({
       imports: [
-<<<<<<< HEAD
-        EntityCatalogModule.forFeature(generateStratosEntities),
-=======
         ...generateBaseTestStoreModules(),
->>>>>>> 6624d263
         CoreModule,
         RouterTestingModule,
         SharedModule,
