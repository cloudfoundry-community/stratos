--- conflicted
+++ resolved
@@ -2,17 +2,11 @@
 import { ActivatedRoute, Router } from '@angular/router';
 import { Store } from '@ngrx/store';
 import { Observable } from 'rxjs';
-<<<<<<< HEAD
-import { ApiEntityType } from '../../api-drive-views.types';
-import { entityCatalog } from '../../../../../store/src/entity-catalog/entity-catalog.service';
-import { endpointEntitiesSelector } from '../../../../../store/src/selectors/endpoint.selectors';
-=======
->>>>>>> ef67eb59
 import { map } from 'rxjs/operators';
 
 import { GeneralAppState } from '../../../../../store/src/app-state';
 import { endpointEntitiesSelector } from '../../../../../store/src/selectors/endpoint.selectors';
-import { entityCatalogue } from '../../../core/entity-catalogue/entity-catalogue.service';
+import { entityCatalog } from '../../../../../store/src/entity-catalog/entity-catalog.service';
 import { ApiEntityType } from '../../api-drive-views.types';
 
 @Component({
@@ -33,7 +27,7 @@
   ngOnInit() {
     const endpointTypes = entityCatalog.getAllEndpointTypes();
     const endpointTypesWithEntities = endpointTypes
-      .filter(endpointType => entityCatalog.getAllEntitiesForEndpointType(endpointType.type).length > 0);
+      .filter(endpointType => entityCatalogue.getAllEntitiesForEndpointType(endpointType.type).length > 0);
     this.connectedEndpointTypes$ = this.store.select(endpointEntitiesSelector).pipe(
       map(endpoints => {
         const endpointTypeSet = new Set<string>();
