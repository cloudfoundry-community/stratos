<<<<<<< HEAD
import { StratosCatalogEndpointEntity, StratosCatalogEntity } from '../../store/src/entity-catalog/entity-catalog-entity';
=======
import {
  StratosCatalogEndpointEntity,
  StratosCatalogEntity,
} from '../../store/src/entity-catalog/entity-catalog-entity/entity-catalog-entity';
>>>>>>> b85c6d0a
import {
  addOrUpdateUserFavoriteMetadataReducer,
  deleteUserFavoriteMetadataReducer,
} from '../../store/src/reducers/favorite.reducer';
import { systemEndpointsReducer } from '../../store/src/reducers/system-endpoints.reducer';
import {
  endpointEntitySchema,
  STRATOS_ENDPOINT_TYPE,
  systemInfoEntitySchema,
  userFavoritesEntitySchema,
  userProfileEntitySchema,
} from './base-entity-schemas';
import { BaseEndpointAuth } from './features/endpoints/endpoint-auth';
import {
  MetricsEndpointDetailsComponent,
} from './features/metrics/metrics-endpoint-details/metrics-endpoint-details.component';

//
// These types are used to represent the base stratos types.
//

/**
 * This is used as a fake endpoint type to allow the store to be initiated correctly
 */
const stratosType = {
  logoUrl: '',
  authTypes: [],
  type: STRATOS_ENDPOINT_TYPE,
  schema: null
};

/**
 * DefaultEndpointEntityType is used to represent a general endpoint
 * This should not be used to actually attempt to render an endpoint and is instead used as a way to fill the
 */
class DefaultEndpointCatalogEntity extends StratosCatalogEntity {
  constructor() {
    super({
      schema: endpointEntitySchema,
      type: endpointEntitySchema.entityType,
      endpoint: stratosType,
    }, {
        dataReducers: [
          systemEndpointsReducer
        ]
      });
  }
}

class UserFavoriteCatalogEntity extends StratosCatalogEntity {
  constructor() {
    super({
      schema: userFavoritesEntitySchema,
      type: userFavoritesEntitySchema.entityType,
      endpoint: stratosType,
    }, {
        dataReducers: [
          addOrUpdateUserFavoriteMetadataReducer,
          deleteUserFavoriteMetadataReducer,
        ]
      });
  }
}

class UserProfileCatalogEntity extends StratosCatalogEntity {
  constructor() {
    super({
      schema: userProfileEntitySchema,
      type: userProfileEntitySchema.entityType,
      endpoint: stratosType,
    });
  }
}

class SystemInfoCatalogEntity extends StratosCatalogEntity {
  constructor() {
    super({
      schema: systemInfoEntitySchema,
      type: systemInfoEntitySchema.entityType,
      endpoint: stratosType,
    });
  }
}

export function generateStratosEntities() {
  return [
    new DefaultEndpointCatalogEntity(),
    new SystemInfoCatalogEntity(),
    new UserFavoriteCatalogEntity(),
    new UserProfileCatalogEntity(),
    // TODO: metrics location to be sorted - STRAT-152
    new StratosCatalogEndpointEntity({
      type: 'metrics',
      label: 'Metrics',
      labelPlural: 'Metrics',
      tokenSharing: true,
      logoUrl: '/core/assets/endpoint-icons/metrics.svg',
      authTypes: [BaseEndpointAuth.UsernamePassword, BaseEndpointAuth.None],
      renderPriority: 1,
      listDetailsComponent: MetricsEndpointDetailsComponent,
    },
      metadata => `/endpoints/metrics/${metadata.guid}`
    )
  ];
}
<|MERGE_RESOLUTION|>--- conflicted
+++ resolved
@@ -1,11 +1,7 @@
-<<<<<<< HEAD
-import { StratosCatalogEndpointEntity, StratosCatalogEntity } from '../../store/src/entity-catalog/entity-catalog-entity';
-=======
 import {
   StratosCatalogEndpointEntity,
   StratosCatalogEntity,
 } from '../../store/src/entity-catalog/entity-catalog-entity/entity-catalog-entity';
->>>>>>> b85c6d0a
 import {
   addOrUpdateUserFavoriteMetadataReducer,
   deleteUserFavoriteMetadataReducer,
@@ -48,10 +44,10 @@
       type: endpointEntitySchema.entityType,
       endpoint: stratosType,
     }, {
-        dataReducers: [
-          systemEndpointsReducer
-        ]
-      });
+      dataReducers: [
+        systemEndpointsReducer
+      ]
+    });
   }
 }
 
@@ -62,11 +58,11 @@
       type: userFavoritesEntitySchema.entityType,
       endpoint: stratosType,
     }, {
-        dataReducers: [
-          addOrUpdateUserFavoriteMetadataReducer,
-          deleteUserFavoriteMetadataReducer,
-        ]
-      });
+      dataReducers: [
+        addOrUpdateUserFavoriteMetadataReducer,
+        deleteUserFavoriteMetadataReducer,
+      ]
+    });
   }
 }
 
