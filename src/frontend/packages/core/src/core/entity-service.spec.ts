import { HttpClientModule, HttpRequest, HttpXhrBackend } from '@angular/common/http';
import { HttpTestingController } from '@angular/common/http/testing';
import { inject, TestBed } from '@angular/core/testing';
<<<<<<< HEAD
import { HttpModule, XHRBackend } from '@angular/http';
import { MockBackend } from '@angular/http/testing';
=======
>>>>>>> eb0a2218
import { Action, Store } from '@ngrx/store';
import { filter, first, map, pairwise, tap } from 'rxjs/operators';

import { APIResponse } from '../../../store/src/actions/request.actions';
import { GeneralAppState } from '../../../store/src/app-state';
import {
  failedEntityHandler,
} from '../../../store/src/entity-request-pipeline/entity-request-base-handlers/fail-entity-request.handler';
import { PipelineResult } from '../../../store/src/entity-request-pipeline/entity-request-pipeline.types';
import { EntitySchema } from '../../../store/src/helpers/entity-schema';
import { completeApiRequest, startApiRequest } from '../../../store/src/reducers/api-request-reducer/request-helpers';
import { NormalizedResponse } from '../../../store/src/types/api.types';
import { EntityRequestAction, ICFAction } from '../../../store/src/types/request.types';
import { generateTestEntityServiceProvider } from '../../test-framework/entity-service.helper';
import { createEntityStore, TestStoreEntity } from '../../test-framework/store-test-helper';
import { STRATOS_ENDPOINT_TYPE } from '../base-entity-schemas';
import { ENTITY_SERVICE } from '../shared/entity.tokens';
import { EntityMonitor } from '../shared/monitors/entity-monitor';
import { EntityMonitorFactory } from '../shared/monitors/entity-monitor.factory.service';
import { EntityCatalogueTestModule, TEST_CATALOGUE_ENTITIES } from './entity-catalogue-test.module';
import { StratosBaseCatalogueEntity } from './entity-catalogue/entity-catalogue-entity';
<<<<<<< HEAD
import { EntityCatalogueEntityConfig } from './entity-catalogue/entity-catalogue.types';
=======
import { EntityCatalogueEntityConfig, IStratosEndpointDefinition } from './entity-catalogue/entity-catalogue.types';
>>>>>>> eb0a2218
import { EntityService } from './entity-service';
import { EntityServiceFactory } from './entity-service-factory.service';

function getActionDispatcher(store: Store<any>) {
  return (action: Action) => {
    store.dispatch(action);
  };
}

const endpointType = 'endpoint1';
const entityType = 'entity1';
const entitySchema = new EntitySchema(entityType, endpointType);
const createAction = (guid: string) => {
  return {
    actions: ['fa', 'k', 'e'],
<<<<<<< HEAD
    options: {},
=======
    options: new HttpRequest<any>('GET', 'b'),
>>>>>>> eb0a2218
    entityType: entitySchema.entityType,
    endpointType: entitySchema.endpointType,
    guid,
    type: 'test-action'
  } as ICFAction;
};

<<<<<<< HEAD

const catalogueEndpointEntity = new StratosBaseCatalogueEntity({
  type: endpointType,
  schema: new EntitySchema(
    endpointType,
    STRATOS_ENDPOINT_TYPE
  ),
  label: 'Endpoint',
  labelPlural: 'Endpoints',
});


const catalogueEntity = new StratosBaseCatalogueEntity({
  endpoint: catalogueEndpointEntity,
=======
const catalogueEndpointEntity = new StratosBaseCatalogueEntity({
  type: endpointType,
  schema: new EntitySchema(
    endpointType,
    STRATOS_ENDPOINT_TYPE
  ),
  label: 'Endpoint',
  labelPlural: 'Endpoints',
  logoUrl: '',
  authTypes: []
});


const catalogueEntity = new StratosBaseCatalogueEntity({
  endpoint: catalogueEndpointEntity.definition as IStratosEndpointDefinition,
>>>>>>> eb0a2218
  type: entityType,
  schema: new EntitySchema(
    entityType,
    endpointType
  ),
  label: 'Entity',
  labelPlural: 'Entities',

});

function createTestService(
  store: Store<GeneralAppState>,
  guid: string,
  schema: EntitySchema,
  action: EntityRequestAction,
) {
  const entityMonitor = new EntityMonitor(store, guid, schema.key, schema);
  return new EntityService(store, entityMonitor, action);
}

function getAllTheThings(store: Store<GeneralAppState>, guid: string, schemaKey: string) {
  const entities = {
    [entitySchema.key]: {
      [guid]: {
        guid,
        test: 123
      }
    }
  };
  const action = createAction(guid);
<<<<<<< HEAD

  const entityService = createTestService(
    store,
    guid,
    entitySchema,
    action
  );

  const data = {
    entities,
    result: [guid]
  } as NormalizedResponse;
  const res = new APIResponse();
  res.response = data;

  const pipelineRes: PipelineResult = {
    success: true
  };

  return {
    action,
    entities,
    entitySchema,
    entityService,
    res,
    pipelineRes
  };
}

=======

  const entityService = createTestService(
    store,
    guid,
    entitySchema,
    action
  );

  const data = {
    entities,
    result: [guid]
  } as NormalizedResponse;
  const res = new APIResponse();
  res.response = data;

  const pipelineRes: PipelineResult = {
    success: true
  };

  return {
    action,
    entities,
    entitySchema,
    entityService,
    res,
    pipelineRes
  };
}

>>>>>>> eb0a2218
describe('EntityServiceService', () => {
  beforeEach(() => {
    const entityMap = new Map<EntityCatalogueEntityConfig, Array<TestStoreEntity | string>>([
      [
        entitySchema,
        [
          {
            guid: 'GUID123456789x',
            data: {
              test: 123
            }
          },
          '1234567890',
          'upd8ing-1234567890',
          '1-delete123',
          '1234567890123124hjvgh'
        ]
      ]
    ]);

    const action = createAction('123');
    TestBed.configureTestingModule({
      providers: [
        EntityServiceFactory,
        EntityMonitorFactory,
        generateTestEntityServiceProvider(
          action.guid,
          entitySchema,
          action
        ),
        {
          provide: HttpXhrBackend,
          useClass: HttpTestingController
        }
      ],
      imports: [
<<<<<<< HEAD
        HttpModule,
=======
        HttpClientModule,
>>>>>>> eb0a2218
        createEntityStore(entityMap),
        {
          ngModule: EntityCatalogueTestModule,
          providers: [
            {
              provide: TEST_CATALOGUE_ENTITIES, useValue: [
                catalogueEntity
              ]
            }
          ]
        },
      ]
    });
  });

  it('should be created', inject([ENTITY_SERVICE], (service: EntityService) => {
    expect(service).toBeTruthy();
  }));

  it('should poll', (done) => {
<<<<<<< HEAD
    inject([ENTITY_SERVICE, XHRBackend], (service: EntityService, mockBackend: MockBackend) => {
=======
    inject([ENTITY_SERVICE, HttpXhrBackend], (service: EntityService, mockBackend: HttpTestingController) => {
>>>>>>> eb0a2218
      const sub = service.poll(1, '_root_').subscribe(a => {
        sub.unsubscribe();
        expect('polled once').toEqual('polled once');
        done();
      });
    })();
  });

  it('should get application', (done) => {
    inject([Store], (store: Store<GeneralAppState>) => {
      const guid = 'GUID123456789x';
      const {
        action,
        entityService,
        res
      } = getAllTheThings(store, guid, entitySchema.key);
      startApiRequest(store, action);
      entityService.entityObs$.pipe(
        filter(ent => !!ent.entity),
        first(),
        tap(ent => {
          expect(ent.entity).toEqual(res.response.entities[entitySchema.key][guid]);
          done();
        })
      ).subscribe();
      entityService.isFetchingEntity$.pipe(
        filter(isFetching => isFetching),
        first(),
        tap(() => completeApiRequest(store, action, res))
      ).subscribe();
    })();
  });

  it('should fail new entity', (done) => {
    inject([Store], (store: Store<GeneralAppState>) => {
      const guid = '1234567890';
      const {
        action,
        entityService,
        pipelineRes
      } = getAllTheThings(store, guid, entitySchema.key);
      startApiRequest(store, action);
      entityService.entityObs$.pipe(
        filter(ent => ent.entityRequestInfo.error),
        first(),
        tap(ent => {
          expect(true).toEqual(true);
          done();
        })
      ).subscribe();
      failedEntityHandler(getActionDispatcher(store), catalogueEntity, 'fetch', action, pipelineRes);
    })();
  });

  it('should fail previously fetched entity', (done) => {
    inject([Store], (store: Store<GeneralAppState>) => {
      const guid = '1234567890';
      const {
        action,
        entityService,
        res,
        pipelineRes
      } = getAllTheThings(store, guid, entitySchema.key);
      startApiRequest(store, action);
      completeApiRequest(store, action, res);
      entityService.entityObs$.pipe(
        filter(ent => ent.entityRequestInfo.error),
        first(),
        tap(ent => {
          expect(ent.entityRequestInfo.error).toEqual(true);
          done();
        })
      ).subscribe();
      failedEntityHandler(getActionDispatcher(store), catalogueEntity, 'fetch', action, pipelineRes);
    })();
  });

  it('should set busy new entity', (done) => {
    inject([Store], (store: Store<GeneralAppState>) => {
      const updatingKey = 'upd8ing';
      const guid = `${updatingKey}-1234567890`;
      const {
        action,
        entityService,
        res
      } = getAllTheThings(store, guid, entitySchema.key);
      action.updatingKey = updatingKey;
      startApiRequest(store, action);
      entityService.entityObs$.pipe(
        filter(ent => !!ent.entityRequestInfo.updating[updatingKey].busy),
        first(),
        tap(ent => {
          expect(ent.entityRequestInfo.updating[updatingKey].busy).toEqual(true);
          completeApiRequest(store, action, res);
        })
      ).subscribe();
      entityService.entityObs$.pipe(
        filter(ent => !ent.entityRequestInfo.updating[updatingKey].busy),
        first(),
        tap(ent => {
          expect(ent.entityRequestInfo.updating[updatingKey].busy).toEqual(false);
          done();
        })
      ).subscribe();
    })();
  });

  it('should set busy', (done) => {
    inject([Store], (store: Store<GeneralAppState>) => {
      const updatingKey = 'upd8ing';
      const guid = `${updatingKey}-1234567890`;
      const {
        action,
        entityService,
        res
      } = getAllTheThings(store, guid, entitySchema.key);
      startApiRequest(store, action);
      completeApiRequest(store, action, res);
      action.updatingKey = updatingKey;
      startApiRequest(store, action);
      entityService.entityObs$.pipe(
        filter(ent => !!ent.entityRequestInfo.updating[updatingKey].busy),
        first(),
        tap(ent => {
          expect(ent.entityRequestInfo.updating[updatingKey].busy).toEqual(true);
          completeApiRequest(store, action, res);
        })
      ).subscribe();
      entityService.entityObs$.pipe(
        filter(ent => !ent.entityRequestInfo.updating[updatingKey].busy),
        first(),
        tap(ent => {
          expect(ent.entityRequestInfo.updating[updatingKey].busy).toEqual(false);
          done();
        })
      ).subscribe();
    })();
  });

  it('should set deleted new entity', (done) => {
    inject([Store], (store: Store<GeneralAppState>) => {
      const updatingKey = 'upd8ing';
      const guid = `${updatingKey}-1234567890`;
      const {
        action,
        entityService,
        res
      } = getAllTheThings(store, guid, entitySchema.key);
<<<<<<< HEAD
      action.options.method = 'delete';
=======
      action.options = action.options.clone({
        method: 'DELETE'
      });
>>>>>>> eb0a2218
      startApiRequest(store, action);
      entityService.entityObs$.pipe(
        filter(ent => !!ent.entityRequestInfo.deleting.busy),
        first(),
        tap(ent => {
          expect(ent.entityRequestInfo.deleting.busy).toEqual(true);
          completeApiRequest(store, action, res);
        })
      ).subscribe();
      entityService.entityObs$.pipe(
        filter(ent => !ent.entityRequestInfo.deleting.busy),
        first(),
        tap(ent => {
          expect(ent.entityRequestInfo.deleting.busy).toEqual(false);
          done();
        })
      ).subscribe();
    })();
  });

  it('should set deleted', (done) => {
    inject([Store], (store: Store<GeneralAppState>) => {
      const guid = `1-delete123`;
      const {
        action,
        entityService,
        res
      } = getAllTheThings(store, guid, entitySchema.key);
      startApiRequest(store, action);
      completeApiRequest(store, action, res);
      action.options = action.options.clone({
        method: 'DELETE'
      });
      startApiRequest(store, action, 'delete');
      entityService.entityObs$.pipe(
        filter(ent => !!ent.entityRequestInfo.deleting.busy),
        first(),
        tap(ent => {
          expect(ent.entityRequestInfo.deleting.busy).toEqual(true);
          completeApiRequest(store, action, res, 'delete');
        })
      ).subscribe();
      entityService.entityObs$.pipe(
        filter(ent => !ent.entityRequestInfo.deleting.busy),
        first(),
        tap(ent => {
          expect(ent.entityRequestInfo.deleting.busy).toEqual(false);
          done();
        })
      ).subscribe();
    })();
  });

  it('should set deleted failed', (done) => {
    inject([Store], (store: Store<GeneralAppState>) => {
      const guid = `1234567890123124hjvgh`;
      const {
        action,
        entityService,
        res,
        pipelineRes
      } = getAllTheThings(store, guid, entitySchema.key);
      startApiRequest(store, action);
      completeApiRequest(store, action, res);
      action.options = action.options.clone({
        method: 'DELETE'
      });
      entityService.entityObs$.pipe(
        pairwise(),
        filter(([x, y]) => x.entityRequestInfo.deleting.busy && !y.entityRequestInfo.deleting.busy),
        first(),
        map(([x, y]) => y),
        tap(ent => {
          expect(ent.entityRequestInfo.deleting.busy).toEqual(false);
          expect(ent.entityRequestInfo.deleting.error).toEqual(true);
          done();
        })
      ).subscribe();

      startApiRequest(store, action, 'delete');

      entityService.entityObs$.pipe(
        filter(ent => !!ent.entityRequestInfo.deleting.busy),
        first(),
        tap(ent => {
          expect(ent.entityRequestInfo.deleting.busy).toEqual(true);
          failedEntityHandler(getActionDispatcher(store), catalogueEntity, 'delete', action, pipelineRes);
        })
      ).subscribe();
    })();
  });
});<|MERGE_RESOLUTION|>--- conflicted
+++ resolved
@@ -1,11 +1,6 @@
 import { HttpClientModule, HttpRequest, HttpXhrBackend } from '@angular/common/http';
 import { HttpTestingController } from '@angular/common/http/testing';
 import { inject, TestBed } from '@angular/core/testing';
-<<<<<<< HEAD
-import { HttpModule, XHRBackend } from '@angular/http';
-import { MockBackend } from '@angular/http/testing';
-=======
->>>>>>> eb0a2218
 import { Action, Store } from '@ngrx/store';
 import { filter, first, map, pairwise, tap } from 'rxjs/operators';
 
@@ -27,11 +22,7 @@
 import { EntityMonitorFactory } from '../shared/monitors/entity-monitor.factory.service';
 import { EntityCatalogueTestModule, TEST_CATALOGUE_ENTITIES } from './entity-catalogue-test.module';
 import { StratosBaseCatalogueEntity } from './entity-catalogue/entity-catalogue-entity';
-<<<<<<< HEAD
-import { EntityCatalogueEntityConfig } from './entity-catalogue/entity-catalogue.types';
-=======
 import { EntityCatalogueEntityConfig, IStratosEndpointDefinition } from './entity-catalogue/entity-catalogue.types';
->>>>>>> eb0a2218
 import { EntityService } from './entity-service';
 import { EntityServiceFactory } from './entity-service-factory.service';
 
@@ -47,11 +38,7 @@
 const createAction = (guid: string) => {
   return {
     actions: ['fa', 'k', 'e'],
-<<<<<<< HEAD
-    options: {},
-=======
     options: new HttpRequest<any>('GET', 'b'),
->>>>>>> eb0a2218
     entityType: entitySchema.entityType,
     endpointType: entitySchema.endpointType,
     guid,
@@ -59,22 +46,6 @@
   } as ICFAction;
 };
 
-<<<<<<< HEAD
-
-const catalogueEndpointEntity = new StratosBaseCatalogueEntity({
-  type: endpointType,
-  schema: new EntitySchema(
-    endpointType,
-    STRATOS_ENDPOINT_TYPE
-  ),
-  label: 'Endpoint',
-  labelPlural: 'Endpoints',
-});
-
-
-const catalogueEntity = new StratosBaseCatalogueEntity({
-  endpoint: catalogueEndpointEntity,
-=======
 const catalogueEndpointEntity = new StratosBaseCatalogueEntity({
   type: endpointType,
   schema: new EntitySchema(
@@ -90,7 +61,6 @@
 
 const catalogueEntity = new StratosBaseCatalogueEntity({
   endpoint: catalogueEndpointEntity.definition as IStratosEndpointDefinition,
->>>>>>> eb0a2218
   type: entityType,
   schema: new EntitySchema(
     entityType,
@@ -121,7 +91,6 @@
     }
   };
   const action = createAction(guid);
-<<<<<<< HEAD
 
   const entityService = createTestService(
     store,
@@ -151,37 +120,6 @@
   };
 }
 
-=======
-
-  const entityService = createTestService(
-    store,
-    guid,
-    entitySchema,
-    action
-  );
-
-  const data = {
-    entities,
-    result: [guid]
-  } as NormalizedResponse;
-  const res = new APIResponse();
-  res.response = data;
-
-  const pipelineRes: PipelineResult = {
-    success: true
-  };
-
-  return {
-    action,
-    entities,
-    entitySchema,
-    entityService,
-    res,
-    pipelineRes
-  };
-}
-
->>>>>>> eb0a2218
 describe('EntityServiceService', () => {
   beforeEach(() => {
     const entityMap = new Map<EntityCatalogueEntityConfig, Array<TestStoreEntity | string>>([
@@ -218,11 +156,7 @@
         }
       ],
       imports: [
-<<<<<<< HEAD
-        HttpModule,
-=======
         HttpClientModule,
->>>>>>> eb0a2218
         createEntityStore(entityMap),
         {
           ngModule: EntityCatalogueTestModule,
@@ -243,11 +177,7 @@
   }));
 
   it('should poll', (done) => {
-<<<<<<< HEAD
-    inject([ENTITY_SERVICE, XHRBackend], (service: EntityService, mockBackend: MockBackend) => {
-=======
     inject([ENTITY_SERVICE, HttpXhrBackend], (service: EntityService, mockBackend: HttpTestingController) => {
->>>>>>> eb0a2218
       const sub = service.poll(1, '_root_').subscribe(a => {
         sub.unsubscribe();
         expect('polled once').toEqual('polled once');
@@ -396,13 +326,9 @@
         entityService,
         res
       } = getAllTheThings(store, guid, entitySchema.key);
-<<<<<<< HEAD
-      action.options.method = 'delete';
-=======
       action.options = action.options.clone({
         method: 'DELETE'
       });
->>>>>>> eb0a2218
       startApiRequest(store, action);
       entityService.entityObs$.pipe(
         filter(ent => !!ent.entityRequestInfo.deleting.busy),
