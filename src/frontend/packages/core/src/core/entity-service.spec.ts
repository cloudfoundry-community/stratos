import { inject, TestBed } from '@angular/core/testing';
import { HttpModule, XHRBackend } from '@angular/http';
import { MockBackend } from '@angular/http/testing';
import { Store, Action } from '@ngrx/store';
import { filter, first, map, pairwise, tap } from 'rxjs/operators';

import { APIResponse } from '../../../store/src/actions/request.actions';
import { GeneralAppState } from '../../../store/src/app-state';
import { EntitySchema } from '../../../store/src/helpers/entity-schema';
import {
  completeApiRequest,
  startApiRequest,
} from '../../../store/src/reducers/api-request-reducer/request-helpers';
import { NormalizedResponse } from '../../../store/src/types/api.types';
import { ICFAction, EntityRequestAction } from '../../../store/src/types/request.types';
import { EntityCatalogueTestHelper } from '../../test-framework/entity-catalogue-test-helpers';
import { generateTestEntityServiceProvider } from '../../test-framework/entity-service.helper';
import { createEntityStore, TestStoreEntity } from '../../test-framework/store-test-helper';
import { ENTITY_SERVICE } from '../shared/entity.tokens';
import { EntityMonitor } from '../shared/monitors/entity-monitor';
import { EntityMonitorFactory } from '../shared/monitors/entity-monitor.factory.service';
import { EffectsFeatureTestModule, TEST_CATALOGUE_ENTITIES } from './entity-catalogue-test.module';
import { StratosBaseCatalogueEntity } from './entity-catalogue/entity-catalogue-entity';
import { EntityCatalogueEntityConfig } from './entity-catalogue/entity-catalogue.types';
import { EntityService } from './entity-service';
import { EntityServiceFactory } from './entity-service-factory.service';
<<<<<<< HEAD
import {
  successEntityHandler
} from '../../../store/src/entity-request-pipeline/entity-request-base-handlers/success-entity-request.handler';
=======
import { failedEntityHandler } from '../../../store/src/entity-request-pipeline/entity-request-base-handlers/fail-entity-request.handler';
>>>>>>> 3a1ad1db

function getActionDispatcher(store: Store<any>) {
  return (action: Action) => {
    store.dispatch(action);
  };
}

const endpointType = 'endpoint1';
const entitySchema = new EntitySchema('child2', endpointType);
const createAction = (guid: string) => {
  return {
    actions: ['fa', 'k', 'e'],
    options: {},
    entityType: entitySchema.entityType,
    endpointType: entitySchema.endpointType,
    guid,
    type: 'test-action'
  } as ICFAction;
};

const entityType = 'key';

const catalogueEntity = new StratosBaseCatalogueEntity({
  type: entityType,
  schema: new EntitySchema(
    entityType,
    'endpoint'
  ),
  label: 'Entity',
  labelPlural: 'Entities',
});


describe('EntityServiceService', () => {
  beforeAll(() => {
    const helper = new EntityCatalogueTestHelper(
      spyOn,
      {
        catalogueEntities: [
          [entitySchema, catalogueEntity]
        ]
      }
    );
    helper.mockGetEntityResponses();
  });
  function createTestService(
    store: Store<GeneralAppState>,
    guid: string,
    schema: EntitySchema,
    action: EntityRequestAction,
  ) {

    const entityMonitor = new EntityMonitor(store, guid, schema.key, schema);
    return new EntityService(store, entityMonitor, action);
  }

  function getAllTheThings(store: Store<GeneralAppState>, guid: string, schemaKey: string) {
    const entities = {
      [entitySchema.key]: {
        [guid]: {
          guid,
          test: 123
        }
      }
    };
    const action = createAction(guid);

    const entityService = createTestService(
      store,
      guid,
      entitySchema,
      action
    );

    const data = {
      entities,
      result: [guid]
    } as NormalizedResponse;
    const res = new APIResponse();
    res.response = data;
    return {
      action,
      entities,
      entitySchema,
      entityService,
      res
    };
  }
  beforeEach(() => {
    const entityMap = new Map<EntityCatalogueEntityConfig, Array<TestStoreEntity | string>>([
      [
        entitySchema,
        [
          {
            guid: 'GUID123456789x',
            data: {
              test: 123
            }
          },
          '1234567890',
          'upd8ing-1234567890',
          '1-delete123',
          '1234567890123124hjvgh'
        ]
      ]
    ]);




    const action = createAction('123');
    TestBed.configureTestingModule({
      providers: [
        EntityServiceFactory,
        EntityMonitorFactory,
        generateTestEntityServiceProvider(
          action.guid,
          entitySchema,
          action
        ),
        {
          provide: XHRBackend,
          useClass: MockBackend
        }
      ],
      imports: [
        HttpModule,
        {
          ngModule: EffectsFeatureTestModule,
          providers: [
            {
              provide: TEST_CATALOGUE_ENTITIES, useValue: [
                catalogueEntity
              ]
            }
          ]
        },
        createEntityStore(entityMap),
      ]
    });
  });

  it('should be created', inject([ENTITY_SERVICE], (service: EntityService) => {
    expect(service).toBeTruthy();
  }));

  it('should poll', (done) => {
    inject([ENTITY_SERVICE, XHRBackend], (service: EntityService, mockBackend: MockBackend) => {
      const sub = service.poll(1, '_root_').subscribe(a => {
        sub.unsubscribe();
        expect('polled once').toEqual('polled once');
        done();
      });
    })();
  });

  it('should get application', (done) => {
    inject([Store], (store: Store<GeneralAppState>) => {
      const guid = 'GUID123456789x';
      const {
        action,
        entityService,
        res
      } = getAllTheThings(store, guid, entitySchema.key);
      startApiRequest(store, action);
      entityService.entityObs$.pipe(
        filter(ent => !!ent.entity),
        first(),
        tap(ent => {
          expect(ent.entity).toEqual(res.response.entities[entitySchema.key][guid]);
          done();
        })
      ).subscribe();
      entityService.isFetchingEntity$.pipe(
        filter(isFetching => isFetching),
        first(),
        tap(() => completeApiRequest(store, action, res))
      ).subscribe();
    })();
  });

  it('should fail new entity', (done) => {
    inject([Store], (store: Store<GeneralAppState>) => {
      const guid = '1234567890';
      const {
        action,
        entityService,
        res
      } = getAllTheThings(store, guid, entitySchema.key);
      startApiRequest(store, action);
      entityService.entityObs$.pipe(
        filter(ent => ent.entityRequestInfo.error),
        first(),
        tap(ent => {
          expect(true).toEqual(true);
          done();
        })
      ).subscribe();
<<<<<<< HEAD
      successEntityHandler(getActionDispatcher(store), catalogueEntity, 'fetch', action, res);
=======
      failedEntityHandler(getActionDispatcher(store), catalogueEntity, 'fetch', action, res);
>>>>>>> 3a1ad1db
    })();
  });

  it('should fail previously fetched entity', (done) => {
    inject([Store], (store: Store<GeneralAppState>) => {
      const guid = '1234567890';
      const {
        action,
        entityService,
        res
      } = getAllTheThings(store, guid, entitySchema.key);
      startApiRequest(store, action);
      completeApiRequest(store, action, res);
      entityService.entityObs$.pipe(
        filter(ent => ent.entityRequestInfo.error),
        first(),
        tap(ent => {
          expect(ent.entityRequestInfo.error).toEqual(true);
          done();
        })
      ).subscribe();
<<<<<<< HEAD
      successEntityHandler(getActionDispatcher(store), catalogueEntity, 'fetch', action, res);
=======
      failedEntityHandler(getActionDispatcher(store), catalogueEntity, 'fetch', action, res);
>>>>>>> 3a1ad1db
    })();
  });

  it('should set busy new entity', (done) => {
    inject([Store], (store: Store<GeneralAppState>) => {
      const updatingKey = 'upd8ing';
      const guid = `${updatingKey}-1234567890`;
      const {
        action,
        entityService,
        res
      } = getAllTheThings(store, guid, entitySchema.key);
      action.updatingKey = updatingKey;
      startApiRequest(store, action);
      entityService.entityObs$.pipe(
        filter(ent => !!ent.entityRequestInfo.updating[updatingKey].busy),
        first(),
        tap(ent => {
          expect(ent.entityRequestInfo.updating[updatingKey].busy).toEqual(true);
          completeApiRequest(store, action, res);
        })
      ).subscribe();
      entityService.entityObs$.pipe(
        filter(ent => !ent.entityRequestInfo.updating[updatingKey].busy),
        first(),
        tap(ent => {
          expect(ent.entityRequestInfo.updating[updatingKey].busy).toEqual(false);
          done();
        })
      ).subscribe();
    })();
  });

  it('should set busy', (done) => {
    inject([Store], (store: Store<GeneralAppState>) => {
      const updatingKey = 'upd8ing';
      const guid = `${updatingKey}-1234567890`;
      const {
        action,
        entityService,
        res
      } = getAllTheThings(store, guid, entitySchema.key);
      startApiRequest(store, action);
      completeApiRequest(store, action, res);
      action.updatingKey = updatingKey;
      startApiRequest(store, action);
      entityService.entityObs$.pipe(
        filter(ent => !!ent.entityRequestInfo.updating[updatingKey].busy),
        first(),
        tap(ent => {
          expect(ent.entityRequestInfo.updating[updatingKey].busy).toEqual(true);
          completeApiRequest(store, action, res);
        })
      ).subscribe();
      entityService.entityObs$.pipe(
        filter(ent => !ent.entityRequestInfo.updating[updatingKey].busy),
        first(),
        tap(ent => {
          expect(ent.entityRequestInfo.updating[updatingKey].busy).toEqual(false);
          done();
        })
      ).subscribe();
    })();
  });

  it('should set deleted new entity', (done) => {
    inject([Store], (store: Store<GeneralAppState>) => {
      const updatingKey = 'upd8ing';
      const guid = `${updatingKey}-1234567890`;
      const {
        action,
        entityService,
        res
      } = getAllTheThings(store, guid, entitySchema.key);
      action.options.method = 'delete';
      startApiRequest(store, action);
      entityService.entityObs$.pipe(
        filter(ent => !!ent.entityRequestInfo.deleting.busy),
        first(),
        tap(ent => {
          expect(ent.entityRequestInfo.deleting.busy).toEqual(true);
          completeApiRequest(store, action, res);
        })
      ).subscribe();
      entityService.entityObs$.pipe(
        filter(ent => !ent.entityRequestInfo.deleting.busy),
        first(),
        tap(ent => {
          expect(ent.entityRequestInfo.deleting.busy).toEqual(false);
          done();
        })
      ).subscribe();
    })();
  });

  it('should set deleted', (done) => {
    inject([Store], (store: Store<GeneralAppState>) => {
      const guid = `1-delete123`;
      const {
        action,
        entityService,
        res
      } = getAllTheThings(store, guid, entitySchema.key);
      startApiRequest(store, action);
      completeApiRequest(store, action, res);
      action.options.method = 'delete';
      startApiRequest(store, action, 'delete');
      entityService.entityObs$.pipe(
        filter(ent => !!ent.entityRequestInfo.deleting.busy),
        first(),
        tap(ent => {
          expect(ent.entityRequestInfo.deleting.busy).toEqual(true);
          completeApiRequest(store, action, res, 'delete');
        })
      ).subscribe();
      entityService.entityObs$.pipe(
        filter(ent => !ent.entityRequestInfo.deleting.busy),
        first(),
        tap(ent => {
          expect(ent.entityRequestInfo.deleting.busy).toEqual(false);
          done();
        })
      ).subscribe();
    })();
  });

  it('should set deleted failed', (done) => {
    inject([Store], (store: Store<GeneralAppState>) => {
      const guid = `1234567890123124hjvgh`;
      const {
        action,
        entityService,
        res
      } = getAllTheThings(store, guid, entitySchema.key);
      startApiRequest(store, action);
      completeApiRequest(store, action, res);
      action.options.method = 'delete';
      entityService.entityObs$.pipe(
        pairwise(),
        filter(([x, y]) => x.entityRequestInfo.deleting.busy && !y.entityRequestInfo.deleting.busy),
        first(),
        map(([x, y]) => y),
        tap(ent => {
          expect(ent.entityRequestInfo.deleting.busy).toEqual(false);
          expect(ent.entityRequestInfo.deleting.error).toEqual(true);
          done();
        })
      ).subscribe();

      startApiRequest(store, action, 'delete');

      entityService.entityObs$.pipe(
        filter(ent => !!ent.entityRequestInfo.deleting.busy),
        first(),
        tap(ent => {
          expect(ent.entityRequestInfo.deleting.busy).toEqual(true);
<<<<<<< HEAD
          successEntityHandler(getActionDispatcher(store), catalogueEntity, 'fetch', action, res);
=======
          failedEntityHandler(getActionDispatcher(store), catalogueEntity, 'delete', action, res);
>>>>>>> 3a1ad1db
        })
      ).subscribe();

    })();
  });

});<|MERGE_RESOLUTION|>--- conflicted
+++ resolved
@@ -1,18 +1,18 @@
 import { inject, TestBed } from '@angular/core/testing';
 import { HttpModule, XHRBackend } from '@angular/http';
 import { MockBackend } from '@angular/http/testing';
-import { Store, Action } from '@ngrx/store';
+import { Action, Store } from '@ngrx/store';
 import { filter, first, map, pairwise, tap } from 'rxjs/operators';
 
 import { APIResponse } from '../../../store/src/actions/request.actions';
 import { GeneralAppState } from '../../../store/src/app-state';
+import {
+  failedEntityHandler,
+} from '../../../store/src/entity-request-pipeline/entity-request-base-handlers/fail-entity-request.handler';
 import { EntitySchema } from '../../../store/src/helpers/entity-schema';
-import {
-  completeApiRequest,
-  startApiRequest,
-} from '../../../store/src/reducers/api-request-reducer/request-helpers';
+import { completeApiRequest, startApiRequest } from '../../../store/src/reducers/api-request-reducer/request-helpers';
 import { NormalizedResponse } from '../../../store/src/types/api.types';
-import { ICFAction, EntityRequestAction } from '../../../store/src/types/request.types';
+import { EntityRequestAction, ICFAction } from '../../../store/src/types/request.types';
 import { EntityCatalogueTestHelper } from '../../test-framework/entity-catalogue-test-helpers';
 import { generateTestEntityServiceProvider } from '../../test-framework/entity-service.helper';
 import { createEntityStore, TestStoreEntity } from '../../test-framework/store-test-helper';
@@ -24,13 +24,6 @@
 import { EntityCatalogueEntityConfig } from './entity-catalogue/entity-catalogue.types';
 import { EntityService } from './entity-service';
 import { EntityServiceFactory } from './entity-service-factory.service';
-<<<<<<< HEAD
-import {
-  successEntityHandler
-} from '../../../store/src/entity-request-pipeline/entity-request-base-handlers/success-entity-request.handler';
-=======
-import { failedEntityHandler } from '../../../store/src/entity-request-pipeline/entity-request-base-handlers/fail-entity-request.handler';
->>>>>>> 3a1ad1db
 
 function getActionDispatcher(store: Store<any>) {
   return (action: Action) => {
@@ -229,11 +222,7 @@
           done();
         })
       ).subscribe();
-<<<<<<< HEAD
-      successEntityHandler(getActionDispatcher(store), catalogueEntity, 'fetch', action, res);
-=======
       failedEntityHandler(getActionDispatcher(store), catalogueEntity, 'fetch', action, res);
->>>>>>> 3a1ad1db
     })();
   });
 
@@ -255,11 +244,7 @@
           done();
         })
       ).subscribe();
-<<<<<<< HEAD
-      successEntityHandler(getActionDispatcher(store), catalogueEntity, 'fetch', action, res);
-=======
       failedEntityHandler(getActionDispatcher(store), catalogueEntity, 'fetch', action, res);
->>>>>>> 3a1ad1db
     })();
   });
 
@@ -416,11 +401,7 @@
         first(),
         tap(ent => {
           expect(ent.entityRequestInfo.deleting.busy).toEqual(true);
-<<<<<<< HEAD
-          successEntityHandler(getActionDispatcher(store), catalogueEntity, 'fetch', action, res);
-=======
           failedEntityHandler(getActionDispatcher(store), catalogueEntity, 'delete', action, res);
->>>>>>> 3a1ad1db
         })
       ).subscribe();
 
