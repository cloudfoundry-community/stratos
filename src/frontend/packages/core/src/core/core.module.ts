--- conflicted
+++ resolved
@@ -27,12 +27,8 @@
 import { UserService } from './user.service';
 import { UtilsService } from './utils.service';
 import { WindowRef } from './window-ref/window-ref.service';
-<<<<<<< HEAD
 import { PortalModule } from '@angular/cdk/portal';
-=======
 import { NoContentMessageComponent } from '../shared/components/no-content-message/no-content-message.component';
-
->>>>>>> bb83a339
 
 @NgModule({
   imports: [
