--- conflicted
+++ resolved
@@ -1,10 +1,7 @@
 import { Component, Input } from '@angular/core';
 import { Observable } from 'rxjs';
 import { first, tap } from 'rxjs/operators';
-<<<<<<< HEAD
-=======
 
->>>>>>> 30c28423
 import { IFavoriteMetadata, UserFavorite } from '../../../../store/src/types/user-favorites.types';
 import { ConfirmationDialogConfig } from '../../shared/components/confirmation-dialog.config';
 import { ConfirmationDialogService } from '../../shared/components/confirmation-dialog.service';
@@ -29,11 +26,7 @@
   }
 
   @Input()
-<<<<<<< HEAD
-  private confirmRemoval = false;
-=======
   public confirmRemoval = false;
->>>>>>> 30c28423
 
   public isFavorite$: Observable<boolean>;
 
