import { Type } from '@angular/core';
import { FormGroup } from '@angular/forms';
import { Store } from '@ngrx/store';
import { Schema, schema } from 'normalizr';

import { AppState } from '../../../../store/src/app-state';
import { EndpointModel } from '../../../../store/src/types/endpoint.types';
import { IListAction } from '../../shared/components/list/list.component.types';

// Allowable endpoint types
export type EndpointType = 'cf' | 'metrics' | string;

interface BaseEndpointTypeConfig {
  type?: EndpointType;
  subType?: string;
  label: string;
  urlValidation?: string;
  allowTokenSharing?: boolean;
  icon?: string;
  iconFont?: string;
  imagePath?: string;
  authTypes?: string[];
  /**
   * Get the link to the home page for the given endpoint GUID
   */
  homeLink?: (s) => string[];
  /**
   * Schema keys associated with this endpoint type (used when clearing pagination)
   */
  entitySchemaKeys?: string[];
  /**
   * Show custom content in the endpoints list. Should be Type<EndpointListDetailsComponent>
   */
  listDetailsComponent?: any;
  /**
   * When all endpoints are displayed together use the order to define the position. Lower number = earlier position
   */
  order?: number;
  /**
   * Indicates if this endpoint types can not be connected (optional - default is false)
   */
  doesNotSupportConnect?: boolean;
  /**
<<<<<<< HEAD
   * Add these actions to the endpoint card/row in the endpoints table.
   */
  createActions?: (store: Store<AppState>) => IListAction<EndpointModel>[];
=======
   * Indicates if this endpoint type is in tech preview and should only be shown when tech preview mode is enabled
   */
  techPreview?: boolean;
>>>>>>> 7b82d2c7
}

/**
 * Configuration for an endpoint type used to defined endpoints via extensions and at runtime. All EndpointTypeExtensionConfig and their
 * subtypes will be in a flat list of this type
 */
export interface EndpointTypeConfig extends BaseEndpointTypeConfig {
  type: EndpointType;
}

/**
 * Configuration for an endpoint sub type extension
 */
interface EndpointSubTypeExtensionConfig extends BaseEndpointTypeConfig {
  subType: string;
}

/**
 * Configuration for an endpoint type extension
 */
export interface EndpointTypeExtensionConfig extends EndpointTypeConfig {
  subTypes?: EndpointSubTypeExtensionConfig[];
}

export interface EndpointAuthTypeConfig {
  name: string;
  value: string;
  formType?: string;
  types: Array<EndpointType>;
  form?: any;
  data?: any;
  component: Type<IAuthForm>;
  help?: string;
}

/**
 * Interface that an Endpoint Auth Form Component must implement
 */
export interface IAuthForm {
  formGroup: FormGroup;
}

export interface EndpointAuthValues { [key: string]: string; }

/**
 * Optional interface that an Endpoint Auth Form Component can implement
 * if it needs to supply content in the request body when connecting an endppoint
 * e.g. if it needs to send a config file
 */
export interface IEndpointAuthComponent extends IAuthForm {
  // Allows auth type to override which values are sent to the backend when connecting
  getValues(values: EndpointAuthValues): EndpointAuthValues;  // Map of values to send
  getBody(): string;  // Get the body contents to send
}

export interface ExtensionEntitySchema {
  entityKey: string;
  definition?: Schema;
  options?: schema.EntityOptions;
  relationKey?: string;
}<|MERGE_RESOLUTION|>--- conflicted
+++ resolved
@@ -41,15 +41,13 @@
    */
   doesNotSupportConnect?: boolean;
   /**
-<<<<<<< HEAD
    * Add these actions to the endpoint card/row in the endpoints table.
    */
   createActions?: (store: Store<AppState>) => IListAction<EndpointModel>[];
-=======
+  /**
    * Indicates if this endpoint type is in tech preview and should only be shown when tech preview mode is enabled
    */
   techPreview?: boolean;
->>>>>>> 7b82d2c7
 }
 
 /**
