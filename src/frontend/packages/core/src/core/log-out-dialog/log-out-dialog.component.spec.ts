<<<<<<< HEAD
import { async, ComponentFixture, TestBed } from '@angular/core/testing';
import { MAT_DIALOG_DATA, MatDialogModule, MatDialogRef } from '@angular/material/dialog';
=======
import { async, ComponentFixture, fakeAsync, TestBed, tick } from '@angular/core/testing';
import { MAT_DIALOG_DATA, MatDialogModule, MatDialogRef } from '@angular/material';
>>>>>>> 5585720a
import { NoopAnimationsModule } from '@angular/platform-browser/animations';
import { Store } from '@ngrx/store';

import { CoreTestingModule } from '../../../test-framework/core-test.modules';
import { createBasicStoreModule } from '../../../test-framework/store-test-helper';
import { SharedModule } from '../../shared/shared.module';
import { CoreModule } from '../core.module';
import { LogOutDialogComponent } from './log-out-dialog.component';

describe('LogOutDialogComponent', () => {
  let component: LogOutDialogComponent;
  let fixture: ComponentFixture<LogOutDialogComponent>;
  let element: HTMLElement;
  let store: any;

  class MatDialogRefMock {
  }

  class MatDialogDataMock {
    data: '';
  }

  beforeEach(async(() => {
    TestBed.configureTestingModule({
      providers: [
        { provide: MatDialogRef, useClass: MatDialogRefMock },
        { provide: MAT_DIALOG_DATA, useClass: MatDialogDataMock },
      ],
      imports: [
        CoreModule,
        SharedModule,
        MatDialogModule,
        NoopAnimationsModule,
        CoreTestingModule,
        createBasicStoreModule(),
      ]
    })
      .compileComponents();
  }));

  beforeEach(() => {
    fixture = TestBed.createComponent(LogOutDialogComponent);
    store = TestBed.get(Store);
    component = fixture.componentInstance;
    fixture.detectChanges();
    element = fixture.nativeElement;
  });

  it('should be created', () => {
    expect(component).toBeTruthy();
  });

  it('should dispatch logout action after countdown', fakeAsync(() => {
    const spy = spyOn(store, 'dispatch');

    component.data = {
      expiryDate: Date.now() + 1000,
    };
    fixture.detectChanges();
    component.ngOnDestroy();
    component.ngOnInit();

    expect(spy).not.toHaveBeenCalled();
    tick(1500);
    expect(spy).toHaveBeenCalled();
  }));

  afterEach(() => {
    fixture.destroy();
  });
});<|MERGE_RESOLUTION|>--- conflicted
+++ resolved
@@ -1,10 +1,5 @@
-<<<<<<< HEAD
-import { async, ComponentFixture, TestBed } from '@angular/core/testing';
+import { async, ComponentFixture, TestBed, fakeAsync } from '@angular/core/testing';
 import { MAT_DIALOG_DATA, MatDialogModule, MatDialogRef } from '@angular/material/dialog';
-=======
-import { async, ComponentFixture, fakeAsync, TestBed, tick } from '@angular/core/testing';
-import { MAT_DIALOG_DATA, MatDialogModule, MatDialogRef } from '@angular/material';
->>>>>>> 5585720a
 import { NoopAnimationsModule } from '@angular/platform-browser/animations';
 import { Store } from '@ngrx/store';
 
