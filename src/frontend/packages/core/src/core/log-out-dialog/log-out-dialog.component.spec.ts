--- conflicted
+++ resolved
@@ -1,10 +1,5 @@
-<<<<<<< HEAD
-import { async, ComponentFixture, fakeAsync, TestBed, tick } from '@angular/core/testing';
-import { MAT_DIALOG_DATA, MatDialogModule, MatDialogRef } from '@angular/material';
-=======
 import { async, ComponentFixture, TestBed, fakeAsync, tick } from '@angular/core/testing';
 import { MAT_DIALOG_DATA, MatDialogModule, MatDialogRef } from '@angular/material/dialog';
->>>>>>> eb0a2218
 import { NoopAnimationsModule } from '@angular/platform-browser/animations';
 import { Store } from '@ngrx/store';
 
