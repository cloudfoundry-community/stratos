--- conflicted
+++ resolved
@@ -1,38 +1,22 @@
 import { Injectable } from '@angular/core';
 import { ActivatedRouteSnapshot, CanActivate, RouterStateSnapshot } from '@angular/router';
 import { Store } from '@ngrx/store';
-<<<<<<< HEAD
-import { combineLatest as observableCombineLatest, Observable } from 'rxjs';
-import { first, map, skipWhile, withLatestFrom } from 'rxjs/operators';
-=======
 import { combineLatest as observableCombineLatest, Observable, of } from 'rxjs';
 import { filter, first, map, skipWhile, switchMap, withLatestFrom } from 'rxjs/operators';
->>>>>>> 86c1b06d
 
 import { FetchCFCellMetricsPaginatedAction, MetricQueryConfig } from '../../../store/src/actions/metrics.actions';
 import { RouterNav } from '../../../store/src/actions/router.actions';
 import { AppState, IRequestEntityTypeState } from '../../../store/src/app-state';
 import { entityFactory } from '../../../store/src/helpers/entity-factory';
 import { AuthState } from '../../../store/src/reducers/auth.reducer';
-<<<<<<< HEAD
+import { getPaginationObservables } from '../../../store/src/reducers/pagination-reducer/pagination-reducer.helper';
 import { endpointEntitiesSelector, endpointStatusSelector } from '../../../store/src/selectors/endpoint.selectors';
+import { IMetrics } from '../../../store/src/types/base-metric.types';
 import { EndpointModel, EndpointState } from '../../../store/src/types/endpoint.types';
 import { EndpointHealthCheck, endpointHealthChecks } from '../../endpoints-health-checks';
 import { getEndpointHasCfMetrics, getEndpointType } from '../features/endpoints/endpoint-helpers';
-=======
-import { getPaginationObservables } from '../../../store/src/reducers/pagination-reducer/pagination-reducer.helper';
-import {
-  endpointEntitiesSelector,
-  endpointsEntityRequestDataSelector,
-  endpointStatusSelector,
-} from '../../../store/src/selectors/endpoint.selectors';
-import { IMetrics } from '../../../store/src/types/base-metric.types';
-import { EndpointModel, EndpointState } from '../../../store/src/types/endpoint.types';
-import { EndpointHealthCheck, endpointHealthChecks } from '../../endpoints-health-checks';
-import { getEndpointType } from '../features/endpoints/endpoint-helpers';
 import { PaginationMonitorFactory } from '../shared/monitors/pagination-monitor.factory';
 import { MetricQueryType } from '../shared/services/metrics-range-selector.types';
->>>>>>> 86c1b06d
 import { UserService } from './user.service';
 
 
@@ -133,17 +117,8 @@
       }));
   }
 
-<<<<<<< HEAD
   hasMetrics(endpointId: string) {
     return getEndpointHasCfMetrics(endpointId, this.store);
-=======
-  hasMetrics(endpointId: string): Observable<boolean> {
-    return this.store.select(endpointsEntityRequestDataSelector(endpointId)).pipe(
-      filter(endpoint => !!endpoint),
-      map(endpoint => endpoint.metricsAvailable),
-      first()
-    );
->>>>>>> 86c1b06d
   }
 
   hasCellMetrics(endpointId: string): Observable<boolean> {
