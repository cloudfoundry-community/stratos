import { Injectable } from '@angular/core';
import { ActivatedRouteSnapshot, CanActivate, RouterStateSnapshot } from '@angular/router';
import { Store } from '@ngrx/store';
import { combineLatest as observableCombineLatest, Observable } from 'rxjs';
import { filter, first, map, skipWhile, withLatestFrom } from 'rxjs/operators';

import { RouterNav } from '../../../store/src/actions/router.actions';
import { AppState, IRequestEntityTypeState } from '../../../store/src/app-state';
import { AuthState } from '../../../store/src/reducers/auth.reducer';
import {
  endpointEntitiesSelector,
  endpointsEntityRequestDataSelector,
  endpointStatusSelector,
} from '../../../store/src/selectors/endpoint.selectors';
import { EndpointModel, EndpointState } from '../../../store/src/types/endpoint.types';
import { EndpointHealthCheck, endpointHealthChecks } from '../../endpoints-health-checks';
import { getEndpointType } from '../features/endpoints/endpoint-helpers';
import { UserService } from './user.service';
<<<<<<< HEAD
=======

>>>>>>> 580d9159


@Injectable()
export class EndpointsService implements CanActivate {

  endpoints$: Observable<IRequestEntityTypeState<EndpointModel>>;
  haveRegistered$: Observable<boolean>;
  haveConnected$: Observable<boolean>;
  disablePersistenceFeatures$: Observable<boolean>;

  static getLinkForEndpoint(endpoint: EndpointModel): string {
    if (!endpoint) {
      return '';
    }
    const ext = getEndpointType(endpoint.cnsi_type, endpoint.sub_type);
    if (ext && ext.homeLink) {
      return ext.homeLink(endpoint.guid).join('/');
    }
    return '';
  }

  constructor(
    private store: Store<AppState>,
    private userService: UserService
  ) {
    this.endpoints$ = store.select(endpointEntitiesSelector);
    this.haveRegistered$ = this.endpoints$.pipe(map(endpoints => !!Object.keys(endpoints).length));
    this.haveConnected$ = this.endpoints$.pipe(map(endpoints =>
<<<<<<< HEAD
      !!Object.values(endpoints).find(endpoint => {
        const epType = getEndpointType(endpoint.cnsi_type, endpoint.sub_type);
        return epType.doesNotSupportConnect ||
          endpoint.connectionStatus === 'connected' ||
          endpoint.connectionStatus === 'checking';
      }))
=======
      !!Object.values(endpoints).find(endpoint => endpoint.connectionStatus === 'connected' || endpoint.connectionStatus === 'checking')));

    this.disablePersistenceFeatures$ = this.store.select('auth').pipe(
      map((auth) => auth.sessionData['plugin-config'] && auth.sessionData['plugin-config'].disablePersistenceFeatures === 'true')
>>>>>>> 580d9159
    );
  }

  public registerHealthCheck(healthCheck: EndpointHealthCheck) {
    endpointHealthChecks.registerHealthCheck(healthCheck);
  }

  public checkEndpoint(endpoint: EndpointModel) {
    endpointHealthChecks.checkEndpoint(endpoint);
  }

  public checkAllEndpoints() {
    this.endpoints$.pipe(first()).subscribe(endpoints => Object.keys(endpoints).forEach(guid => this.checkEndpoint(endpoints[guid])));
  }

  canActivate(route: ActivatedRouteSnapshot, routeState: RouterStateSnapshot): Observable<boolean> {
    // Reroute user to endpoint/no endpoint screens if there are no connected or registered endpoints
    return observableCombineLatest(
      this.store.select('auth'),
      this.store.select(endpointStatusSelector)
    ).pipe(
      skipWhile(([state, endpointState]: [AuthState, EndpointState]) => {
        return !state.loggedIn || endpointState.loading;
      }),
      withLatestFrom(
        this.haveRegistered$,
        this.haveConnected$,
        this.userService.isAdmin$,
        this.disablePersistenceFeatures$
      ),
      map(([state, haveRegistered, haveConnected, isAdmin, disablePersistenceFeatures]
        : [[AuthState, EndpointState], boolean, boolean, boolean, boolean]) => {
        const [authState] = state;
        if (authState.sessionData.valid) {
          // Redirect to endpoints if there's no connected endpoints
          let redirect: string;
          if (!disablePersistenceFeatures) {
            if (!haveRegistered) {
              redirect = isAdmin ? '/endpoints' : '/noendpoints';
            } else if (!haveConnected) {
              redirect = '/endpoints';
            }
          }

          // Abort redirect if there's no redirect needed (endpoints are ok or we're already heading to redirect)
          if (!redirect || redirect === routeState.url) {
            return true;
          }

          this.store.dispatch(new RouterNav({ path: [redirect] }, null));
        }

        return false;
      }));
  }

  hasMetrics(endpointId: string) {
    return this.store.select(endpointsEntityRequestDataSelector(endpointId)).pipe(
      filter(endpoint => !!endpoint),
      map(endpoint => endpoint.metricsAvailable),
      first()
    );
  }

  doesNotHaveConnectedEndpointType(type: string): Observable<boolean> {
    return this.connectedEndpointsOfTypes(type).pipe(
      map(eps => eps.length === 0)
    );
  }

  hasConnectedEndpointType(type: string): Observable<boolean> {
    return this.connectedEndpointsOfTypes(type).pipe(
      map(eps => eps.length > 0)
    );
  }

  connectedEndpointsOfTypes(type: string): Observable<EndpointModel[]> {
    return this.endpoints$.pipe(
      map(ep => {
        return Object.values(ep)
          .filter(endpoint => {
            const epType = getEndpointType(endpoint.cnsi_type, endpoint.sub_type);
            return endpoint.cnsi_type === type && (epType.doesNotSupportConnect || endpoint.connectionStatus === 'connected');
          });
      })
    );
  }
}<|MERGE_RESOLUTION|>--- conflicted
+++ resolved
@@ -16,10 +16,7 @@
 import { EndpointHealthCheck, endpointHealthChecks } from '../../endpoints-health-checks';
 import { getEndpointType } from '../features/endpoints/endpoint-helpers';
 import { UserService } from './user.service';
-<<<<<<< HEAD
-=======
 
->>>>>>> 580d9159
 
 
 @Injectable()
@@ -48,19 +45,16 @@
     this.endpoints$ = store.select(endpointEntitiesSelector);
     this.haveRegistered$ = this.endpoints$.pipe(map(endpoints => !!Object.keys(endpoints).length));
     this.haveConnected$ = this.endpoints$.pipe(map(endpoints =>
-<<<<<<< HEAD
       !!Object.values(endpoints).find(endpoint => {
         const epType = getEndpointType(endpoint.cnsi_type, endpoint.sub_type);
         return epType.doesNotSupportConnect ||
           endpoint.connectionStatus === 'connected' ||
           endpoint.connectionStatus === 'checking';
       }))
-=======
-      !!Object.values(endpoints).find(endpoint => endpoint.connectionStatus === 'connected' || endpoint.connectionStatus === 'checking')));
+    );
 
     this.disablePersistenceFeatures$ = this.store.select('auth').pipe(
       map((auth) => auth.sessionData['plugin-config'] && auth.sessionData['plugin-config'].disablePersistenceFeatures === 'true')
->>>>>>> 580d9159
     );
   }
 
