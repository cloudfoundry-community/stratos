import { Injectable } from '@angular/core';
import { ActivatedRouteSnapshot, CanActivate, RouterStateSnapshot } from '@angular/router';
import { Store } from '@ngrx/store';
<<<<<<< HEAD
import { combineLatest as observableCombineLatest, combineLatest, Observable, of } from 'rxjs';
import { filter, first, map, skipWhile, switchMap, withLatestFrom } from 'rxjs/operators';

import { cfEiriniRelationship, eiriniEnabled } from '../../../cloud-foundry/src/shared/eirini.helper';
import { FetchCFCellMetricsPaginatedAction, MetricQueryConfig } from '../../../store/src/actions/metrics.actions';
import { RouterNav } from '../../../store/src/actions/router.actions';
import { AppState, IRequestEntityTypeState } from '../../../store/src/app-state';
import { endpointSchemaKey, entityFactory } from '../../../store/src/helpers/entity-factory';
import { AuthState } from '../../../store/src/reducers/auth.reducer';
import { getPaginationObservables } from '../../../store/src/reducers/pagination-reducer/pagination-reducer.helper';
import { selectEntity } from '../../../store/src/selectors/api.selectors';
import { endpointEntitiesSelector, endpointStatusSelector } from '../../../store/src/selectors/endpoint.selectors';
import { IMetrics } from '../../../store/src/types/base-metric.types';
import { EndpointModel, EndpointsRelation, EndpointState } from '../../../store/src/types/endpoint.types';
import { EndpointHealthCheck, endpointHealthChecks } from '../../endpoints-health-checks';
import { getEndpointHasCfMetrics, getEndpointType } from '../features/endpoints/endpoint-helpers';
import { PaginationMonitorFactory } from '../shared/monitors/pagination-monitor.factory';
import { MetricQueryType } from '../shared/services/metrics-range-selector.types';
=======
import { combineLatest as observableCombineLatest, Observable } from 'rxjs';
import { first, map, skipWhile, withLatestFrom } from 'rxjs/operators';

import { RouterNav } from '../../../store/src/actions/router.actions';
import { EndpointOnlyAppState, IRequestEntityTypeState } from '../../../store/src/app-state';
import { entityCatalog } from '../../../store/src/entity-catalog/entity-catalog';
import { EndpointHealthCheck } from '../../../store/src/entity-catalog/entity-catalog.types';
import { AuthState } from '../../../store/src/reducers/auth.reducer';
import { endpointEntitiesSelector, endpointStatusSelector } from '../../../store/src/selectors/endpoint.selectors';
import { EndpointModel, EndpointState } from '../../../store/src/types/endpoint.types';
import { endpointHasMetricsByAvailable } from '../features/endpoints/endpoint-helpers';
import { EndpointHealthChecks } from './endpoints-health-checks';
>>>>>>> a987ee74
import { UserService } from './user.service';



@Injectable()
export class EndpointsService implements CanActivate {

  endpoints$: Observable<IRequestEntityTypeState<EndpointModel>>;
  haveRegistered$: Observable<boolean>;
  haveConnected$: Observable<boolean>;
  disablePersistenceFeatures$: Observable<boolean>;

  static getLinkForEndpoint(endpoint: EndpointModel): string {
    if (!endpoint) {
      return '';
    }
    const catalogEntity = entityCatalog.getEndpoint(endpoint.cnsi_type, endpoint.sub_type);
    const metadata = catalogEntity.builders.entityBuilder.getMetadata(endpoint);
    if (catalogEntity) {
      return catalogEntity.builders.entityBuilder.getLink(metadata);
    }
    return '';
  }

  constructor(
    private store: Store<EndpointOnlyAppState>,
    private userService: UserService,
    private endpointHealthChecks: EndpointHealthChecks
  ) {
    this.endpoints$ = store.select(endpointEntitiesSelector);
    this.haveRegistered$ = this.endpoints$.pipe(map(endpoints => !!Object.keys(endpoints).length));
    this.haveConnected$ = this.endpoints$.pipe(map(endpoints =>
      !!Object.values(endpoints).find(endpoint => {
        const epType = entityCatalog.getEndpoint(endpoint.cnsi_type, endpoint.sub_type);
        if (!epType || !epType.definition) {
          return false;
        }
        const epEntity = epType.definition;
        return epEntity.unConnectable ||
          endpoint.connectionStatus === 'connected' ||
          endpoint.connectionStatus === 'checking';
      }))
    );

    this.disablePersistenceFeatures$ = this.store.select('auth').pipe(
      map((auth) => auth.sessionData &&
        auth.sessionData['plugin-config'] &&
        auth.sessionData['plugin-config'].disablePersistenceFeatures === 'true'
      )
    );
  }

  public registerHealthCheck(healthCheck: EndpointHealthCheck) {
    this.endpointHealthChecks.registerHealthCheck(healthCheck);
  }

  public checkEndpoint(endpoint: EndpointModel) {
    this.endpointHealthChecks.checkEndpoint(endpoint);
  }

  public checkAllEndpoints() {
    this.endpoints$.pipe(first()).subscribe(endpoints => Object.keys(endpoints).forEach(guid => this.checkEndpoint(endpoints[guid])));
  }

  canActivate(route: ActivatedRouteSnapshot, routeState: RouterStateSnapshot): Observable<boolean> {
    // Reroute user to endpoint/no endpoint screens if there are no connected or registered endpoints
    return observableCombineLatest(
      this.store.select('auth'),
      this.store.select(endpointStatusSelector)
    ).pipe(
      skipWhile(([state, endpointState]: [AuthState, EndpointState]) => {
        return !state.loggedIn || endpointState.loading;
      }),
      withLatestFrom(
        this.haveRegistered$,
        this.haveConnected$,
        this.userService.isAdmin$,
        this.disablePersistenceFeatures$
      ),
      map(([state, haveRegistered, haveConnected, isAdmin, disablePersistenceFeatures]
        : [[AuthState, EndpointState], boolean, boolean, boolean, boolean]) => {
        const [authState] = state;
        if (authState.sessionData.valid) {
          // Redirect to endpoints if there's no connected endpoints
          let redirect: string;
          if (!disablePersistenceFeatures) {
            if (!haveRegistered) {
              redirect = isAdmin ? '/endpoints' : '/noendpoints';
            } else if (!haveConnected) {
              redirect = '/endpoints';
            }
          }

          // Abort redirect if there's no redirect needed (endpoints are ok or we're already heading to redirect)
          if (!redirect || redirect === routeState.url) {
            return true;
          }

          this.store.dispatch(new RouterNav({ path: [redirect] }, null));
        }

        return false;
      }));
  }

<<<<<<< HEAD
  hasMetrics(endpointId: string) {
    return getEndpointHasCfMetrics(endpointId, this.store);
  }

  hasCellMetrics(endpointId: string): Observable<boolean> {
    return this.hasMetrics(endpointId).pipe(
      switchMap(hasMetrics => {
        if (!hasMetrics) {
          return of(false);
        }

        // Check that we successfully retrieve some stats. If the metric is unknown an empty list is returned
        const action = new FetchCFCellMetricsPaginatedAction(
          endpointId,
          endpointId,
          new MetricQueryConfig('firehose_value_metric_rep_unhealthy_cell', {}),
          MetricQueryType.QUERY
        );
        return getPaginationObservables<IMetrics>({
          store: this.store,
          action,
          paginationMonitor: this.paginationMonitorFactory.create(
            action.paginationKey,
            entityFactory(action.entityKey)
          )
        }).entities$.pipe(
          filter(entities => !!entities),
          map(entities => !!entities.find(entity => !!entity.data.result.length)),
          first()
        );
      })
    );
=======
  hasMetrics(endpointId: string): Observable<boolean> {
    return endpointHasMetricsByAvailable(this.store, endpointId);
>>>>>>> a987ee74
  }

  eiriniMetricsProvider(endpointId: string): Observable<EndpointsRelation> {
    const eiriniProvider$ = this.store.select(selectEntity<EndpointModel>(endpointSchemaKey, endpointId)).pipe(
      map(cf => cfEiriniRelationship(cf))
    );
    return combineLatest([
      eiriniEnabled(this.store),
      eiriniProvider$
    ]).pipe(
      map(([eirini, eiriniProvider]) => eirini ? eiriniProvider : null)
    );
  }

  hasEiriniMetrics(endpointId: string): Observable<boolean> {
    return this.eiriniMetricsProvider(endpointId).pipe(
      map(eirini => !!eirini)
    );
  }

  doesNotHaveConnectedEndpointType(type: string): Observable<boolean> {
    return this.connectedEndpointsOfTypes(type).pipe(
      map(eps => eps.length === 0)
    );
  }

  hasConnectedEndpointType(type: string): Observable<boolean> {
    return this.connectedEndpointsOfTypes(type).pipe(
      map(eps => eps.length > 0)
    );
  }

  connectedEndpointsOfTypes(type: string): Observable<EndpointModel[]> {
    return this.endpoints$.pipe(
      map(ep => {
        return Object.values(ep)
          .filter(endpoint => {
            if (endpoint.cnsi_type !== type) {
              return;
            }
            const epType = entityCatalog.getEndpoint(endpoint.cnsi_type, endpoint.sub_type).definition;
            return epType.unConnectable || endpoint.connectionStatus === 'connected';
          });
      })
    );
  }
}<|MERGE_RESOLUTION|>--- conflicted
+++ resolved
@@ -1,39 +1,20 @@
 import { Injectable } from '@angular/core';
 import { ActivatedRouteSnapshot, CanActivate, RouterStateSnapshot } from '@angular/router';
 import { Store } from '@ngrx/store';
-<<<<<<< HEAD
-import { combineLatest as observableCombineLatest, combineLatest, Observable, of } from 'rxjs';
-import { filter, first, map, skipWhile, switchMap, withLatestFrom } from 'rxjs/operators';
+import { combineLatest, Observable } from 'rxjs';
+import { first, map, skipWhile, withLatestFrom } from 'rxjs/operators';
 
 import { cfEiriniRelationship, eiriniEnabled } from '../../../cloud-foundry/src/shared/eirini.helper';
-import { FetchCFCellMetricsPaginatedAction, MetricQueryConfig } from '../../../store/src/actions/metrics.actions';
-import { RouterNav } from '../../../store/src/actions/router.actions';
-import { AppState, IRequestEntityTypeState } from '../../../store/src/app-state';
-import { endpointSchemaKey, entityFactory } from '../../../store/src/helpers/entity-factory';
-import { AuthState } from '../../../store/src/reducers/auth.reducer';
-import { getPaginationObservables } from '../../../store/src/reducers/pagination-reducer/pagination-reducer.helper';
-import { selectEntity } from '../../../store/src/selectors/api.selectors';
-import { endpointEntitiesSelector, endpointStatusSelector } from '../../../store/src/selectors/endpoint.selectors';
-import { IMetrics } from '../../../store/src/types/base-metric.types';
-import { EndpointModel, EndpointsRelation, EndpointState } from '../../../store/src/types/endpoint.types';
-import { EndpointHealthCheck, endpointHealthChecks } from '../../endpoints-health-checks';
-import { getEndpointHasCfMetrics, getEndpointType } from '../features/endpoints/endpoint-helpers';
-import { PaginationMonitorFactory } from '../shared/monitors/pagination-monitor.factory';
-import { MetricQueryType } from '../shared/services/metrics-range-selector.types';
-=======
-import { combineLatest as observableCombineLatest, Observable } from 'rxjs';
-import { first, map, skipWhile, withLatestFrom } from 'rxjs/operators';
-
 import { RouterNav } from '../../../store/src/actions/router.actions';
 import { EndpointOnlyAppState, IRequestEntityTypeState } from '../../../store/src/app-state';
-import { entityCatalog } from '../../../store/src/entity-catalog/entity-catalog';
 import { EndpointHealthCheck } from '../../../store/src/entity-catalog/entity-catalog.types';
+import { EndpointModel, entityCatalog } from '../../../store/src/public-api';
 import { AuthState } from '../../../store/src/reducers/auth.reducer';
 import { endpointEntitiesSelector, endpointStatusSelector } from '../../../store/src/selectors/endpoint.selectors';
-import { EndpointModel, EndpointState } from '../../../store/src/types/endpoint.types';
+import { stratosEntityCatalog } from '../../../store/src/stratos-entity-catalog';
+import { EndpointsRelation, EndpointState } from '../../../store/src/types/endpoint.types';
 import { endpointHasMetricsByAvailable } from '../features/endpoints/endpoint-helpers';
 import { EndpointHealthChecks } from './endpoints-health-checks';
->>>>>>> a987ee74
 import { UserService } from './user.service';
 
 
@@ -100,7 +81,7 @@
 
   canActivate(route: ActivatedRouteSnapshot, routeState: RouterStateSnapshot): Observable<boolean> {
     // Reroute user to endpoint/no endpoint screens if there are no connected or registered endpoints
-    return observableCombineLatest(
+    return combineLatest(
       this.store.select('auth'),
       this.store.select(endpointStatusSelector)
     ).pipe(
@@ -139,48 +120,13 @@
       }));
   }
 
-<<<<<<< HEAD
-  hasMetrics(endpointId: string) {
-    return getEndpointHasCfMetrics(endpointId, this.store);
-  }
-
-  hasCellMetrics(endpointId: string): Observable<boolean> {
-    return this.hasMetrics(endpointId).pipe(
-      switchMap(hasMetrics => {
-        if (!hasMetrics) {
-          return of(false);
-        }
-
-        // Check that we successfully retrieve some stats. If the metric is unknown an empty list is returned
-        const action = new FetchCFCellMetricsPaginatedAction(
-          endpointId,
-          endpointId,
-          new MetricQueryConfig('firehose_value_metric_rep_unhealthy_cell', {}),
-          MetricQueryType.QUERY
-        );
-        return getPaginationObservables<IMetrics>({
-          store: this.store,
-          action,
-          paginationMonitor: this.paginationMonitorFactory.create(
-            action.paginationKey,
-            entityFactory(action.entityKey)
-          )
-        }).entities$.pipe(
-          filter(entities => !!entities),
-          map(entities => !!entities.find(entity => !!entity.data.result.length)),
-          first()
-        );
-      })
-    );
-=======
   hasMetrics(endpointId: string): Observable<boolean> {
     return endpointHasMetricsByAvailable(this.store, endpointId);
->>>>>>> a987ee74
   }
 
   eiriniMetricsProvider(endpointId: string): Observable<EndpointsRelation> {
-    const eiriniProvider$ = this.store.select(selectEntity<EndpointModel>(endpointSchemaKey, endpointId)).pipe(
-      map(cf => cfEiriniRelationship(cf))
+    const eiriniProvider$ = stratosEntityCatalog.endpoint.store.getEntityService(endpointId).waitForEntity$.pipe(
+      map(em => cfEiriniRelationship(em.entity))
     );
     return combineLatest([
       eiriniEnabled(this.store),
