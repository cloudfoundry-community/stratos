--- conflicted
+++ resolved
@@ -1,7 +1,7 @@
 import { Action } from '@ngrx/store';
 
 import { EntityRequestAction } from '../../../../../store/src/types/request.types';
-import { ActionOrchestrator, StratosOrchestratedActionBuilders } from '../action-orchestrator/action-orchestrator';
+import { ActionOrchestrator, OrchestratedActionBuilders } from '../action-orchestrator/action-orchestrator';
 import { getPaginationAction, getRequestAction } from '../action-orchestrator/action-orchestrator.spec.helpers';
 import { EntityActionDispatcherManager } from './action-dispatcher';
 
@@ -16,7 +16,7 @@
     expect(entityActionDispatcher.getActionDispatcher('get').dispatch('1', '2')).toBe(false);
   });
   it('should dispatch custom action', () => {
-    interface CustomOrchestratedActionBuilders extends StratosOrchestratedActionBuilders {
+    interface CustomOrchestratedActionBuilders extends OrchestratedActionBuilders {
       custom: (guid: string) => EntityRequestAction;
     }
     const actionBuilders = {
@@ -48,7 +48,7 @@
     const endpointGuid = 'guid';
     const actionBuilders = {
       get: getActionBuilder
-    } as StratosOrchestratedActionBuilders;
+    } as OrchestratedActionBuilders;
     const spy = spyOn(actionBuilders, 'get');
     const actionOrchestrator = new ActionOrchestrator('get', actionBuilders);
     const entityActionDispatcher = new EntityActionDispatcherManager(actionDispatcher, actionOrchestrator);
@@ -63,13 +63,8 @@
     const guid = 'guid';
     const endpointGuid = 'guid';
     const actionBuilders = {
-<<<<<<< HEAD
-      remove: getActionBuilder
-    } as StratosOrchestratedActionBuilders;
-=======
       delete: getActionBuilder
     } as OrchestratedActionBuilders;
->>>>>>> 28248d28
     const spy = spyOn(actionBuilders, 'delete');
     const actionOrchestrator = new ActionOrchestrator('delete', actionBuilders);
     const entityActionDispatcher = new EntityActionDispatcherManager(actionDispatcher, actionOrchestrator);
@@ -83,10 +78,10 @@
     }
     const guid = 'guid';
     const endpointGuid = 'guid';
-    const arbData = 'arb';
+    const arbData = { arb: true };
     const actionBuilders = {
       update: getActionBuilder
-    } as StratosOrchestratedActionBuilders;
+    } as OrchestratedActionBuilders;
     const spy = spyOn(actionBuilders, 'update');
     const actionOrchestrator = new ActionOrchestrator('update', actionBuilders);
     const entityActionDispatcher = new EntityActionDispatcherManager(actionDispatcher, actionOrchestrator);
@@ -102,7 +97,7 @@
     const aString = 'stringy';
     const actionBuilders = {
       create: getActionBuilder
-    } as StratosOrchestratedActionBuilders;
+    } as OrchestratedActionBuilders;
     const spy = spyOn(actionBuilders, 'create');
     const actionOrchestrator = new ActionOrchestrator('create', actionBuilders);
     const entityActionDispatcher = new EntityActionDispatcherManager(actionDispatcher, actionOrchestrator);
@@ -117,7 +112,7 @@
 
     const actionBuilders = {
       getMultiple: getActionBuilder
-    } as StratosOrchestratedActionBuilders;
+    } as OrchestratedActionBuilders;
     const endpointGuid = 'guid';
     const paginationKey = 'pagKey';
     const spy = spyOn(actionBuilders, 'getAll');
