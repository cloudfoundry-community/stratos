--- conflicted
+++ resolved
@@ -136,13 +136,8 @@
   readonly actionable?: Observable<boolean>;
   readonly disabled?: Observable<boolean>;
 }
-<<<<<<< HEAD
-export type EntityRowBuilder<T> = [string, (entityMetadata: T) => string];
-// Observable<string>
-=======
 export type EntityRowBuilder<T> = [string, (entityMetadata: T) => string /* | Observable<string> */];
 
->>>>>>> e51724fe
 export interface IStratosEntityBuilder<T extends IEntityMetadata, Y = any> {
   getMetadata(entity: Y): T;
   getStatusObservable?(entity: Y): Observable<StratosStatus>;
