--- conflicted
+++ resolved
@@ -1,13 +1,9 @@
-<<<<<<< HEAD
-import { ActionOrchestrator, StratosOrchestratedActionBuilders } from './action-orchestrator';
-import { hasActions, getRequestAction, getPaginationAction } from './action-orchestrator.spec.helpers';
-=======
 import { PaginatedAction } from '../../../../../store/src/types/pagination.types';
->>>>>>> 28248d28
+import { EntityRequestAction } from '../../../../../store/src/types/request.types';
 import { EntityActionDispatcherManager } from '../action-dispatcher/action-dispatcher';
 import { ActionOrchestrator, OrchestratedActionBuilders } from './action-orchestrator';
 import { getPaginationAction, getRequestAction, hasActions } from './action-orchestrator.spec.helpers';
-import { EntityRequestAction } from '../../../../../store/src/types/request.types';
+
 
 describe('ActionOrchestrator', () => {
   it('should not have action builders', () => {
@@ -16,7 +12,7 @@
   });
 
   it('should have base action builders', () => {
-    const actionBuilders: StratosOrchestratedActionBuilders = {
+    const actionBuilders: OrchestratedActionBuilders = {
       get: guid => getRequestAction(),
       remove: guid => getRequestAction(),
       update: guid => getRequestAction(),
@@ -28,7 +24,7 @@
   });
 
   it('should have custom actions builders', () => {
-    interface Test1OrchestratedActionBuilders extends StratosOrchestratedActionBuilders {
+    interface Test1OrchestratedActionBuilders extends OrchestratedActionBuilders {
       customAction202: (guid: string) => EntityRequestAction;
       customAction101: (guid: string) => PaginatedAction;
     }
@@ -41,7 +37,7 @@
   });
 
   it('should have custom and base actions builders', () => {
-    const actionBuilders: StratosOrchestratedActionBuilders = {
+    const actionBuilders: OrchestratedActionBuilders = {
       get: guid => getRequestAction(),
       remove: guid => getRequestAction(),
       update: guid => getRequestAction(),
@@ -55,7 +51,7 @@
   });
 
   it('should get entity action dispatcher', () => {
-    const actionBuilders: StratosOrchestratedActionBuilders = {
+    const actionBuilders: OrchestratedActionBuilders = {
       get: guid => getRequestAction(),
       remove: guid => getRequestAction(),
       update: guid => getRequestAction(),
