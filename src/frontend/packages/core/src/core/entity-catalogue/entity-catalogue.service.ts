import { IRequestEntityTypeState } from '../../../../store/src/app-state';
import { ExtraApiReducers } from '../../../../store/src/reducers/api-request-reducers.generator.helpers';
import { STRATOS_ENDPOINT_TYPE } from '../../base-entity-schemas';
import { StratosBaseCatalogueEntity, StratosCatalogueEndpointEntity, StratosCatalogueEntity } from './entity-catalogue-entity';
import { EntityCatalogueHelpers } from './entity-catalogue.helper';
import { EntityCatalogueEntityConfig, IEntityMetadata, IStratosBaseEntityDefinition } from './entity-catalogue.types';
import { OrchestratedActionBuilders } from './action-orchestrator/action-orchestrator';

class EntityCatalogue {
  protected entities: Map<string, StratosCatalogueEntity> = new Map();
  protected endpoints: Map<string, StratosCatalogueEndpointEntity> = new Map();

  private registerEndpoint(endpoint: StratosCatalogueEndpointEntity) {
    if (this.endpoints.has(endpoint.entityKey)) {
      console.warn(`Duplicate endpoint catalogue entity found. ID: ${endpoint.entityKey} - Type: ${endpoint.definition.type}`);
    } else {
      this.endpoints.set(endpoint.entityKey, endpoint);
    }
  }

  private registerEntity(entity: StratosCatalogueEntity) {
    if (this.entities.has(entity.entityKey)) {
      const { type } = entity.definition;
      console.warn(
        `Duplicate catalogue entity found. ID: ${entity.entityKey} - Type: ${type} - Endpoint: ${entity.definition.endpoint.type}`
      );
    } else {
      this.entities.set(entity.entityKey, entity);
    }
  }

  private getEntityOfType(
    entityType: string,
    endpointType?: string
  ) {
    const id = endpointType ? this.getEntityKey(endpointType, entityType) : entityType;
    // STRATOS_ENDPOINT_TYPE is a special case for internal entities.
    if (endpointType !== STRATOS_ENDPOINT_TYPE && entityType === EntityCatalogueHelpers.endpointType) {
      return this.endpoints.get(id);
    }
    return this.entities.get(id);
  }

  private getEntitySubType(entity: StratosBaseCatalogueEntity, subtypeType: string) {
    const subTypes = entity.definition.subTypes as IStratosBaseEntityDefinition[];
    if (!subTypes) {
      return null;
    }
    const subtype = subTypes.find(subType => subType.type === subtypeType);
    if (!subtype) {
      return null;
    }
    const definition = entity.definition;
    const {
      subTypes: omitted,
      ...parent
    } = definition;
    // Ensure the subtype inherits parent
    return new StratosBaseCatalogueEntity({
      ...parent,
      ...subtype
    }, { ...entity.builders });
  }

  private getConfig(
    endpointTypeOrConfig: string | EntityCatalogueEntityConfig,
    entityType?: string,
    subType?: string
  ): EntityCatalogueEntityConfig {
    const config = endpointTypeOrConfig as EntityCatalogueEntityConfig;
    if (!config) {
      return {
        endpointType: null,
        entityType: null,
        subType: null
      };
    }
    if (config && config.entityType) {
      return config;
    }
    return {
      endpointType: endpointTypeOrConfig as string,
      entityType,
      subType
    };
  }

  public register(entity: StratosBaseCatalogueEntity) {
    if (entity.isEndpoint) {
      this.registerEndpoint(entity as StratosCatalogueEndpointEntity);
    } else {
      // We could auto register endpoints found in entities
      this.registerEntity(entity as StratosCatalogueEntity);
    }
  }

<<<<<<< HEAD
  public getEntityFromKey(entityKey: string) {
    return this.entities.get(entityKey) || this.endpoints.get(entityKey);
  }
=======
>>>>>>> 321b9ca2
  /* tslint:disable:max-line-length */
  public getEntity<T extends IEntityMetadata = IEntityMetadata, Y = any, AB extends OrchestratedActionBuilders = OrchestratedActionBuilders>(
    entityConfig: EntityCatalogueEntityConfig
  ): StratosBaseCatalogueEntity<T, Y, AB>;
  public getEntity<T extends IEntityMetadata = IEntityMetadata, Y = any, AB extends OrchestratedActionBuilders = OrchestratedActionBuilders>(
    endpointType: string,
    entityType: string,
    subType?: string
  ): StratosBaseCatalogueEntity<T, Y, AB>;
  public getEntity<T extends IEntityMetadata = IEntityMetadata, Y = any, AB extends OrchestratedActionBuilders = OrchestratedActionBuilders>(
    endpointTypeOrConfig: string | EntityCatalogueEntityConfig,
    entityType?: string,
    subType?: string
  ): StratosBaseCatalogueEntity<T, Y, AB> {
    /* tslint:enable:max-line-length */
    const config = this.getConfig(endpointTypeOrConfig, entityType, subType);
    const entityOfType = this.getEntityOfType(config.entityType, config.endpointType);
    if (subType) {
      return this.getEntitySubType(entityOfType, subType) as StratosBaseCatalogueEntity<T, Y, AB>;
    }
    return entityOfType as StratosBaseCatalogueEntity<T, Y, AB>;
  }

  public getEntityKey(endpointType: string, entityType: string): string;
  public getEntityKey(entityConfig: EntityCatalogueEntityConfig): string;
  public getEntityKey(endpointTypeOrConfig: string | EntityCatalogueEntityConfig, entityType?: string) {
    const config = this.getConfig(endpointTypeOrConfig, entityType);
    if (config && config.entityType) {
      return EntityCatalogueHelpers.buildEntityKey(config.entityType, config.endpointType);
    }
    return EntityCatalogueHelpers.buildEntityKey(entityType, endpointTypeOrConfig as string);
  }

  public getEndpoint(endpointType: string, subType?: string) {
    return this.getEntity(
      endpointType,
      EntityCatalogueHelpers.endpointType,
      subType
    ) as StratosCatalogueEndpointEntity;
  }

  public getAllEntitiesForEndpointType(endpointType: string) {
    return this.getAllEntitiesTypes().filter(entities => entities.definition.endpoint.type === endpointType);
  }

  public getAllEntitiesTypes() {
    return Array.from(this.entities.values());
  }

  public getAllBaseEndpointTypes() {
    return Array.from(this.endpoints.values());
  }

  public getAllEndpointTypes() {
    const baseEndpoints = Array.from(this.endpoints.values());
    return baseEndpoints.reduce((allEndpoints, baseEndpoint) => {
      allEndpoints.push(baseEndpoint);
      if (baseEndpoint.definition.subTypes) {
        baseEndpoint.definition.subTypes.forEach(subType => {
          allEndpoints.push(this.getEndpoint(baseEndpoint.definition.type, subType.type));
        });
      }
      return allEndpoints;
    }, [] as StratosCatalogueEndpointEntity[]);
  }

  public getAllEntityRequestDataReducers() {
    const entities = Array.from(this.entities.values());
    return entities.reduce((allEntityReducers, entity) => {
      if (entity.entityKey && entity.builders.dataReducers && entity.builders.dataReducers.length) {
        return {
          ...allEntityReducers,
          [entity.entityKey]: entity.builders.dataReducers
        };
      }
      return allEntityReducers;
    }, {} as ExtraApiReducers<IRequestEntityTypeState<any>>);
  }
}

// Only to be used for tests
export class TestEntityCatalogue extends EntityCatalogue {
  public clear() {
    this.endpoints.clear();
    this.entities.clear();
  }
}

// FIXME: This shouldn't make it into the production code. It's quite the anti pattern but fixes the tests for the time being.
// https://github.com/cloudfoundry-incubator/stratos/issues/3753 - Reverting the entity catalogue to an Angular service
// makes testing much easier and remove the need for this.
/* tslint:disable-next-line:no-string-literal  */
export const entityCatalogue = !!window['__karma__'] ? new TestEntityCatalogue() : new EntityCatalogue();<|MERGE_RESOLUTION|>--- conflicted
+++ resolved
@@ -94,12 +94,9 @@
     }
   }
 
-<<<<<<< HEAD
   public getEntityFromKey(entityKey: string) {
     return this.entities.get(entityKey) || this.endpoints.get(entityKey);
   }
-=======
->>>>>>> 321b9ca2
   /* tslint:disable:max-line-length */
   public getEntity<T extends IEntityMetadata = IEntityMetadata, Y = any, AB extends OrchestratedActionBuilders = OrchestratedActionBuilders>(
     entityConfig: EntityCatalogueEntityConfig
