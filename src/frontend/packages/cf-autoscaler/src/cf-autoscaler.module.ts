--- conflicted
+++ resolved
@@ -24,12 +24,8 @@
     ])
   ],
   declarations: [
-<<<<<<< HEAD
-    AutoscalerTabExtensionComponent
-=======
     CardAutoscalerDefaultComponent,
     AutoscalerTabExtensionComponent,
->>>>>>> a4b3fa6b
   ]
 })
 export class CfAutoscalerModule { }