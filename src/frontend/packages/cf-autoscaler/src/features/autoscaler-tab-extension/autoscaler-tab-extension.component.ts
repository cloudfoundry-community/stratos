import { Component, OnDestroy, OnInit } from '@angular/core';
import { MatSnackBar, MatSnackBarRef, SimpleSnackBar } from '@angular/material';
import { ActivatedRoute } from '@angular/router';
import { Store } from '@ngrx/store';
import { Observable, Subscription } from 'rxjs';
import { distinctUntilChanged, filter, first, map, publishReplay, refCount, startWith } from 'rxjs/operators';

import { applicationEntityType } from '../../../../cloud-foundry/src/cf-entity-factory';
import { ApplicationMonitorService } from '../../../../cloud-foundry/src/features/applications/application-monitor.service';
import { ApplicationService } from '../../../../cloud-foundry/src/features/applications/application.service';
import { getGuids } from '../../../../cloud-foundry/src/features/applications/application/application-base.component';
import { entityCatalogue } from '../../../../core/src/core/entity-catalogue/entity-catalogue.service';
import { EntityService } from '../../../../core/src/core/entity-service';
import { EntityServiceFactory } from '../../../../core/src/core/entity-service-factory.service';
import { StratosTab, StratosTabType } from '../../../../core/src/core/extension/extension-service';
import { safeUnsubscribe } from '../../../../core/src/core/utils.service';
import { ConfirmationDialogConfig } from '../../../../core/src/shared/components/confirmation-dialog.config';
import { ConfirmationDialogService } from '../../../../core/src/shared/components/confirmation-dialog.service';
import { PaginationMonitorFactory } from '../../../../core/src/shared/monitors/pagination-monitor.factory';
import { RouterNav } from '../../../../store/src/actions/router.actions';
import { AppState } from '../../../../store/src/app-state';
import { ActionState } from '../../../../store/src/reducers/api-request-reducer/types';
import { getPaginationObservables } from '../../../../store/src/reducers/pagination-reducer/pagination-reducer.helper';
import { selectDeletionInfo } from '../../../../store/src/selectors/api.selectors';
import { APIResource } from '../../../../store/src/types/api.types';
import { AutoscalerConstants } from '../../core/autoscaler-helpers/autoscaler-util';
import {
  AutoscalerPaginationParams,
  DetachAppAutoscalerPolicyAction,
  GetAppAutoscalerAppMetricAction,
  GetAppAutoscalerPolicyAction,
  GetAppAutoscalerScalingHistoryAction,
} from '../../store/app-autoscaler.actions';
import {
  AppAutoscalerFetchPolicyFailedResponse,
  AppAutoscalerMetricData,
  AppAutoscalerPolicy,
  AppAutoscalerPolicyLocal,
  AppAutoscalerScalingHistory,
  AppScalingTrigger,
} from '../../store/app-autoscaler.types';
<<<<<<< HEAD
import {
  appAutoscalerAppMetricEntityType,
  appAutoscalerPolicyEntityType,
  autoscalerEntityFactory,
} from '../../store/autoscaler-entity-factory';
import { createEntityRelationPaginationKey } from '../../../../cloud-foundry/src/entity-relations/entity-relations.types';
=======
import { appAutoscalerAppMetricEntityType, autoscalerEntityFactory } from '../../store/autoscaler-entity-factory';
>>>>>>> a1d8143b

const enableAutoscaler = (appGuid: string, endpointGuid: string, esf: EntityServiceFactory): Observable<boolean> => {
  // This will eventual be moved out into a service and made generic to the cf (one call per cf, rather than one call per app - See #3583)
  const action = new GetAppAutoscalerPolicyAction(appGuid, endpointGuid);
  const entityService = esf.create<AppAutoscalerPolicy>(action.guid, action);
  return entityService.entityObs$.pipe(
    filter(entityInfo =>
      !!entityInfo && !!entityInfo.entityRequestInfo && !!entityInfo.entityRequestInfo.response &&
      !entityInfo.entityRequestInfo.fetching),
    map(entityInfo => {
      // Autoscaler feature should be enabled if either ..
      // 1) There's an autoscaler policy
      // 2) There's a 404 no policy error (as opposed to a 404 url not found error)
      const noPolicySet = (entityInfo.entityRequestInfo.response as AppAutoscalerFetchPolicyFailedResponse).noPolicy;
      return !!entityInfo.entity || noPolicySet;
    }),
    startWith(true)
  );
};

@StratosTab({
  type: StratosTabType.Application,
  label: 'Autoscale',
  link: 'autoscale',
  icon: 'meter',
  iconFont: 'stratos-icons',
  hidden: (store: Store<AppState>, esf: EntityServiceFactory, activatedRoute: ActivatedRoute) => {
    const endpointGuid = getGuids('cf')(activatedRoute) || window.location.pathname.split('/')[2];
    const appGuid = getGuids()(activatedRoute) || window.location.pathname.split('/')[3];
    return enableAutoscaler(appGuid, endpointGuid, esf).pipe(map(enabled => !enabled));
  }
})
@Component({
  selector: 'app-autoscaler-tab-extension',
  templateUrl: './autoscaler-tab-extension.component.html',
  styleUrls: ['./autoscaler-tab-extension.component.scss'],
  providers: [
    ApplicationMonitorService
  ]
})
export class AutoscalerTabExtensionComponent implements OnInit, OnDestroy {

  scalingRuleColumns: string[] = ['metric', 'condition', 'action'];
  specificDateColumns: string[] = ['from', 'to', 'init', 'min', 'max'];
  recurringScheduleColumns: string[] = ['effect', 'repeat', 'from', 'to', 'init', 'min', 'max'];
  scalingHistoryColumns: string[] = ['event', 'trigger', 'date', 'error'];
  metricTypes: string[] = AutoscalerConstants.MetricTypes;

  appAutoscalerPolicyService: EntityService<APIResource<AppAutoscalerPolicyLocal>>;
  public appAutoscalerScalingHistoryService: EntityService<APIResource<AppAutoscalerScalingHistory>>;
  appAutoscalerPolicy$: Observable<AppAutoscalerPolicyLocal>;
  appAutoscalerPolicySafe$: Observable<AppAutoscalerPolicyLocal>;
  appAutoscalerScalingHistory$: Observable<AppAutoscalerScalingHistory>;
  appAutoscalerAppMetricNames$: Observable<string[]>;

  private appAutoscalerPolicyErrorSub: Subscription;
  private appAutoscalerScalingHistoryErrorSub: Subscription;
  private appAutoscalerPolicySnackBarRef: MatSnackBarRef<SimpleSnackBar>;
  private appAutoscalerScalingHistorySnackBarRef: MatSnackBarRef<SimpleSnackBar>;
  private scalingHistoryAction: GetAppAutoscalerScalingHistoryAction;

  private detachConfirmOk = 0;

  appAutoscalerAppMetrics = {};

  paramsMetrics: AutoscalerPaginationParams = {
    'start-time': ((new Date()).getTime() - 60000).toString() + '000000',
    'end-time': (new Date()).getTime().toString() + '000000',
    page: '1',
    'results-per-page': '1',
    'order-direction': 'desc'
  };
  paramsHistory: AutoscalerPaginationParams = {
    'start-time': '0',
    'end-time': (new Date()).getTime().toString() + '000000',
    page: '1',
    'results-per-page': '5',
    'order-direction': 'desc'
  };

  ngOnDestroy(): void {
    if (this.appAutoscalerPolicySnackBarRef) {
      this.appAutoscalerPolicySnackBarRef.dismiss();
    }
    if (this.appAutoscalerScalingHistorySnackBarRef) {
      this.appAutoscalerScalingHistorySnackBarRef.dismiss();
    }
    safeUnsubscribe(this.appAutoscalerPolicyErrorSub, this.appAutoscalerScalingHistoryErrorSub);
  }

  constructor(
    private store: Store<AppState>,
    private applicationService: ApplicationService,
    private entityServiceFactory: EntityServiceFactory,
    private paginationMonitorFactory: PaginationMonitorFactory,
    private appAutoscalerPolicySnackBar: MatSnackBar,
    private appAutoscalerScalingHistorySnackBar: MatSnackBar,
    private confirmDialog: ConfirmationDialogService,
  ) { }

  ngOnInit() {
    this.appAutoscalerPolicyService = this.entityServiceFactory.create(
      this.applicationService.appGuid,
      new GetAppAutoscalerPolicyAction(this.applicationService.appGuid, this.applicationService.cfGuid),
      false
    );
    this.appAutoscalerPolicy$ = this.appAutoscalerPolicyService.entityObs$.pipe(
      map(({ entity }) => entity ? entity.entity : null),
      publishReplay(1),
      refCount()
    );
    this.appAutoscalerPolicySafe$ = this.appAutoscalerPolicyService.waitForEntity$.pipe(
      map(({ entity }) => entity && entity.entity),
      publishReplay(1),
      refCount()
    );

    this.loadLatestMetricsUponPolicy();

    this.appAutoscalerAppMetricNames$ = this.appAutoscalerPolicySafe$.pipe(
      map(entity => Object.keys(entity.scaling_rules_map)),
    );

    this.scalingHistoryAction = new GetAppAutoscalerScalingHistoryAction(
      createEntityRelationPaginationKey(applicationEntityType, this.applicationService.appGuid, 'latest'),
      this.applicationService.appGuid,
      this.applicationService.cfGuid,
      true,
      this.paramsHistory
    );
    this.appAutoscalerScalingHistoryService = this.entityServiceFactory.create(
      this.applicationService.appGuid,
      this.scalingHistoryAction,
      false
    );
    this.appAutoscalerScalingHistory$ = this.appAutoscalerScalingHistoryService.entityObs$.pipe(
      map(({ entity }) => entity && entity.entity),
      publishReplay(1),
      refCount()
    );
    this.initErrorSub();
  }

  getAppMetric(metricName: string, trigger: AppScalingTrigger, params: AutoscalerPaginationParams) {
    const action = new GetAppAutoscalerAppMetricAction(this.applicationService.appGuid,
      this.applicationService.cfGuid, metricName, true, trigger, params);
    this.store.dispatch(action);
    return getPaginationObservables<AppAutoscalerMetricData>({
      store: this.store,
      action,
      paginationMonitor: this.paginationMonitorFactory.create(
        action.paginationKey,
        autoscalerEntityFactory(appAutoscalerAppMetricEntityType)
      )
    }, false).entities$;
  }

  loadLatestMetricsUponPolicy() {
    this.appAutoscalerPolicySafe$.pipe(
      first(),
    ).subscribe(appAutoscalerPolicy => {
      this.paramsMetrics['start-time'] = ((new Date()).getTime() - 60000).toString() + '000000';
      this.paramsMetrics['end-time'] = (new Date()).getTime().toString() + '000000';
      if (appAutoscalerPolicy.scaling_rules_map) {
        this.appAutoscalerAppMetrics = Object.keys(appAutoscalerPolicy.scaling_rules_map).reduce((metricMap, metricName) => {
          metricMap[metricName] = this.getAppMetric(metricName, appAutoscalerPolicy.scaling_rules_map[metricName], this.paramsMetrics);
          return metricMap;
        }, {});
      }
    });
  }

  initErrorSub() {
    if (this.appAutoscalerPolicyErrorSub) {
      this.appAutoscalerScalingHistoryErrorSub.unsubscribe();
    }

    this.appAutoscalerPolicyErrorSub = this.appAutoscalerPolicyService.entityMonitor.entityRequest$.pipe(
      filter(request => !!request.error && !request.fetching),
      map(request => {
        const msg = request.message;
        request.error = false;
        request.message = '';
        return msg;
      }),
      distinctUntilChanged(),
    ).subscribe(errorMessage => {
      if (this.appAutoscalerPolicySnackBarRef) {
        this.appAutoscalerPolicySnackBarRef.dismiss();
      }
      this.appAutoscalerPolicySnackBarRef = this.appAutoscalerPolicySnackBar.open(errorMessage, 'Dismiss');
    });

    if (this.appAutoscalerScalingHistoryErrorSub) {
      this.appAutoscalerScalingHistoryErrorSub.unsubscribe();
    }
    this.appAutoscalerScalingHistoryErrorSub = this.appAutoscalerScalingHistoryService.entityMonitor.entityRequest$.pipe(
      filter(request => !!request.error),
      map(request => request.message),
      distinctUntilChanged(),
    ).subscribe(errorMessage => {
      if (this.appAutoscalerScalingHistorySnackBarRef) {
        this.appAutoscalerScalingHistorySnackBarRef.dismiss();
      }
      this.appAutoscalerScalingHistorySnackBarRef = this.appAutoscalerScalingHistorySnackBar.open(errorMessage, 'Dismiss');
    });
  }

  disableAutoscaler() {
    const confirmation = new ConfirmationDialogConfig(
      'Detach And Delete Policy',
      'Are you sure you want to detach and delete the policy?',
      'Detach and Delete',
      true
    );
    this.detachConfirmOk = this.detachConfirmOk === 1 ? 0 : 1;
    this.confirmDialog.open(confirmation, () => {
      this.detachConfirmOk = 2;
      const doUpdate = () => this.detachPolicy();
      doUpdate().pipe(
        first(),
      ).subscribe(actionState => {
        if (actionState.error) {
          this.appAutoscalerPolicySnackBarRef =
            this.appAutoscalerPolicySnackBar.open(`Failed to detach policy: ${actionState.message}`, 'Dismiss');
        }
      });
    });
  }

  detachPolicy(): Observable<ActionState> {
    const action = new DetachAppAutoscalerPolicyAction(this.applicationService.appGuid, this.applicationService.cfGuid);
    this.store.dispatch(action);

    const catalogueEntity = entityCatalogue.getEntity(action);
    const actionState = selectDeletionInfo(catalogueEntity.entityKey, this.applicationService.appGuid);
    return this.store.select(actionState).pipe(filter(item => !item.deleted));
  }

  updatePolicyPage = () => {
    this.store.dispatch(new RouterNav({
      path: [
        'autoscaler',
        this.applicationService.cfGuid,
        this.applicationService.appGuid,
        'edit-autoscaler-policy'
      ]
    }));
  }

  metricChartPage() {
    this.store.dispatch(new RouterNav({
      path: [
        'autoscaler',
        this.applicationService.cfGuid,
        this.applicationService.appGuid,
        'app-autoscaler-metric-page'
      ]
    }));
  }

  scaleHistoryPage() {
    this.store.dispatch(new RouterNav({
      path: [
        'autoscaler',
        this.applicationService.cfGuid,
        this.applicationService.appGuid,
        'app-autoscaler-scale-history-page'
      ]
    }));
  }

  fetchScalingHistory() {
    this.paramsHistory['end-time'] = (new Date()).getTime().toString() + '000000';
    this.store.dispatch(this.scalingHistoryAction);
  }

  getMetricUnit(metricType: string) {
    return AutoscalerConstants.getMetricUnit(metricType);
  }

}<|MERGE_RESOLUTION|>--- conflicted
+++ resolved
@@ -39,16 +39,8 @@
   AppAutoscalerScalingHistory,
   AppScalingTrigger,
 } from '../../store/app-autoscaler.types';
-<<<<<<< HEAD
-import {
-  appAutoscalerAppMetricEntityType,
-  appAutoscalerPolicyEntityType,
-  autoscalerEntityFactory,
-} from '../../store/autoscaler-entity-factory';
+import { appAutoscalerAppMetricEntityType, autoscalerEntityFactory } from '../../store/autoscaler-entity-factory';
 import { createEntityRelationPaginationKey } from '../../../../cloud-foundry/src/entity-relations/entity-relations.types';
-=======
-import { appAutoscalerAppMetricEntityType, autoscalerEntityFactory } from '../../store/autoscaler-entity-factory';
->>>>>>> a1d8143b
 
 const enableAutoscaler = (appGuid: string, endpointGuid: string, esf: EntityServiceFactory): Observable<boolean> => {
   // This will eventual be moved out into a service and made generic to the cf (one call per cf, rather than one call per app - See #3583)
@@ -152,8 +144,7 @@
   ngOnInit() {
     this.appAutoscalerPolicyService = this.entityServiceFactory.create(
       this.applicationService.appGuid,
-      new GetAppAutoscalerPolicyAction(this.applicationService.appGuid, this.applicationService.cfGuid),
-      false
+      new GetAppAutoscalerPolicyAction(this.applicationService.appGuid, this.applicationService.cfGuid)
     );
     this.appAutoscalerPolicy$ = this.appAutoscalerPolicyService.entityObs$.pipe(
       map(({ entity }) => entity ? entity.entity : null),
@@ -181,8 +172,7 @@
     );
     this.appAutoscalerScalingHistoryService = this.entityServiceFactory.create(
       this.applicationService.appGuid,
-      this.scalingHistoryAction,
-      false
+      this.scalingHistoryAction
     );
     this.appAutoscalerScalingHistory$ = this.appAutoscalerScalingHistoryService.entityObs$.pipe(
       map(({ entity }) => entity && entity.entity),
