--- conflicted
+++ resolved
@@ -17,17 +17,13 @@
   numberWithFractionOrExceedRange,
   specificDateRangeOverlapping,
 } from '../../../core/autoscaler-helpers/autoscaler-validation';
-import { GetAppAutoscalerPolicyAction, UpdateAppAutoscalerPolicyAction } from '../../../store/app-autoscaler.actions';
+import { UpdateAppAutoscalerPolicyAction } from '../../../store/app-autoscaler.actions';
 import {
   AppAutoscalerInvalidPolicyError,
   AppAutoscalerPolicy,
   AppAutoscalerPolicyLocal,
   AppSpecificDate,
 } from '../../../store/app-autoscaler.types';
-<<<<<<< HEAD
-=======
-import { appAutoscalerPolicySchemaKey } from '../../../store/autoscaler.store.module';
->>>>>>> 82a7b964
 import { EditAutoscalerPolicy } from '../edit-autoscaler-policy-base-step';
 import { EditAutoscalerPolicyService } from '../edit-autoscaler-policy-service';
 
@@ -89,30 +85,6 @@
     this.store.dispatch(
       new UpdateAppAutoscalerPolicyAction(this.applicationService.appGuid, this.applicationService.cfGuid, this.currentPolicy)
     );
-<<<<<<< HEAD
-
-    return this.updateAppAutoscalerPolicyService.entityMonitor.getUpdatingSection(
-      UpdateAppAutoscalerPolicyAction.updateKey
-    ).pipe(
-      pairwise(),
-      filter(([oldUpdateSection, newUpdateSection]) => {
-        return oldUpdateSection.busy && !newUpdateSection.busy;
-      }),
-      map(([, newUpdateSection]) => {
-        return newUpdateSection;
-      }),
-      first(),
-      map(request => {
-        if (!request.error) {
-          this.store.dispatch(new GetAppAutoscalerPolicyAction(this.applicationService.appGuid, this.applicationService.cfGuid));
-        }
-        return {
-          success: !request.error,
-          redirect: !request.error,
-          message: request.error ? `Could not update policy: ${request.message}` : ''
-        };
-      })
-=======
     return this.updateAppAutoscalerPolicyService.entityMonitor.entityRequest$.pipe(
       pairwise(),
       filter(([oldV, newV]) => (
@@ -128,7 +100,6 @@
         message: request.error ? `Could not update policy${request.message ? `: ${request.message}` : ''}` : null
       })),
       first(),
->>>>>>> 82a7b964
     );
   }
 
