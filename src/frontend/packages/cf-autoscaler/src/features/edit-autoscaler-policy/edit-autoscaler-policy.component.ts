--- conflicted
+++ resolved
@@ -1,9 +1,6 @@
 import { Component, OnInit } from '@angular/core';
 import { ErrorStateMatcher, ShowOnDirtyErrorStateMatcher } from '@angular/material';
-<<<<<<< HEAD
-=======
 import { ActivatedRoute } from '@angular/router';
->>>>>>> 82a7b964
 import { Observable } from 'rxjs';
 import { map, publishReplay, refCount } from 'rxjs/operators';
 
