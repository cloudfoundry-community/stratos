--- conflicted
+++ resolved
@@ -90,29 +90,21 @@
   endpointType = AUTOSCALER_ENDPOINT_TYPE;
 }
 
-<<<<<<< HEAD
-export class UpdateAppAutoscalerPolicyAction implements EntityRequestAction {
-  static updateKey = 'Updating-Existing-Application-Policy';
-=======
-export class CreateAppAutoscalerPolicyAction implements IRequestAction {
->>>>>>> e2e4b23b
+export class CreateAppAutoscalerPolicyAction implements EntityRequestAction {
   constructor(
     public guid: string,
     public endpointGuid: string,
     public policy: AppAutoscalerPolicyLocal,
   ) { }
-<<<<<<< HEAD
-=======
   type = CREATE_APP_AUTOSCALER_POLICY;
-  entityKey = appAutoscalerPolicySchemaKey;
+  entityType = appAutoscalerPolicyEntityType;
+  endpointType = AUTOSCALER_ENDPOINT_TYPE;
 }
 
 export class UpdateAppAutoscalerPolicyAction extends CreateAppAutoscalerPolicyAction {
   static updateKey = 'Updating-Existing-Application-Policy';
   type = UPDATE_APP_AUTOSCALER_POLICY;
->>>>>>> e2e4b23b
   updatingKey = UpdateAppAutoscalerPolicyAction.updateKey;
-  type = UPDATE_APP_AUTOSCALER_POLICY;
   entityType = appAutoscalerPolicyEntityType;
   endpointType = AUTOSCALER_ENDPOINT_TYPE;
 }
