import { Injectable } from '@angular/core';
import { Headers, Http, Request, RequestOptions, URLSearchParams } from '@angular/http';
import { Actions, Effect, ofType } from '@ngrx/effects';
import { Action, Store } from '@ngrx/store';
import { Observable } from 'rxjs';
import { catchError, mergeMap, withLatestFrom } from 'rxjs/operators';

import { PaginationResponse } from '../../../cloud-foundry/src/store/types/cf-api.types';
import { entityCatalogue } from '../../../core/src/core/entity-catalogue/entity-catalogue.service';
import { environment } from '../../../core/src/environments/environment';
import { AppState } from '../../../store/src/app-state';
import {
  resultPerPageParam,
  resultPerPageParamDefault,
} from '../../../store/src/reducers/pagination-reducer/pagination-reducer.types';
import { selectPaginationState } from '../../../store/src/selectors/pagination.selectors';
import { APIResource, NormalizedResponse, PaginationResponse } from '../../../store/src/types/api.types';
import { PaginatedAction, PaginationEntityState, PaginationParam } from '../../../store/src/types/pagination.types';
import {
  StartRequestAction,
  WrapperRequestActionFailed,
  WrapperRequestActionSuccess,
} from '../../../store/src/types/request.types';
import { buildMetricData } from '../core/autoscaler-helpers/autoscaler-transform-metric';
import {
  autoscalerTransformArrayToMap,
  autoscalerTransformMapToArray,
} from '../core/autoscaler-helpers/autoscaler-transform-policy';
import { AutoscalerConstants } from '../core/autoscaler-helpers/autoscaler-util';
import {
  APP_AUTOSCALER_HEALTH,
  APP_AUTOSCALER_POLICY,
  APP_AUTOSCALER_POLICY_TRIGGER,
  APP_AUTOSCALER_SCALING_HISTORY,
<<<<<<< HEAD
=======
  AUTOSCALER_INFO,
>>>>>>> 82a7b964
  AutoscalerPaginationParams,
  AutoscalerQuery,
  DETACH_APP_AUTOSCALER_POLICY,
  DetachAppAutoscalerPolicyAction,
  FETCH_APP_AUTOSCALER_METRIC,
  GetAppAutoscalerHealthAction,
  GetAppAutoscalerInfoAction,
  GetAppAutoscalerMetricAction,
  GetAppAutoscalerPolicyAction,
  GetAppAutoscalerPolicyTriggerAction,
  GetAppAutoscalerScalingHistoryAction,
  UPDATE_APP_AUTOSCALER_POLICY,
  UpdateAppAutoscalerPolicyAction,
} from './app-autoscaler.actions';
import {
  AppAutoscalerEvent,
  AppAutoscalerFetchPolicyFailedResponse,
  AppAutoscalerMetricData,
  AppAutoscalerMetricDataLocal,
  AppAutoscalerPolicyLocal,
  AppScalingTrigger,
} from './app-autoscaler.types';

const { proxyAPIVersion } = environment;
const commonPrefix = `/pp/${proxyAPIVersion}/autoscaler`;

function createAutoscalerRequestMessage(requestType: string, error: { status: string, _body: string }) {
  return `Unable to ${requestType}: ${error.status} ${error._body}`;
}

@Injectable()
export class AutoscalerEffects {
  constructor(
    private http: Http,
    private actions$: Actions,
    private store: Store<AppState>,
  ) { }

  @Effect()
  fetchAutoscalerInfo$ = this.actions$.pipe(
    ofType<GetAppAutoscalerInfoAction>(AUTOSCALER_INFO),
    mergeMap(action => {
      const actionType = 'fetch';
      this.store.dispatch(new StartRequestAction(action, actionType));
      const options = new RequestOptions();
      options.url = `${commonPrefix}/info`;
      options.method = 'get';
      options.headers = this.addHeaders(action.endpointGuid);
      return this.http
        .request(new Request(options)).pipe(
          mergeMap(response => {
            const autoscalerInfo = response.json();
            const mappedData = {
              entities: { [action.entityKey]: {} },
              result: []
            } as NormalizedResponse;
            this.transformData(action.entityKey, mappedData, action.endpointGuid, autoscalerInfo);
            return [
              new WrapperRequestActionSuccess(mappedData, action, actionType)
            ];
          }),
          catchError(err => [
            new WrapperRequestActionFailed(createAutoscalerRequestMessage('fetch autoscaler info', err), action, actionType)
          ]));
    }));

  @Effect()
  fetchAppAutoscalerHealth$ = this.actions$.pipe(
    ofType<GetAppAutoscalerHealthAction>(APP_AUTOSCALER_HEALTH),
    mergeMap(action => {
      const actionType = 'fetch';
      this.store.dispatch(new StartRequestAction(action, actionType));
      const options = new RequestOptions();
      options.url = `${commonPrefix}/health`;
      options.method = 'get';
      options.headers = this.addHeaders(action.endpointGuid);
      return this.http
        .request(new Request(options)).pipe(
          mergeMap(response => {
            const entity = entityCatalogue.getEntity(action);
            const healthInfo = response.json();
            const mappedData = {
              entities: { [entity.entityKey]: {} },
              result: []
            } as NormalizedResponse;
<<<<<<< HEAD
            this.transformData(entity.entityKey, mappedData, action.guid, healthInfo);
=======
            this.transformData(action.entityKey, mappedData, action.endpointGuid, healthInfo);
>>>>>>> 82a7b964
            return [
              new WrapperRequestActionSuccess(mappedData, action, actionType)
            ];
          }),
          catchError(err => [
            new WrapperRequestActionFailed(createAutoscalerRequestMessage('fetch health info', err), action, actionType)
          ]));
    }));

  @Effect()
  updateAppAutoscalerPolicy$ = this.actions$.pipe(
    ofType<UpdateAppAutoscalerPolicyAction>(UPDATE_APP_AUTOSCALER_POLICY),
    mergeMap(action => {
      const actionType = 'update';
      this.store.dispatch(new StartRequestAction(action, actionType));
      const options = new RequestOptions();
      options.url = `${commonPrefix}/apps/${action.guid}/policy`;
      options.method = 'put';
      options.headers = this.addHeaders(action.endpointGuid);
      options.body = autoscalerTransformMapToArray(action.policy);
      return this.http
        .request(new Request(options)).pipe(
          mergeMap(response => {
            const policyInfo = autoscalerTransformArrayToMap(response.json());
            const entity = entityCatalogue.getEntity(action);
            const mappedData = {
              entities: { [entity.entityKey]: {} },
              result: []
            } as NormalizedResponse;
            this.transformData(entity.entityKey, mappedData, action.guid, policyInfo);
            return [
              new WrapperRequestActionSuccess(mappedData, action, actionType)
            ];
          }),
          catchError(err => [
            new WrapperRequestActionFailed(createAutoscalerRequestMessage('update policy', err), action, actionType)
          ]));
    }));

  @Effect()
  getAppAutoscalerPolicy$ = this.actions$.pipe(
    ofType<GetAppAutoscalerPolicyAction>(APP_AUTOSCALER_POLICY),
    mergeMap(action => this.fetchPolicy(action))
  );

  @Effect()
  detachAppAutoscalerPolicy$ = this.actions$.pipe(
    ofType<DetachAppAutoscalerPolicyAction>(DETACH_APP_AUTOSCALER_POLICY),
    mergeMap(action => {
      const actionType = 'delete';
      this.store.dispatch(new StartRequestAction(action, actionType));
      const options = new RequestOptions();
      options.url = `${commonPrefix}/apps/${action.guid}/policy`;
      options.method = 'delete';
      options.headers = this.addHeaders(action.endpointGuid);
      return this.http
        .request(new Request(options)).pipe(
          mergeMap(response => {
            const entity = entityCatalogue.getEntity(action);
            const mappedData = {
              entities: { [entity.entityKey]: {} },
              result: []
            } as NormalizedResponse;
            this.transformData(entity.entityKey, mappedData, action.guid, { enabled: false });
            return [
              new WrapperRequestActionSuccess(mappedData, action, actionType)
            ];
          }),
          catchError(err => [
            new WrapperRequestActionFailed(createAutoscalerRequestMessage('detach policy', err), action, actionType)
          ]));
    }));

  @Effect()
  fetchAppAutoscalerPolicyTrigger$ = this.actions$.pipe(
    ofType<GetAppAutoscalerPolicyTriggerAction>(APP_AUTOSCALER_POLICY_TRIGGER),
    mergeMap(action => this.fetchPolicy(new GetAppAutoscalerPolicyAction(action.guid, action.endpointGuid), action))
  );

  @Effect()
  fetchAppAutoscalerScalingHistory$ = this.actions$.pipe(
    ofType<GetAppAutoscalerScalingHistoryAction>(APP_AUTOSCALER_SCALING_HISTORY),
    withLatestFrom(this.store),
    mergeMap(([action, state]) => {
      const actionType = 'fetch';
      const paginatedAction = action as PaginatedAction;
      this.store.dispatch(new StartRequestAction(action, actionType));
      const options = new RequestOptions();
      options.url = `${commonPrefix}/apps/${action.guid}/event`;
      options.method = 'get';
      options.headers = this.addHeaders(action.endpointGuid);
      const entity = entityCatalogue.getEntity(action);
      // Set params from store
      const paginationState = selectPaginationState(
        entity.entityKey,
        paginatedAction.paginationKey,
      )(state);
      const paginationParams = this.getPaginationParams(paginationState);
      paginatedAction.pageNumber = paginationState
        ? paginationState.currentPage
        : 1;
      const { metricConfig, ...trimmedPaginationParams } = paginationParams;
      options.params = this.buildParams(action.initialParams, trimmedPaginationParams, action.params);
      if (!options.params.has(resultPerPageParam)) {
        options.params.set(
          resultPerPageParam,
          resultPerPageParamDefault.toString(),
        );
      }
      if (options.params.has('order-direction-field')) {
        options.params.delete('order-direction-field');
      }
      if (options.params.has('order-direction')) {
        options.params.set('order', options.params.get('order-direction'));
        options.params.delete('order-direction');
      }
      // TODO this needs to be changed into a string key-value
      // if (metricConfig && metricConfig.params) {
      //   options.params.set('start-time', metricConfig.params.start + '000000000');
      //   options.params.set('end-time', metricConfig.params.end + '000000000');
      // } else if (action.query && action.query.params) {
      //   options.params.set('start-time', action.query.params.start + '000000000');
      //   options.params.set('end-time', action.query.params.end + '000000000');
      // }
      return this.http
        .request(new Request(options)).pipe(
          mergeMap(response => {
            const histories = response.json();
            const mappedData = {
              entities: { [entity.entityKey]: {} },
              result: []
            } as NormalizedResponse;
            if (action.normalFormat) {
              this.transformData(entity.entityKey, mappedData, action.guid, histories);
            } else {
              this.transformEventData(entity.entityKey, mappedData, action.guid, histories);
            }
            return [
              new WrapperRequestActionSuccess(mappedData, action, actionType, histories.total_results, histories.total_pages)
            ];
          }),
          catchError(err => [
            new WrapperRequestActionFailed(createAutoscalerRequestMessage('fetch scaling history', err), action, actionType)
          ]));
    }));

  @Effect()
  fetchAppAutoscalerAppMetric$ = this.actions$.pipe(
    ofType<GetAppAutoscalerMetricAction>(FETCH_APP_AUTOSCALER_METRIC),
    mergeMap(action => {
      const actionType = 'fetch';
      this.store.dispatch(new StartRequestAction(action, actionType));
      const options = new RequestOptions();
      options.url = `${commonPrefix}/${action.url}`;
      options.method = 'get';
      options.headers = this.addHeaders(action.endpointGuid);
      options.params = this.buildParams(action.initialParams, action.params);
      if (options.params.has('order-direction')) {
        options.params.set('order', options.params.get('order-direction'));
        options.params.delete('order-direction');
      }
      const entity = entityCatalogue.getEntity(action);
      return this.http
        .request(new Request(options)).pipe(
          mergeMap(response => {
            const data: PaginationResponse<AppAutoscalerMetricData> = response.json();
            const mappedData = {
              entities: { [entity.entityKey]: {} },
              result: []
            } as NormalizedResponse;
            this.addMetric(
              entity.entityKey, mappedData, action.guid, action.metricName, data, parseInt(action.initialParams['start-time'], 10),
              parseInt(action.initialParams['end-time'], 10), action.skipFormat, action.trigger);
            return [
              new WrapperRequestActionSuccess(mappedData, action, actionType)
            ];
          }),
          catchError(err => [
            new WrapperRequestActionFailed(createAutoscalerRequestMessage('fetch metrics', err), action, actionType)
          ]));
    }));

  private fetchPolicy(
    getPolicyAction: GetAppAutoscalerPolicyAction,
    getPolicyTriggerAction?: GetAppAutoscalerPolicyTriggerAction): Observable<Action> {
    const actionType = 'fetch';
    this.store.dispatch(new StartRequestAction(getPolicyAction, actionType));
    const options = new RequestOptions();
    options.url = `${commonPrefix}/apps/${getPolicyAction.guid}/policy`;
    options.method = 'get';
    options.headers = this.addHeaders(getPolicyAction.endpointGuid);
    return this.http
      .request(new Request(options)).pipe(
        mergeMap(response => {
          const actionEntity = entityCatalogue.getEntity(getPolicyAction);
          const policyInfo = autoscalerTransformArrayToMap(response.json());
          const mappedData = {
            entities: { [actionEntity.entityKey]: {} },
            result: []
          } as NormalizedResponse;
          this.transformData(actionEntity.entityKey, mappedData, getPolicyAction.guid, policyInfo);

          const res = [
            new WrapperRequestActionSuccess(mappedData, getPolicyAction, actionType)
          ];

          if (getPolicyTriggerAction) {
            const triggerEntity = entityCatalogue.getEntity(getPolicyTriggerAction);
            const mappedPolicyData = {
              entities: { [triggerEntity.entityKey]: {} },
              result: []
            } as NormalizedResponse;
            this.transformTriggerData(
              triggerEntity.entityKey,
              mappedPolicyData,
              policyInfo,
              getPolicyTriggerAction.query,
              getPolicyAction.guid
            );
            res.push(
              new WrapperRequestActionSuccess(
                mappedPolicyData,
                getPolicyTriggerAction,
                actionType,
                Object.keys(policyInfo.scaling_rules_map).length,
                1)
            );
          }
          return res;
        }),
        catchError(err => {
          const noPolicy = err.status === 404 && err._body === '{}';
          if (noPolicy) {
            err._body = 'No policy is defined for this application.';
          }
          const response: AppAutoscalerFetchPolicyFailedResponse = { status: err.status, noPolicy };

          return [
            new WrapperRequestActionFailed(createAutoscalerRequestMessage('fetch policy', err), getPolicyAction, actionType, null, response)
          ];
        }));
  }

  addMetric(
    schemaKey: string,
    mappedData: NormalizedResponse<APIResource<AppAutoscalerMetricDataLocal>>,
    appId: string,
    metricName: string,
    data: PaginationResponse<AppAutoscalerMetricData>,
    startTime: number,
    endTime: number,
    skipFormat: boolean,
    trigger: AppScalingTrigger
  ) {
    const id = AutoscalerConstants.createMetricId(appId, metricName);

    mappedData.entities[schemaKey][id] = {
      entity: buildMetricData(metricName, data, startTime, endTime, skipFormat, trigger),
      metadata: {
        guid: id,
        created_at: null,
        updated_at: null,
        url: null
      }
    };
    mappedData.result.push(id);
  }

  transformData(key: string, mappedData: NormalizedResponse, guid: string, data: any) {
    mappedData.entities[key][guid] = {
      entity: data,
      metadata: {
        guid
      }
    };
    mappedData.result.push(guid);
  }

  transformEventData(key: string, mappedData: NormalizedResponse, appGuid: string, data: PaginationResponse<AppAutoscalerEvent>) {
    mappedData.entities[key] = [];
    data.resources.forEach((item) => {
      const id = AutoscalerConstants.createMetricId(appGuid, item.timestamp + '');
      mappedData.entities[key][id] = {
        entity: item,
        metadata: {
          created_at: item.timestamp,
          guid: id,
          updated_at: item.timestamp
        }
      };
    });
    mappedData.result = Object.keys(mappedData.entities[key]);
  }

  transformTriggerData(
    key: string, mappedData: NormalizedResponse, data: AppAutoscalerPolicyLocal, query: AutoscalerQuery, appGuid: string) {
    mappedData.entities[key] = Object.keys(data.scaling_rules_map).reduce((entity, metricType) => {
      const id = AutoscalerConstants.createMetricId(appGuid, metricType);
      data.scaling_rules_map[metricType].query = query;
      entity[id] = {
        entity: data.scaling_rules_map[metricType],
        metadata: {
          guid: id
        }
      };
      return entity;
    }, []);
    mappedData.result = Object.keys(mappedData.entities[key]);
  }

  addHeaders(cfGuid: string) {
    const headers = new Headers();
    headers.set('x-cap-api-host', 'autoscaler');
    headers.set('x-cap-passthrough', 'true');
    headers.set('x-cap-cnsi-list', cfGuid);
    return headers;
  }

  buildParams(initialParams: AutoscalerPaginationParams, params?: PaginationParam, paginationParams?: AutoscalerPaginationParams) {
    const searchParams = new URLSearchParams();
    if (initialParams) {
      Object.keys(initialParams).forEach((key) => {
        searchParams.set(key, initialParams[key].toString());
      });
    }
    if (params) {
      Object.keys(params).forEach((key) => {
        searchParams.set(key, params[key].toString());
      });
    }
    if (paginationParams) {
      Object.keys(paginationParams).forEach((key) => {
        searchParams.set(key, paginationParams[key].toString());
      });
    }
    return searchParams;
  }

  getPaginationParams(paginationState: PaginationEntityState): PaginationParam {
    return paginationState
      ? {
        ...paginationState.params,
        page: paginationState.currentPage.toString(),
      }
      : {};
  }

}<|MERGE_RESOLUTION|>--- conflicted
+++ resolved
@@ -14,7 +14,7 @@
   resultPerPageParamDefault,
 } from '../../../store/src/reducers/pagination-reducer/pagination-reducer.types';
 import { selectPaginationState } from '../../../store/src/selectors/pagination.selectors';
-import { APIResource, NormalizedResponse, PaginationResponse } from '../../../store/src/types/api.types';
+import { APIResource, NormalizedResponse } from '../../../store/src/types/api.types';
 import { PaginatedAction, PaginationEntityState, PaginationParam } from '../../../store/src/types/pagination.types';
 import {
   StartRequestAction,
@@ -32,10 +32,7 @@
   APP_AUTOSCALER_POLICY,
   APP_AUTOSCALER_POLICY_TRIGGER,
   APP_AUTOSCALER_SCALING_HISTORY,
-<<<<<<< HEAD
-=======
   AUTOSCALER_INFO,
->>>>>>> 82a7b964
   AutoscalerPaginationParams,
   AutoscalerQuery,
   DETACH_APP_AUTOSCALER_POLICY,
@@ -88,11 +85,12 @@
         .request(new Request(options)).pipe(
           mergeMap(response => {
             const autoscalerInfo = response.json();
-            const mappedData = {
-              entities: { [action.entityKey]: {} },
-              result: []
-            } as NormalizedResponse;
-            this.transformData(action.entityKey, mappedData, action.endpointGuid, autoscalerInfo);
+            const entityKey = entityCatalogue.getEntityKey(action);
+            const mappedData = {
+              entities: { [entityKey]: {} },
+              result: []
+            } as NormalizedResponse;
+            this.transformData(entityKey, mappedData, action.endpointGuid, autoscalerInfo);
             return [
               new WrapperRequestActionSuccess(mappedData, action, actionType)
             ];
@@ -121,11 +119,7 @@
               entities: { [entity.entityKey]: {} },
               result: []
             } as NormalizedResponse;
-<<<<<<< HEAD
-            this.transformData(entity.entityKey, mappedData, action.guid, healthInfo);
-=======
-            this.transformData(action.entityKey, mappedData, action.endpointGuid, healthInfo);
->>>>>>> 82a7b964
+            this.transformData(entity.entityKey, mappedData, action.endpointGuid, healthInfo);
             return [
               new WrapperRequestActionSuccess(mappedData, action, actionType)
             ];
