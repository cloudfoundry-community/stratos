import { Injectable } from '@angular/core';
import { Headers, Http, Request, RequestOptions, URLSearchParams } from '@angular/http';
import { Actions, Effect, ofType } from '@ngrx/effects';
import { Action, Store } from '@ngrx/store';
import { Observable } from 'rxjs';
import { catchError, mergeMap, withLatestFrom } from 'rxjs/operators';

import { PaginationResponse } from '../../../cloud-foundry/src/store/types/cf-api.types';
import { entityCatalogue } from '../../../core/src/core/entity-catalogue/entity-catalogue.service';
import { environment } from '../../../core/src/environments/environment';
import { AppState } from '../../../store/src/app-state';
import {
  resultPerPageParam,
  resultPerPageParamDefault,
} from '../../../store/src/reducers/pagination-reducer/pagination-reducer.types';
import { selectPaginationState } from '../../../store/src/selectors/pagination.selectors';
import { APIResource, NormalizedResponse } from '../../../store/src/types/api.types';
import { PaginatedAction, PaginationEntityState, PaginationParam } from '../../../store/src/types/pagination.types';
import {
  StartRequestAction,
  WrapperRequestActionFailed,
  WrapperRequestActionSuccess,
} from '../../../store/src/types/request.types';
import { buildMetricData } from '../core/autoscaler-helpers/autoscaler-transform-metric';
import {
  autoscalerTransformArrayToMap,
  autoscalerTransformMapToArray,
} from '../core/autoscaler-helpers/autoscaler-transform-policy';
import { AutoscalerConstants } from '../core/autoscaler-helpers/autoscaler-util';
import {
  APP_AUTOSCALER_HEALTH,
  APP_AUTOSCALER_POLICY,
  APP_AUTOSCALER_POLICY_TRIGGER,
  APP_AUTOSCALER_SCALING_HISTORY,
  AutoscalerPaginationParams,
  AutoscalerQuery,
  DETACH_APP_AUTOSCALER_POLICY,
  DetachAppAutoscalerPolicyAction,
  FETCH_APP_AUTOSCALER_METRIC,
  GetAppAutoscalerHealthAction,
  GetAppAutoscalerMetricAction,
  GetAppAutoscalerPolicyAction,
  GetAppAutoscalerPolicyTriggerAction,
  GetAppAutoscalerScalingHistoryAction,
  UPDATE_APP_AUTOSCALER_POLICY,
  UpdateAppAutoscalerPolicyAction,
} from './app-autoscaler.actions';
import {
  AppAutoscalerEvent,
  AppAutoscalerFetchPolicyFailedResponse,
  AppAutoscalerMetricData,
  AppAutoscalerMetricDataLocal,
  AppAutoscalerPolicyLocal,
  AppScalingTrigger,
} from './app-autoscaler.types';

const { proxyAPIVersion } = environment;
const commonPrefix = `/pp/${proxyAPIVersion}/autoscaler`;

function createAutoscalerRequestMessage(requestType: string, error: { status: string, _body: string }) {
  return `Unable to ${requestType}: ${error.status} ${error._body}`;
}

@Injectable()
export class AutoscalerEffects {
  constructor(
    private http: Http,
    private actions$: Actions,
    private store: Store<AppState>,
  ) { }

  @Effect()
  fetchAppAutoscalerHealth$ = this.actions$.pipe(
    ofType<GetAppAutoscalerHealthAction>(APP_AUTOSCALER_HEALTH),
    mergeMap(action => {
      const actionType = 'fetch';
      this.store.dispatch(new StartRequestAction(action, actionType));
      const options = new RequestOptions();
      options.url = `${commonPrefix}/health`;
      options.method = 'get';
      options.headers = this.addHeaders(action.endpointGuid);
      return this.http
        .request(new Request(options)).pipe(
          mergeMap(response => {
            const entity = entityCatalogue.getEntity(action);
            const healthInfo = response.json();
            const mappedData = {
              entities: { [entity.entityKey]: {} },
              result: []
            } as NormalizedResponse;
            this.transformData(entity.entityKey, mappedData, action.guid, healthInfo);
            return [
              new WrapperRequestActionSuccess(mappedData, action, actionType)
            ];
          }),
          catchError(err => [
            new WrapperRequestActionFailed(createAutoscalerRequestMessage('fetch health info', err), action, actionType)
          ]));
    }));

  @Effect()
  updateAppAutoscalerPolicy$ = this.actions$.pipe(
    ofType<UpdateAppAutoscalerPolicyAction>(UPDATE_APP_AUTOSCALER_POLICY),
    mergeMap(action => {
      const actionType = 'update';
      this.store.dispatch(new StartRequestAction(action, actionType));
      const options = new RequestOptions();
      options.url = `${commonPrefix}/apps/${action.guid}/policy`;
      options.method = 'put';
      options.headers = this.addHeaders(action.endpointGuid);
      options.body = autoscalerTransformMapToArray(action.policy);
      return this.http
        .request(new Request(options)).pipe(
          mergeMap(response => {
            const policyInfo = autoscalerTransformArrayToMap(response.json());
            const entity = entityCatalogue.getEntity(action);
            const mappedData = {
              entities: { [entity.entityKey]: {} },
              result: []
            } as NormalizedResponse;
            this.transformData(entity.entityKey, mappedData, action.guid, policyInfo);
            return [
              new WrapperRequestActionSuccess(mappedData, action, actionType)
            ];
          }),
          catchError(err => [
            new WrapperRequestActionFailed(createAutoscalerRequestMessage('update policy', err), action, actionType)
          ]));
    }));

  @Effect()
  getAppAutoscalerPolicy$ = this.actions$.pipe(
    ofType<GetAppAutoscalerPolicyAction>(APP_AUTOSCALER_POLICY),
    mergeMap(action => this.fetchPolicy(action))
  );

  @Effect()
  detachAppAutoscalerPolicy$ = this.actions$.pipe(
    ofType<DetachAppAutoscalerPolicyAction>(DETACH_APP_AUTOSCALER_POLICY),
    mergeMap(action => {
      const actionType = 'delete';
      this.store.dispatch(new StartRequestAction(action, actionType));
      const options = new RequestOptions();
      options.url = `${commonPrefix}/apps/${action.guid}/policy`;
      options.method = 'delete';
      options.headers = this.addHeaders(action.endpointGuid);
      return this.http
        .request(new Request(options)).pipe(
          mergeMap(response => {
            const entity = entityCatalogue.getEntity(action);
            const mappedData = {
              entities: { [entity.entityKey]: {} },
              result: []
            } as NormalizedResponse;
            this.transformData(entity.entityKey, mappedData, action.guid, { enabled: false });
            return [
              new WrapperRequestActionSuccess(mappedData, action, actionType)
            ];
          }),
          catchError(err => [
            new WrapperRequestActionFailed(createAutoscalerRequestMessage('detach policy', err), action, actionType)
          ]));
    }));

  @Effect()
  fetchAppAutoscalerPolicyTrigger$ = this.actions$.pipe(
    ofType<GetAppAutoscalerPolicyTriggerAction>(APP_AUTOSCALER_POLICY_TRIGGER),
    mergeMap(action => this.fetchPolicy(new GetAppAutoscalerPolicyAction(action.guid, action.endpointGuid), action))
  );

  @Effect()
  fetchAppAutoscalerScalingHistory$ = this.actions$.pipe(
    ofType<GetAppAutoscalerScalingHistoryAction>(APP_AUTOSCALER_SCALING_HISTORY),
    withLatestFrom(this.store),
    mergeMap(([action, state]) => {
      const actionType = 'fetch';
      const paginatedAction = action as PaginatedAction;
      this.store.dispatch(new StartRequestAction(action, actionType));
      const options = new RequestOptions();
      options.url = `${commonPrefix}/apps/${action.guid}/event`;
      options.method = 'get';
      options.headers = this.addHeaders(action.endpointGuid);
      const entity = entityCatalogue.getEntity(action);
      // Set params from store
      const paginationState = selectPaginationState(
        entity.entityKey,
        paginatedAction.paginationKey,
      )(state);
      const paginationParams = this.getPaginationParams(paginationState);
      paginatedAction.pageNumber = paginationState
        ? paginationState.currentPage
        : 1;
      const { metricConfig, ...trimmedPaginationParams } = paginationParams;
      options.params = this.buildParams(action.initialParams, trimmedPaginationParams, action.params);
      if (!options.params.has(resultPerPageParam)) {
        options.params.set(
          resultPerPageParam,
          resultPerPageParamDefault.toString(),
        );
      }
      if (options.params.has('order-direction-field')) {
        options.params.delete('order-direction-field');
      }
      if (options.params.has('order-direction')) {
        options.params.set('order', options.params.get('order-direction'));
        options.params.delete('order-direction');
      }
      // TODO this needs to be changed into a string key-value
      // if (metricConfig && metricConfig.params) {
      //   options.params.set('start-time', metricConfig.params.start + '000000000');
      //   options.params.set('end-time', metricConfig.params.end + '000000000');
      // } else if (action.query && action.query.params) {
      //   options.params.set('start-time', action.query.params.start + '000000000');
      //   options.params.set('end-time', action.query.params.end + '000000000');
      // }
      return this.http
        .request(new Request(options)).pipe(
          mergeMap(response => {
            const histories = response.json();
            const mappedData = {
              entities: { [entity.entityKey]: {} },
              result: []
            } as NormalizedResponse;
            if (action.normalFormat) {
              this.transformData(entity.entityKey, mappedData, action.guid, histories);
            } else {
              this.transformEventData(entity.entityKey, mappedData, action.guid, histories);
            }
            return [
              new WrapperRequestActionSuccess(mappedData, action, actionType, histories.total_results, histories.total_pages)
            ];
          }),
          catchError(err => [
            new WrapperRequestActionFailed(createAutoscalerRequestMessage('fetch scaling history', err), action, actionType)
          ]));
    }));

  @Effect()
  fetchAppAutoscalerAppMetric$ = this.actions$.pipe(
    ofType<GetAppAutoscalerMetricAction>(FETCH_APP_AUTOSCALER_METRIC),
    mergeMap(action => {
      const actionType = 'fetch';
      this.store.dispatch(new StartRequestAction(action, actionType));
      const options = new RequestOptions();
      options.url = `${commonPrefix}/${action.url}`;
      options.method = 'get';
      options.headers = this.addHeaders(action.endpointGuid);
      options.params = this.buildParams(action.initialParams, action.params);
      if (options.params.has('order-direction')) {
        options.params.set('order', options.params.get('order-direction'));
        options.params.delete('order-direction');
      }
      const entity = entityCatalogue.getEntity(action);
      return this.http
        .request(new Request(options)).pipe(
          mergeMap(response => {
            const data: PaginationResponse<AppAutoscalerMetricData> = response.json();
            const mappedData = {
              entities: { [entity.entityKey]: {} },
              result: []
            } as NormalizedResponse;
            this.addMetric(
              entity.entityKey, mappedData, action.guid, action.metricName, data, parseInt(action.initialParams['start-time'], 10),
              parseInt(action.initialParams['end-time'], 10), action.skipFormat, action.trigger);
            return [
              new WrapperRequestActionSuccess(mappedData, action, actionType)
            ];
          }),
          catchError(err => [
            new WrapperRequestActionFailed(createAutoscalerRequestMessage('fetch metrics', err), action, actionType)
          ]));
    }));

  private fetchPolicy(
    getPolicyAction: GetAppAutoscalerPolicyAction,
    getPolicyTriggerAction?: GetAppAutoscalerPolicyTriggerAction): Observable<Action> {
    const actionType = 'fetch';
    this.store.dispatch(new StartRequestAction(getPolicyAction, actionType));
    const options = new RequestOptions();
    options.url = `${commonPrefix}/apps/${getPolicyAction.guid}/policy`;
    options.method = 'get';
    options.headers = this.addHeaders(getPolicyAction.endpointGuid);
    return this.http
      .request(new Request(options)).pipe(
        mergeMap(response => {
          const actionEntity = entityCatalogue.getEntity(getPolicyAction);
          const policyInfo = autoscalerTransformArrayToMap(response.json());
          const mappedData = {
            entities: { [actionEntity.entityKey]: {} },
            result: []
          } as NormalizedResponse;
          this.transformData(actionEntity.entityKey, mappedData, getPolicyAction.guid, policyInfo);

          const res = [
            new WrapperRequestActionSuccess(mappedData, getPolicyAction, actionType)
          ];

          if (getPolicyTriggerAction) {
            const triggerEntity = entityCatalogue.getEntity(getPolicyTriggerAction);
            const mappedPolicyData = {
              entities: { [triggerEntity.entityKey]: {} },
              result: []
            } as NormalizedResponse;
            this.transformTriggerData(
              triggerEntity.entityKey,
              mappedPolicyData,
              policyInfo,
              getPolicyTriggerAction.query,
              getPolicyAction.guid
            );
            res.push(
              new WrapperRequestActionSuccess(
                mappedPolicyData,
                getPolicyTriggerAction,
                actionType,
                Object.keys(policyInfo.scaling_rules_map).length,
                1)
            );
          }
          return res;
        }),
        catchError(err => {
          const noPolicy = err.status === 404 && err._body === '{}';
          if (noPolicy) {
            err._body = 'No policy is defined for this application.';
          }
          const response: AppAutoscalerFetchPolicyFailedResponse = { status: err.status, noPolicy };

          return [
            new WrapperRequestActionFailed(createAutoscalerRequestMessage('fetch policy', err), getPolicyAction, actionType, null, response)
          ];
        }));
  }

  addMetric(
    schemaKey: string,
    mappedData: NormalizedResponse<APIResource<AppAutoscalerMetricDataLocal>>,
    appId: string,
    metricName: string,
    data: PaginationResponse<AppAutoscalerMetricData>,
    startTime: number,
    endTime: number,
    skipFormat: boolean,
    trigger: AppScalingTrigger
  ) {
    const id = AutoscalerConstants.createMetricId(appId, metricName);

    mappedData.entities[schemaKey][id] = {
      entity: buildMetricData(metricName, data, startTime, endTime, skipFormat, trigger),
      metadata: {
        guid: id,
        created_at: null,
        updated_at: null,
        url: null
      }
    };
    mappedData.result.push(id);
  }

  transformData(key: string, mappedData: NormalizedResponse, appGuid: string, data: any) {
    mappedData.entities[key][appGuid] = {
      entity: data,
      metadata: {
        guid: appGuid
      }
    };
    mappedData.result.push(appGuid);
  }

  transformEventData(key: string, mappedData: NormalizedResponse, appGuid: string, data: PaginationResponse<AppAutoscalerEvent>) {
    mappedData.entities[key] = [];
    data.resources.forEach((item) => {
      const id = AutoscalerConstants.createMetricId(appGuid, item.timestamp + '');
      mappedData.entities[key][id] = {
        entity: item,
        metadata: {
          created_at: item.timestamp,
          guid: id,
          updated_at: item.timestamp
        }
      };
    });
    mappedData.result = Object.keys(mappedData.entities[key]);
  }

  transformTriggerData(
    key: string, mappedData: NormalizedResponse, data: AppAutoscalerPolicyLocal, query: AutoscalerQuery, appGuid: string) {
    mappedData.entities[key] = Object.keys(data.scaling_rules_map).reduce((entity, metricType) => {
      const id = AutoscalerConstants.createMetricId(appGuid, metricType);
      data.scaling_rules_map[metricType].query = query;
      entity[id] = {
        entity: data.scaling_rules_map[metricType],
        metadata: {
          guid: id
        }
      };
      return entity;
    }, []);
    mappedData.result = Object.keys(mappedData.entities[key]);
  }

  addHeaders(cfGuid: string) {
    const headers = new Headers();
    headers.set('x-cap-api-host', 'autoscaler');
    headers.set('x-cap-passthrough', 'true');
    headers.set('x-cap-cnsi-list', cfGuid);
    return headers;
  }

  buildParams(initialParams: AutoscalerPaginationParams, params?: PaginationParam, paginationParams?: AutoscalerPaginationParams) {
    const searchParams = new URLSearchParams();
    if (initialParams) {
      Object.keys(initialParams).forEach((key) => {
<<<<<<< HEAD
        searchParams.set(key, initialParams[key] as string);
=======
        searchParams.set(key, initialParams[key].toString());
>>>>>>> 8d85829b
      });
    }
    if (params) {
      Object.keys(params).forEach((key) => {
<<<<<<< HEAD
        searchParams.set(key, params[key] as string);
=======
        searchParams.set(key, params[key].toString());
>>>>>>> 8d85829b
      });
    }
    if (paginationParams) {
      Object.keys(paginationParams).forEach((key) => {
<<<<<<< HEAD
        searchParams.set(key, paginationParams[key] as string);
=======
        searchParams.set(key, paginationParams[key].toString());
>>>>>>> 8d85829b
      });
    }
    return searchParams;
  }

  getPaginationParams(paginationState: PaginationEntityState): PaginationParam {
    return paginationState
      ? {
        ...paginationState.params,
        page: paginationState.currentPage.toString(),
      }
      : {};
  }

}<|MERGE_RESOLUTION|>--- conflicted
+++ resolved
@@ -411,29 +411,17 @@
     const searchParams = new URLSearchParams();
     if (initialParams) {
       Object.keys(initialParams).forEach((key) => {
-<<<<<<< HEAD
-        searchParams.set(key, initialParams[key] as string);
-=======
         searchParams.set(key, initialParams[key].toString());
->>>>>>> 8d85829b
       });
     }
     if (params) {
       Object.keys(params).forEach((key) => {
-<<<<<<< HEAD
-        searchParams.set(key, params[key] as string);
-=======
         searchParams.set(key, params[key].toString());
->>>>>>> 8d85829b
       });
     }
     if (paginationParams) {
       Object.keys(paginationParams).forEach((key) => {
-<<<<<<< HEAD
-        searchParams.set(key, paginationParams[key] as string);
-=======
         searchParams.set(key, paginationParams[key].toString());
->>>>>>> 8d85829b
       });
     }
     return searchParams;
