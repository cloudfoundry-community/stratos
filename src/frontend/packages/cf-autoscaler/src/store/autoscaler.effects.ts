import { Injectable } from '@angular/core';
import { Actions, Effect, ofType } from '@ngrx/effects';
import { Action, Store } from '@ngrx/store';
import { Observable } from 'rxjs';
import { catchError, mergeMap, withLatestFrom } from 'rxjs/operators';

import { PaginationResponse } from '../../../cloud-foundry/src/store/types/cf-api.types';
import { entityCatalogue } from '../../../core/src/core/entity-catalogue/entity-catalogue.service';
import { environment } from '../../../core/src/environments/environment';
import { AppState } from '../../../store/src/app-state';
import { ApiRequestTypes } from '../../../store/src/reducers/api-request-reducer/request-helpers';
import {
  resultPerPageParam,
  resultPerPageParamDefault,
} from '../../../store/src/reducers/pagination-reducer/pagination-reducer.types';
import { selectPaginationState } from '../../../store/src/selectors/pagination.selectors';
import { APIResource, NormalizedResponse } from '../../../store/src/types/api.types';
import { PaginatedAction, PaginationEntityState, PaginationParam } from '../../../store/src/types/pagination.types';
import {
  StartRequestAction,
  WrapperRequestActionFailed,
  WrapperRequestActionSuccess,
} from '../../../store/src/types/request.types';
import { buildMetricData } from '../core/autoscaler-helpers/autoscaler-transform-metric';
import {
  autoscalerTransformArrayToMap,
  autoscalerTransformMapToArray,
} from '../core/autoscaler-helpers/autoscaler-transform-policy';
import { AutoscalerConstants } from '../core/autoscaler-helpers/autoscaler-util';
import {
  APP_AUTOSCALER_HEALTH,
  APP_AUTOSCALER_POLICY,
  APP_AUTOSCALER_POLICY_TRIGGER,
  APP_AUTOSCALER_SCALING_HISTORY,
  AUTOSCALER_INFO,
  AutoscalerPaginationParams,
  AutoscalerQuery,
  CREATE_APP_AUTOSCALER_POLICY,
  DETACH_APP_AUTOSCALER_POLICY,
  DetachAppAutoscalerPolicyAction,
  FETCH_APP_AUTOSCALER_METRIC,
  GetAppAutoscalerHealthAction,
  GetAppAutoscalerInfoAction,
  GetAppAutoscalerMetricAction,
  GetAppAutoscalerPolicyAction,
  GetAppAutoscalerPolicyTriggerAction,
  GetAppAutoscalerScalingHistoryAction,
  UPDATE_APP_AUTOSCALER_POLICY,
  UpdateAppAutoscalerPolicyAction,
  CreateAppAutoscalerPolicyAction,
} from './app-autoscaler.actions';
import {
  AppAutoscalerEvent,
  AppAutoscalerFetchPolicyFailedResponse,
  AppAutoscalerMetricData,
  AppAutoscalerMetricDataLocal,
  AppAutoscalerPolicyLocal,
  AppScalingTrigger,
  AppAutoscalerPolicy,
} from './app-autoscaler.types';
import { HttpClient } from '@angular/common/http';

const { proxyAPIVersion } = environment;
const commonPrefix = `/pp/${proxyAPIVersion}/autoscaler`;

function createAutoscalerRequestMessage(requestType: string, error: { status: string, _body: string }) {
  return `Unable to ${requestType}: ${error.status} ${error._body}`;
}

@Injectable()
export class AutoscalerEffects {
  constructor(
    private http: HttpClient,
    private actions$: Actions,
    private store: Store<AppState>,
  ) { }

  @Effect()
  fetchAutoscalerInfo$ = this.actions$.pipe(
    ofType<GetAppAutoscalerInfoAction>(AUTOSCALER_INFO),
    mergeMap(action => {
      const actionType = 'fetch';
      this.store.dispatch(new StartRequestAction(action, actionType));
      return this.http
<<<<<<< HEAD
        .request(new Request(options)).pipe(
          mergeMap(response => {
            const autoscalerInfo = response.json();
=======
        .get(`${commonPrefix}/info`, {
          headers: this.addHeaders(action.endpointGuid)
        }).pipe(
          mergeMap(autoscalerInfo => {
>>>>>>> eb0a2218
            const entityKey = entityCatalogue.getEntityKey(action);
            const mappedData = {
              entities: { [entityKey]: {} },
              result: []
            } as NormalizedResponse;
            this.transformData(entityKey, mappedData, action.endpointGuid, autoscalerInfo);
            return [
              new WrapperRequestActionSuccess(mappedData, action, actionType)
            ];
          }),
          catchError(err => [
            new WrapperRequestActionFailed(createAutoscalerRequestMessage('fetch autoscaler info', err), action, actionType)
          ]));
    }));

  @Effect()
  fetchAppAutoscalerHealth$ = this.actions$.pipe(
    ofType<GetAppAutoscalerHealthAction>(APP_AUTOSCALER_HEALTH),
    mergeMap(action => {
      const actionType = 'fetch';
      this.store.dispatch(new StartRequestAction(action, actionType));
      return this.http
<<<<<<< HEAD
        .request(new Request(options)).pipe(
          mergeMap(response => {
            const entity = entityCatalogue.getEntity(action);
            const healthInfo = response.json();
=======
        .get(`${commonPrefix}/health`, {
          headers: this.addHeaders(action.endpointGuid)
        }).pipe(
          mergeMap(healthInfo => {
            const entity = entityCatalogue.getEntity(action);
>>>>>>> eb0a2218
            const mappedData = {
              entities: { [entity.entityKey]: {} },
              result: []
            } as NormalizedResponse;
            this.transformData(entity.entityKey, mappedData, action.endpointGuid, healthInfo);
            return [
              new WrapperRequestActionSuccess(mappedData, action, actionType)
            ];
          }),
          catchError(err => [
            new WrapperRequestActionFailed(createAutoscalerRequestMessage('fetch health info', err), action, actionType)
          ]));
    }));

  @Effect()
  createAppAutoscalerPolicy$ = this.actions$.pipe(
    ofType<CreateAppAutoscalerPolicyAction>(CREATE_APP_AUTOSCALER_POLICY),
    mergeMap(action => this.createUpdatePolicy(action)));

  @Effect()
  updateAppAutoscalerPolicy$ = this.actions$.pipe(
    ofType<UpdateAppAutoscalerPolicyAction>(UPDATE_APP_AUTOSCALER_POLICY),
    mergeMap(action => {
      const actionType = 'update';
      this.store.dispatch(new StartRequestAction(action, actionType));
<<<<<<< HEAD
      const options = new RequestOptions();
      options.url = `${commonPrefix}/apps/${action.guid}/policy`;
      options.method = 'put';
      options.headers = this.addHeaders(action.endpointGuid);
      options.body = autoscalerTransformMapToArray(action.policy);
      return this.http
        .request(new Request(options)).pipe(
          mergeMap(response => {
            const policyInfo = autoscalerTransformArrayToMap(response.json());
=======
      return this.http
        .put<AppAutoscalerPolicy>(`${commonPrefix}/apps/${action.guid}/policy`, {
          headers: this.addHeaders(action.endpointGuid)
        }).pipe(
          mergeMap(response => {
            const policyInfo = autoscalerTransformArrayToMap(response);
>>>>>>> eb0a2218
            const entity = entityCatalogue.getEntity(action);
            const mappedData = {
              entities: { [entity.entityKey]: {} },
              result: []
            } as NormalizedResponse;
            this.transformData(entity.entityKey, mappedData, action.guid, policyInfo);
            return [
              new WrapperRequestActionSuccess(mappedData, action, actionType)
            ];
          }),
          catchError(err => [
            new WrapperRequestActionFailed(createAutoscalerRequestMessage('update policy', err), action, actionType)
          ]));
    }));

  @Effect()
  getAppAutoscalerPolicy$ = this.actions$.pipe(
    ofType<GetAppAutoscalerPolicyAction>(APP_AUTOSCALER_POLICY),
    mergeMap(action => this.fetchPolicy(action))
  );

  @Effect()
  detachAppAutoscalerPolicy$ = this.actions$.pipe(
    ofType<DetachAppAutoscalerPolicyAction>(DETACH_APP_AUTOSCALER_POLICY),
    mergeMap(action => {
      const actionType = 'delete';
      this.store.dispatch(new StartRequestAction(action, actionType));
      return this.http
        .get(`${commonPrefix}/apps/${action.guid}/policy`, {
          headers: this.addHeaders(action.endpointGuid)
        }).pipe(
          mergeMap(response => {
            const entity = entityCatalogue.getEntity(action);
            const mappedData = {
              entities: { [entity.entityKey]: {} },
              result: []
            } as NormalizedResponse;
            this.transformData(entity.entityKey, mappedData, action.guid, { enabled: false });
            return [
              new WrapperRequestActionSuccess(mappedData, action, actionType)
            ];
          }),
          catchError(err => [
            new WrapperRequestActionFailed(createAutoscalerRequestMessage('detach policy', err), action, actionType)
          ]));
    }));

  @Effect()
  fetchAppAutoscalerPolicyTrigger$ = this.actions$.pipe(
    ofType<GetAppAutoscalerPolicyTriggerAction>(APP_AUTOSCALER_POLICY_TRIGGER),
    mergeMap(action => this.fetchPolicy(new GetAppAutoscalerPolicyAction(action.guid, action.endpointGuid), action))
  );

  @Effect()
  fetchAppAutoscalerScalingHistory$ = this.actions$.pipe(
    ofType<GetAppAutoscalerScalingHistoryAction>(APP_AUTOSCALER_SCALING_HISTORY),
    withLatestFrom(this.store),
    mergeMap(([action, state]) => {
      const actionType = 'fetch';
      const paginatedAction = action as PaginatedAction;
      this.store.dispatch(new StartRequestAction(action, actionType));
<<<<<<< HEAD
      const options = new RequestOptions();
      options.url = `${commonPrefix}/apps/${action.guid}/event`;
      options.method = 'get';
      options.headers = this.addHeaders(action.endpointGuid);
=======
>>>>>>> eb0a2218
      const entity = entityCatalogue.getEntity(action);
      // Set params from store
      const paginationState = selectPaginationState(
        entity.entityKey,
        paginatedAction.paginationKey,
      )(state);
      const paginationParams = this.getPaginationParams(paginationState);
      paginatedAction.pageNumber = paginationState
        ? paginationState.currentPage
        : 1;
      const { metricConfig, ...trimmedPaginationParams } = paginationParams;
<<<<<<< HEAD
      options.params = this.buildParams(action.initialParams, trimmedPaginationParams, action.params);
      if (!options.params.has(resultPerPageParam)) {
        options.params.set(
          resultPerPageParam,
          resultPerPageParamDefault.toString(),
        );
      }
      if (options.params.has('order-direction-field')) {
        options.params.delete('order-direction-field');
      }
      if (options.params.has('order-direction')) {
        options.params.set('order', options.params.get('order-direction'));
        options.params.delete('order-direction');
      }
=======
      const params = this.buildParams(action.initialParams, trimmedPaginationParams, action.params);
      if (!params[resultPerPageParam]) {
        params[resultPerPageParam] = resultPerPageParamDefault.toString();
      }
      const {
        ['order-direction-field']: removed,
        ...cleanParams
      } = params;
>>>>>>> eb0a2218

      return this.http
        .get<PaginationResponse<AppAutoscalerEvent>>(`${commonPrefix}/apps/${action.guid}/event`, {
          headers: this.addHeaders(action.endpointGuid),
          params: cleanParams
        }).pipe(
          mergeMap(histories => {
            const mappedData = {
              entities: { [entity.entityKey]: {} },
              result: []
            } as NormalizedResponse;
            if (action.normalFormat) {
              this.transformData(entity.entityKey, mappedData, action.guid, histories);
            } else {
              this.transformEventData(entity.entityKey, mappedData, action.guid, histories);
            }
            return [
              new WrapperRequestActionSuccess(mappedData, action, actionType, histories.total_results, histories.total_pages)
            ];
          }),
          catchError(err => [
            new WrapperRequestActionFailed(createAutoscalerRequestMessage('fetch scaling history', err), action, actionType)
          ]));
    }));

  @Effect()
  fetchAppAutoscalerAppMetric$ = this.actions$.pipe(
    ofType<GetAppAutoscalerMetricAction>(FETCH_APP_AUTOSCALER_METRIC),
    mergeMap(action => {
      const actionType = 'fetch';
      this.store.dispatch(new StartRequestAction(action, actionType));
<<<<<<< HEAD
      const options = new RequestOptions();
      options.url = `${commonPrefix}/${action.url}`;
      options.method = 'get';
      options.headers = this.addHeaders(action.endpointGuid);
      options.params = this.buildParams(action.initialParams, action.params);
      if (options.params.has('order-direction')) {
        options.params.set('order', options.params.get('order-direction'));
        options.params.delete('order-direction');
      }
=======
      const params = this.buildParams(action.initialParams, action.params);
>>>>>>> eb0a2218
      const entity = entityCatalogue.getEntity(action);
      return this.http
        .get<PaginationResponse<AppAutoscalerMetricData>>(`${commonPrefix}/${action.url}`, {
          headers: this.addHeaders(action.endpointGuid),
          params
        }).pipe(
          mergeMap(response => {
            const data = response;
            const mappedData = {
              entities: { [entity.entityKey]: {} },
              result: []
            } as NormalizedResponse;
            this.addMetric(
              entity.entityKey, mappedData, action.guid, action.metricName, data, parseInt(action.initialParams['start-time'], 10),
              parseInt(action.initialParams['end-time'], 10), action.skipFormat, action.trigger);
            return [
              new WrapperRequestActionSuccess(mappedData, action, actionType)
            ];
          }),
          catchError(err => [
            new WrapperRequestActionFailed(createAutoscalerRequestMessage('fetch metrics', err), action, actionType)
          ]));
    }));

  private createUpdatePolicy(
    action: CreateAppAutoscalerPolicyAction | UpdateAppAutoscalerPolicyAction,
    actionType: ApiRequestTypes = 'create'
  ): Observable<Action> {
    this.store.dispatch(new StartRequestAction(action, actionType));
<<<<<<< HEAD
    const options = new RequestOptions();
    options.url = `${commonPrefix}/apps/${action.guid}/policy`;
    options.method = 'put';
    options.headers = this.addHeaders(action.endpointGuid);
    options.body = autoscalerTransformMapToArray(action.policy);
=======
>>>>>>> eb0a2218
    const entity = entityCatalogue.getEntity(action);
    return this.http
      .put<AppAutoscalerPolicy>(`${commonPrefix}/apps/${action.guid}/policy`, {
        headers: this.addHeaders(action.endpointGuid),
        body: autoscalerTransformMapToArray(action.policy)
      }).pipe(
        mergeMap(response => {
          const policyInfo = autoscalerTransformArrayToMap(response);
          const mappedData = {
            entities: { [entity.entityKey]: {} },
            result: []
          } as NormalizedResponse;
          this.transformData(entity.entityKey, mappedData, action.guid, policyInfo);
          return [
            new WrapperRequestActionSuccess(mappedData, action, actionType)
          ];
        }),
        catchError(err => [
          new WrapperRequestActionFailed(createAutoscalerRequestMessage('update policy', err), action, actionType)
        ]));
  }

  private fetchPolicy(
    getPolicyAction: GetAppAutoscalerPolicyAction,
    getPolicyTriggerAction?: GetAppAutoscalerPolicyTriggerAction): Observable<Action> {
    const actionType = 'fetch';
    this.store.dispatch(new StartRequestAction(getPolicyAction, actionType));
    return this.http
      .get<AppAutoscalerPolicy>(`${commonPrefix}/apps/${getPolicyAction.guid}/policy`, {
        headers: this.addHeaders(getPolicyAction.endpointGuid)
      }).pipe(
        mergeMap(response => {
          const actionEntity = entityCatalogue.getEntity(getPolicyAction);
<<<<<<< HEAD
          const policyInfo = autoscalerTransformArrayToMap(response.json());
=======
          const policyInfo = autoscalerTransformArrayToMap(response);
>>>>>>> eb0a2218
          const mappedData = {
            entities: { [actionEntity.entityKey]: {} },
            result: []
          } as NormalizedResponse;
          this.transformData(actionEntity.entityKey, mappedData, getPolicyAction.guid, policyInfo);

          const res = [
            new WrapperRequestActionSuccess(mappedData, getPolicyAction, actionType)
          ];

          if (getPolicyTriggerAction) {
            const triggerEntity = entityCatalogue.getEntity(getPolicyTriggerAction);
            const mappedPolicyData = {
              entities: { [triggerEntity.entityKey]: {} },
              result: []
            } as NormalizedResponse;
            this.transformTriggerData(
              triggerEntity.entityKey,
              mappedPolicyData,
              policyInfo,
              getPolicyTriggerAction.query,
              getPolicyAction.guid
            );
            res.push(
              new WrapperRequestActionSuccess(
                mappedPolicyData,
                getPolicyTriggerAction,
                actionType,
                Object.keys(policyInfo.scaling_rules_map).length,
                1)
            );
          }
          return res;
        }),
        catchError(err => {
          const noPolicy = err.status === 404 && err._body === '{}';
          if (noPolicy) {
            err._body = 'No policy is defined for this application.';
          }
          const response: AppAutoscalerFetchPolicyFailedResponse = { status: err.status, noPolicy };

          return [
            new WrapperRequestActionFailed(createAutoscalerRequestMessage('fetch policy', err), getPolicyAction, actionType, null, response)
          ];
        }));
  }

  addMetric(
    schemaKey: string,
    mappedData: NormalizedResponse<APIResource<AppAutoscalerMetricDataLocal>>,
    appId: string,
    metricName: string,
    data: PaginationResponse<AppAutoscalerMetricData>,
    startTime: number,
    endTime: number,
    skipFormat: boolean,
    trigger: AppScalingTrigger
  ) {
    const id = AutoscalerConstants.createMetricId(appId, metricName);

    mappedData.entities[schemaKey][id] = {
      entity: buildMetricData(metricName, data, startTime, endTime, skipFormat, trigger),
      metadata: {
        guid: id,
        created_at: null,
        updated_at: null,
        url: null
      }
    };
    mappedData.result.push(id);
  }

  transformData(key: string, mappedData: NormalizedResponse, guid: string, data: any) {
    mappedData.entities[key][guid] = {
      entity: data,
      metadata: {
        guid
      }
    };
    mappedData.result.push(guid);
  }

  transformEventData(key: string, mappedData: NormalizedResponse, appGuid: string, data: PaginationResponse<AppAutoscalerEvent>) {
    mappedData.entities[key] = [];
    data.resources.forEach((item) => {
      const id = AutoscalerConstants.createMetricId(appGuid, item.timestamp + '');
      mappedData.entities[key][id] = {
        entity: item,
        metadata: {
          created_at: item.timestamp,
          guid: id,
          updated_at: item.timestamp
        }
      };
    });
    mappedData.result = Object.keys(mappedData.entities[key]);
  }

  transformTriggerData(
    key: string, mappedData: NormalizedResponse, data: AppAutoscalerPolicyLocal, query: AutoscalerQuery, appGuid: string) {
    mappedData.entities[key] = Object.keys(data.scaling_rules_map).reduce((entity, metricType) => {
      const id = AutoscalerConstants.createMetricId(appGuid, metricType);
      data.scaling_rules_map[metricType].query = query;
      entity[id] = {
        entity: data.scaling_rules_map[metricType],
        metadata: {
          guid: id
        }
      };
      return entity;
    }, []);
    mappedData.result = Object.keys(mappedData.entities[key]);
  }

  addHeaders(cfGuid: string) {
    return {
      'x-cap-api-host': 'autoscaler',
      'x-cap-passthrough': 'true',
      'x-cap-cnsi-list': cfGuid
    };
  }

<<<<<<< HEAD
  buildParams(initialParams: AutoscalerPaginationParams, params?: PaginationParam, paginationParams?: AutoscalerPaginationParams) {
    const searchParams = new URLSearchParams();
    if (initialParams) {
      Object.keys(initialParams).forEach((key) => {
        searchParams.set(key, initialParams[key].toString());
      });
    }
    if (params) {
      Object.keys(params).forEach((key) => {
        searchParams.set(key, params[key].toString());
      });
    }
    if (paginationParams) {
      Object.keys(paginationParams).forEach((key) => {
        searchParams.set(key, paginationParams[key].toString());
      });
=======
  buildParams(initialParams: AutoscalerPaginationParams, params: PaginationParam = {}, paginationParams?: AutoscalerPaginationParams) {
    const stringifiedParams = this.stringifyPagParams(params);
    const stringifiedPagParams = this.stringifyPagParams(paginationParams);
    const stringifiedInitialParams = this.stringifyPagParams(initialParams);

    const {
      ['order-direction']: order = null,
      ...cleanParams
    } = {
      ...stringifiedInitialParams,
      ...stringifiedParams,
      ...(stringifiedPagParams || {}),
    } as { [key: string]: string | string[] };
    if (order) {
      cleanParams.order = order;
    }
    return cleanParams;
  }

  stringifyPagParams(params: PaginationParam) {
    if (!params) {
      return {};
>>>>>>> eb0a2218
    }
    return Object.keys(params).reduce((pagParams, key) => {
      if (params.hasOwnProperty(key)) {
        const value = params[key];
        if (Array.isArray(value)) {
          pagParams[key] = value;
        } else {
          pagParams[key] = String(value);
        }
      }
      return pagParams;
    }, {} as { [key: string]: string | string[] });
  }

  getPaginationParams(paginationState: PaginationEntityState): PaginationParam {
    return paginationState
      ? {
        ...paginationState.params,
        page: paginationState.currentPage.toString(),
      }
      : {};
  }

}<|MERGE_RESOLUTION|>--- conflicted
+++ resolved
@@ -82,16 +82,10 @@
       const actionType = 'fetch';
       this.store.dispatch(new StartRequestAction(action, actionType));
       return this.http
-<<<<<<< HEAD
-        .request(new Request(options)).pipe(
-          mergeMap(response => {
-            const autoscalerInfo = response.json();
-=======
         .get(`${commonPrefix}/info`, {
           headers: this.addHeaders(action.endpointGuid)
         }).pipe(
           mergeMap(autoscalerInfo => {
->>>>>>> eb0a2218
             const entityKey = entityCatalogue.getEntityKey(action);
             const mappedData = {
               entities: { [entityKey]: {} },
@@ -114,18 +108,11 @@
       const actionType = 'fetch';
       this.store.dispatch(new StartRequestAction(action, actionType));
       return this.http
-<<<<<<< HEAD
-        .request(new Request(options)).pipe(
-          mergeMap(response => {
-            const entity = entityCatalogue.getEntity(action);
-            const healthInfo = response.json();
-=======
         .get(`${commonPrefix}/health`, {
           headers: this.addHeaders(action.endpointGuid)
         }).pipe(
           mergeMap(healthInfo => {
             const entity = entityCatalogue.getEntity(action);
->>>>>>> eb0a2218
             const mappedData = {
               entities: { [entity.entityKey]: {} },
               result: []
@@ -151,24 +138,12 @@
     mergeMap(action => {
       const actionType = 'update';
       this.store.dispatch(new StartRequestAction(action, actionType));
-<<<<<<< HEAD
-      const options = new RequestOptions();
-      options.url = `${commonPrefix}/apps/${action.guid}/policy`;
-      options.method = 'put';
-      options.headers = this.addHeaders(action.endpointGuid);
-      options.body = autoscalerTransformMapToArray(action.policy);
-      return this.http
-        .request(new Request(options)).pipe(
-          mergeMap(response => {
-            const policyInfo = autoscalerTransformArrayToMap(response.json());
-=======
       return this.http
         .put<AppAutoscalerPolicy>(`${commonPrefix}/apps/${action.guid}/policy`, {
           headers: this.addHeaders(action.endpointGuid)
         }).pipe(
           mergeMap(response => {
             const policyInfo = autoscalerTransformArrayToMap(response);
->>>>>>> eb0a2218
             const entity = entityCatalogue.getEntity(action);
             const mappedData = {
               entities: { [entity.entityKey]: {} },
@@ -230,13 +205,6 @@
       const actionType = 'fetch';
       const paginatedAction = action as PaginatedAction;
       this.store.dispatch(new StartRequestAction(action, actionType));
-<<<<<<< HEAD
-      const options = new RequestOptions();
-      options.url = `${commonPrefix}/apps/${action.guid}/event`;
-      options.method = 'get';
-      options.headers = this.addHeaders(action.endpointGuid);
-=======
->>>>>>> eb0a2218
       const entity = entityCatalogue.getEntity(action);
       // Set params from store
       const paginationState = selectPaginationState(
@@ -248,22 +216,6 @@
         ? paginationState.currentPage
         : 1;
       const { metricConfig, ...trimmedPaginationParams } = paginationParams;
-<<<<<<< HEAD
-      options.params = this.buildParams(action.initialParams, trimmedPaginationParams, action.params);
-      if (!options.params.has(resultPerPageParam)) {
-        options.params.set(
-          resultPerPageParam,
-          resultPerPageParamDefault.toString(),
-        );
-      }
-      if (options.params.has('order-direction-field')) {
-        options.params.delete('order-direction-field');
-      }
-      if (options.params.has('order-direction')) {
-        options.params.set('order', options.params.get('order-direction'));
-        options.params.delete('order-direction');
-      }
-=======
       const params = this.buildParams(action.initialParams, trimmedPaginationParams, action.params);
       if (!params[resultPerPageParam]) {
         params[resultPerPageParam] = resultPerPageParamDefault.toString();
@@ -272,7 +224,6 @@
         ['order-direction-field']: removed,
         ...cleanParams
       } = params;
->>>>>>> eb0a2218
 
       return this.http
         .get<PaginationResponse<AppAutoscalerEvent>>(`${commonPrefix}/apps/${action.guid}/event`, {
@@ -304,19 +255,7 @@
     mergeMap(action => {
       const actionType = 'fetch';
       this.store.dispatch(new StartRequestAction(action, actionType));
-<<<<<<< HEAD
-      const options = new RequestOptions();
-      options.url = `${commonPrefix}/${action.url}`;
-      options.method = 'get';
-      options.headers = this.addHeaders(action.endpointGuid);
-      options.params = this.buildParams(action.initialParams, action.params);
-      if (options.params.has('order-direction')) {
-        options.params.set('order', options.params.get('order-direction'));
-        options.params.delete('order-direction');
-      }
-=======
       const params = this.buildParams(action.initialParams, action.params);
->>>>>>> eb0a2218
       const entity = entityCatalogue.getEntity(action);
       return this.http
         .get<PaginationResponse<AppAutoscalerMetricData>>(`${commonPrefix}/${action.url}`, {
@@ -346,14 +285,6 @@
     actionType: ApiRequestTypes = 'create'
   ): Observable<Action> {
     this.store.dispatch(new StartRequestAction(action, actionType));
-<<<<<<< HEAD
-    const options = new RequestOptions();
-    options.url = `${commonPrefix}/apps/${action.guid}/policy`;
-    options.method = 'put';
-    options.headers = this.addHeaders(action.endpointGuid);
-    options.body = autoscalerTransformMapToArray(action.policy);
-=======
->>>>>>> eb0a2218
     const entity = entityCatalogue.getEntity(action);
     return this.http
       .put<AppAutoscalerPolicy>(`${commonPrefix}/apps/${action.guid}/policy`, {
@@ -387,11 +318,7 @@
       }).pipe(
         mergeMap(response => {
           const actionEntity = entityCatalogue.getEntity(getPolicyAction);
-<<<<<<< HEAD
-          const policyInfo = autoscalerTransformArrayToMap(response.json());
-=======
           const policyInfo = autoscalerTransformArrayToMap(response);
->>>>>>> eb0a2218
           const mappedData = {
             entities: { [actionEntity.entityKey]: {} },
             result: []
@@ -514,24 +441,6 @@
     };
   }
 
-<<<<<<< HEAD
-  buildParams(initialParams: AutoscalerPaginationParams, params?: PaginationParam, paginationParams?: AutoscalerPaginationParams) {
-    const searchParams = new URLSearchParams();
-    if (initialParams) {
-      Object.keys(initialParams).forEach((key) => {
-        searchParams.set(key, initialParams[key].toString());
-      });
-    }
-    if (params) {
-      Object.keys(params).forEach((key) => {
-        searchParams.set(key, params[key].toString());
-      });
-    }
-    if (paginationParams) {
-      Object.keys(paginationParams).forEach((key) => {
-        searchParams.set(key, paginationParams[key].toString());
-      });
-=======
   buildParams(initialParams: AutoscalerPaginationParams, params: PaginationParam = {}, paginationParams?: AutoscalerPaginationParams) {
     const stringifiedParams = this.stringifyPagParams(params);
     const stringifiedPagParams = this.stringifyPagParams(paginationParams);
@@ -554,7 +463,6 @@
   stringifyPagParams(params: PaginationParam) {
     if (!params) {
       return {};
->>>>>>> eb0a2218
     }
     return Object.keys(params).reduce((pagParams, key) => {
       if (params.hasOwnProperty(key)) {
