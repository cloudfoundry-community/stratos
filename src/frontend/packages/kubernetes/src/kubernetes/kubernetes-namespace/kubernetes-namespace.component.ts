--- conflicted
+++ resolved
@@ -66,10 +66,6 @@
   }
 
   public favorite$ = this.kubeNamespaceService.namespace$.pipe(
-<<<<<<< HEAD
-    // tap(a => console.log(a)),
-=======
->>>>>>> c32cf3ac
     filter(app => !!app),
     map(namespace => getFavoriteFromEntity<IAppFavMetadata>(
       {
