--- conflicted
+++ resolved
@@ -323,11 +323,7 @@
     definition, {
       actionBuilders: kubeNamespaceActionBuilders,
       entityBuilder: {
-<<<<<<< HEAD
-        getIsValid: (favorite) => kubeEntityCatalog.namespace.api.get(favorite.name, favorite.kubeGuid).pipe(entityFetchedWithoutError()),
-=======
         getIsValid: (fav) => kubeEntityCatalog.namespace.api.get(fav.metadata.name, fav.endpointId).pipe(entityFetchedWithoutError()),
->>>>>>> 16efc6aa
         getMetadata: (namespace: any) => {
           return {
             endpointId: namespace.kubeGuid,
@@ -336,11 +332,7 @@
             name: namespace.metadata.name,
           };
         },
-<<<<<<< HEAD
-        getLink: metadata => `/kubernetes/${metadata.kubeGuid}/namespaces/${metadata.name}`,
-=======
         getLink: favorite => `/kubernetes/${favorite.endpointId}/namespaces/${favorite.metadata.name}`,
->>>>>>> 16efc6aa
         getGuid: namespace => namespace.metadata.uid,
       }
     });
