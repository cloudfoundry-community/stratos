--- conflicted
+++ resolved
@@ -4,21 +4,13 @@
     "directive-selector": [
       true,
       "attribute",
-<<<<<<< HEAD
-      "cf",
-=======
       ["app", "lib"],
->>>>>>> a987ee74
       "camelCase"
     ],
     "component-selector": [
       true,
       "element",
-<<<<<<< HEAD
-      "cf",
-=======
       ["app", "lib"],
->>>>>>> a987ee74
       "kebab-case"
     ]
   }
