--- conflicted
+++ resolved
@@ -6,12 +6,8 @@
     "@angular/core": "^6.0.0-rc.0 || ^6.0.0"
   },
   "stratos": {
-<<<<<<< HEAD
-=======
     "module": "CloudFoundryPackageModule",
     "routingModule": "CloudFoundryRoutingModule",
->>>>>>> a4b3fa6b
     "theming": "sass/_all-theme#apply-theme-stratos-cloud-foundry"
   }
-
 }