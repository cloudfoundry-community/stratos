--- conflicted
+++ resolved
@@ -3,19 +3,13 @@
 import { Observable, of as observableOf } from 'rxjs';
 import { filter, first, map, publishReplay, refCount, switchMap } from 'rxjs/operators';
 
-import { GetAllOrgUsers } from '../../../../cloud-foundry/src/actions/organization.actions';
-import { GetAllSpaceUsers } from '../../../../cloud-foundry/src/actions/space.actions';
-import { GetAllUsersAsAdmin, GetUser } from '../../../../cloud-foundry/src/actions/users.actions';
+import { GetAllUsersAsAdmin, } from '../../../../cloud-foundry/src/actions/users.actions';
 import { CFAppState } from '../../../../cloud-foundry/src/cf-app-state';
 import {
   cfEntityFactory,
   cfUserEntityType,
   organizationEntityType,
   spaceEntityType,
-  userProvidedServiceInstanceEntityType,
-  spaceWithOrgEntityType,
-  serviceBindingEntityType,
-  applicationEntityType,
 } from '../../../../cloud-foundry/src/cf-entity-factory';
 import { createEntityRelationPaginationKey } from '../../../../cloud-foundry/src/entity-relations/entity-relations.types';
 import { getCurrentUserCFGlobalStates } from '../../../../cloud-foundry/src/store/selectors/cf-current-user-role.selectors';
@@ -98,12 +92,7 @@
           const getUserAction = actionBuilder(endpointGuid, userGuid);
           this.users[userGuid] = this.entityServiceFactory.create<APIResource<CfUser>>(
             userGuid,
-<<<<<<< HEAD
-            getUserAction,
-            true
-=======
-            new GetUser(endpointGuid, userGuid)
->>>>>>> 16804518
+            getUserAction
           ).waitForEntity$.pipe(
             filter(entity => !!entity),
             map(entity => entity.entity)
