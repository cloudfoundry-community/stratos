import { TitleCasePipe } from '@angular/common';
import { AfterContentInit, Component, OnDestroy } from '@angular/core';
import { ActivatedRoute } from '@angular/router';
import { Store } from '@ngrx/store';
import { BehaviorSubject, Observable, of as observableOf } from 'rxjs';
import {
  delay,
  distinctUntilChanged,
  filter,
  first,
  map,
  publishReplay,
  refCount,
  switchMap,
  take,
  tap,
} from 'rxjs/operators';

import { GetApplication } from '../../../../../../cloud-foundry/src/actions/application.actions';
import {
  ResetCreateServiceInstanceOrgAndSpaceState,
  ResetCreateServiceInstanceState,
  SetCreateServiceInstance,
  SetCreateServiceInstanceCFDetails,
  SetCreateServiceInstanceServiceGuid,
  SetCreateServiceInstanceServicePlan,
  SetServiceInstanceGuid,
} from '../../../../../../cloud-foundry/src/actions/create-service-instance.actions';
import { GetServiceInstance } from '../../../../../../cloud-foundry/src/actions/service-instances.actions';
import { GetAllAppsInSpace, GetSpace } from '../../../../../../cloud-foundry/src/actions/space.actions';
import { CFAppState } from '../../../../../../cloud-foundry/src/cf-app-state';
import {
  applicationEntityType,
  cfEntityFactory,
  serviceInstancesEntityType,
  spaceEntityType,
} from '../../../../../../cloud-foundry/src/cf-entity-factory';
import {
  createEntityRelationKey,
  createEntityRelationPaginationKey,
} from '../../../../../../cloud-foundry/src/entity-relations/entity-relations.types';
import { getIdFromRoute } from '../../../../../../cloud-foundry/src/features/cloud-foundry/cf.helpers';
import {
  servicesServiceFactoryProvider,
} from '../../../../../../cloud-foundry/src/features/service-catalog/service-catalog.helpers';
import {
  CfOrgSpaceDataService,
} from '../../../../../../cloud-foundry/src/shared/data-services/cf-org-space-service.service';
import {
  selectCreateServiceInstance,
} from '../../../../../../cloud-foundry/src/store/selectors/create-service-instance.selectors';
import { IServiceInstance } from '../../../../../../core/src/core/cf-api-svc.types';
import { IApp, ISpace } from '../../../../../../core/src/core/cf-api.types';
import { EntityServiceFactory } from '../../../../../../core/src/core/entity-service-factory.service';
import { PaginationMonitorFactory } from '../../../../../../core/src/shared/monitors/pagination-monitor.factory';
import { getPaginationObservables } from '../../../../../../store/src/reducers/pagination-reducer/pagination-reducer.helper';
import { APIResource } from '../../../../../../store/src/types/api.types';
import { SERVICE_INSTANCE_TYPES } from '../add-service-instance-base-step/add-service-instance.types';
import { CreateServiceInstanceHelperServiceFactory } from '../create-service-instance-helper-service-factory.service';
import { CreateServiceInstanceHelper } from '../create-service-instance-helper.service';
import { CsiGuidsService } from '../csi-guids.service';
import { CsiModeService } from '../csi-mode.service';
<<<<<<< HEAD
import { CFEntityServiceFactory } from '../../../../cf-entity-service-factory.service';
import { entityCatalogue } from '../../../../../../core/src/core/entity-catalogue/entity-catalogue.service';
import { CF_ENDPOINT_TYPE } from '../../../../../cf-types';
import { PaginatedAction } from '../../../../../../store/src/types/pagination.types';
=======
>>>>>>> 16804518

@Component({
  selector: 'app-add-service-instance',
  templateUrl: './add-service-instance.component.html',
  styleUrls: ['./add-service-instance.component.scss'],
  providers: [
    servicesServiceFactoryProvider,
    CreateServiceInstanceHelperServiceFactory,
    TitleCasePipe,
    CsiGuidsService,
    CsiModeService,
    CfOrgSpaceDataService
  ]
})
export class AddServiceInstanceComponent implements OnDestroy, AfterContentInit {
  initialisedService$: Observable<boolean>;
  apps$: Observable<APIResource<IApp>[]>;
  skipApps$: Observable<boolean>;
  marketPlaceMode: boolean;
  cSIHelperService: CreateServiceInstanceHelper;
  displaySelectServiceStep: boolean;
  displaySelectCfStep: boolean;
  title$: Observable<string>;
  servicesWallCreateInstance = false;
  stepperText = 'Select a Cloud Foundry instance, organization and space for the service instance.';
  bindAppStepperText = 'Bind App (Optional)';
  appId: string;
  serviceInstanceId: string;
  public inMarketplaceMode: boolean;
  public serviceType: SERVICE_INSTANCE_TYPES;
  public serviceTypes = SERVICE_INSTANCE_TYPES;
  private cfDetails$ = this.store.select(selectCreateServiceInstance);
  public cfGuid$: Observable<string>;
  public spaceGuid$ = this.cfDetails$.pipe(
    map(details => details.spaceGuid)
  );

  constructor(
    private cSIHelperServiceFactory: CreateServiceInstanceHelperServiceFactory,
    private activatedRoute: ActivatedRoute,
    private store: Store<CFAppState>,
    private cfOrgSpaceService: CfOrgSpaceDataService,
    private csiGuidsService: CsiGuidsService,
    private entityServiceFactory: EntityServiceFactory,
    public modeService: CsiModeService,
    private paginationMonitorFactory: PaginationMonitorFactory,
    route: ActivatedRoute
  ) {
    const cfGuid = getIdFromRoute(this.activatedRoute, 'endpointId');
    this.cfGuid$ = cfGuid ? observableOf(cfGuid) : this.cfDetails$.pipe(
      map(details => details.cfGuid)
    );
    this.inMarketplaceMode = this.modeService.isMarketplaceMode();
    this.serviceType = route.snapshot.params.type || SERVICE_INSTANCE_TYPES.SERVICE;
  }

  appsEmitted = new BehaviorSubject(null);
  ngAfterContentInit(): void {
    // Check if wizard has been initiated from the Services Marketplace
    if (this.inMarketplaceMode) {
      this.initialisedService$ = this.initialiseForMarketplaceMode();
    }

    // Check if wizard has been initiated to edit a service instance
    if (this.modeService.isEditServiceInstanceMode()) {
      this.initialisedService$ = this.configureForEditServiceInstanceMode();
    } else if (this.modeService.isAppServicesMode()) {
      // Setup wizard for App services mode
      this.initialisedService$ = this.setupForAppServiceMode();
    } else if (this.modeService.isServicesWallMode()) {
      // Setup wizard for default mode
      this.servicesWallCreateInstance = true;
      this.title$ = observableOf(`Create Service Instance`);
    }

    if (!this.initialisedService$) {
      this.initialisedService$ = observableOf(true);
    }

    this.apps$ = this.store.select(selectCreateServiceInstance).pipe(
      filter(csi => !!csi && !!csi.spaceGuid && !!csi.cfGuid),
      distinctUntilChanged((x, y) => x.cfGuid + x.spaceGuid === y.cfGuid + y.spaceGuid),
      switchMap(csi => {
        this.appsEmitted.next(false);
        const paginationKey = createEntityRelationPaginationKey(spaceEntityType, csi.spaceGuid);
        const appEntity = entityCatalogue.getEntity(CF_ENDPOINT_TYPE, applicationEntityType);
        const actionBuilder = appEntity.actionOrchestrator.getActionBuilder('assignRoute');
        const getAllAppsInSpaceAction = actionBuilder(csi.cfGuid, csi.spaceGuid, paginationKey) as PaginatedAction;
        return getPaginationObservables({
          store: this.store,
          action: getAllAppsInSpaceAction,
          paginationMonitor: this.paginationMonitorFactory.create(
            paginationKey,
            cfEntityFactory(applicationEntityType)
          )
        }, true).entities$;
      }),
      tap(() => this.appsEmitted.next(true)),
      publishReplay(1),
      refCount(),
    );
    this.skipApps$ = this.apps$.pipe(
      map(apps => apps.length === 0),
      publishReplay(1),
      refCount(),
    );
  }

  onNext = () => {
    this.store.dispatch(new SetCreateServiceInstanceCFDetails(
      this.cfOrgSpaceService.cf.select.getValue(),
      this.cfOrgSpaceService.org.select.getValue(),
      this.cfOrgSpaceService.space.select.getValue()
    ));
    return this.appsEmitted.asObservable().pipe(
      filter(emitted => emitted),
      delay(1),
      map(() => ({ success: true })),
    );
  }

  resetStoreData = () => {
    if (this.inMarketplaceMode) {
      this.store.dispatch(new ResetCreateServiceInstanceOrgAndSpaceState());
    } else if (this.modeService.isServicesWallMode()) {
      this.store.dispatch(new ResetCreateServiceInstanceState());
    }
  }

  private setupForAppServiceMode() {
    const appId = getIdFromRoute(this.activatedRoute, 'id');
    const cfId = getIdFromRoute(this.activatedRoute, 'endpointId');
    this.appId = appId;
    this.bindAppStepperText = 'Binding Params (Optional)';
    const entityService = this.entityServiceFactory.create<APIResource<IApp>>(
      appId,
      new GetApplication(appId, cfId, [createEntityRelationKey(applicationEntityType, spaceEntityType)])
    );
    return entityService.waitForEntity$.pipe(
      filter(p => !!p),
      tap(app => {
        const spaceEntity = app.entity.entity.space as APIResource<ISpace>;
        this.store.dispatch(
          new SetCreateServiceInstanceCFDetails(cfId, spaceEntity.entity.organization_guid, app.entity.entity.space_guid)
        );
        this.title$ = observableOf(`Create and/or Bind Service Instance to '${app.entity.entity.name}'`);
      }),
      take(1),
      map(o => true)
    );
  }

  private configureForEditServiceInstanceMode() {
    const { endpointId, serviceInstanceId } = this.activatedRoute.snapshot.params;
    if (this.serviceType === this.serviceTypes.USER_SERVICE) {
      this.serviceInstanceId = serviceInstanceId;
      this.title$ = observableOf('Edit User Provided Service Instance');
    } else {
      const entityService = this.getServiceInstanceEntityService(serviceInstanceId, endpointId);
      return entityService.waitForEntity$.pipe(
        filter(p => !!p),
        tap(serviceInstance => {
          const serviceInstanceEntity = serviceInstance.entity.entity;
          this.csiGuidsService.cfGuid = endpointId;
          this.title$ = observableOf(`Edit Service Instance: ${serviceInstanceEntity.name}`);
          const serviceGuid = serviceInstance.entity.entity.service_guid;
          this.csiGuidsService.serviceGuid = serviceGuid;
          this.cSIHelperService = this.cSIHelperServiceFactory.create(endpointId, serviceGuid);
          this.store.dispatch(new SetCreateServiceInstanceServiceGuid(serviceGuid));
          this.store.dispatch(new SetServiceInstanceGuid(serviceInstance.entity.metadata.guid));
          this.store.dispatch(new SetCreateServiceInstance(
            serviceInstanceEntity.name,
            serviceInstanceEntity.space_guid,
            serviceInstanceEntity.tags,
            ''
          ));
          this.store.dispatch(new SetCreateServiceInstanceServicePlan(serviceInstanceEntity.service_plan_guid));
          const spaceEntityService = this.getSpaceEntityService(serviceInstanceEntity.space_guid, endpointId);
          spaceEntityService.waitForEntity$.pipe(
            filter(p => !!p),
            tap(spaceEntity => {
              this.store.dispatch(new SetCreateServiceInstanceCFDetails(
                endpointId,
                spaceEntity.entity.entity.organization_guid,
                spaceEntity.entity.metadata.guid)
              );
            }),
            take(1)
          ).subscribe();
        }),
        take(1),
        map(o => true),
      );
    }
  }

  private getServiceInstanceEntityService(serviceInstanceId: string, cfId: string) {
<<<<<<< HEAD
    const serviceIntanceEntity = entityCatalogue.getEntity(CF_ENDPOINT_TYPE, serviceInstancesEntityType);
    const actionBuilder = serviceIntanceEntity.actionOrchestrator.getActionBuilder('get');
    const action = actionBuilder(serviceInstanceId, cfId); 
=======
>>>>>>> 16804518
    return this.entityServiceFactory.create<APIResource<IServiceInstance>>(
      serviceInstancesEntityType,
      new GetServiceInstance(serviceInstanceId, cfId)
    );
  }

  private getSpaceEntityService(spaceGuid: string, cfGuid: string) {
<<<<<<< HEAD
    const spaceEntity = entityCatalogue.getEntity(CF_ENDPOINT_TYPE, spaceEntityType);
    const actionBuilder = spaceEntity.actionOrchestrator.getActionBuilder('get');
    const getSpaceAction = actionBuilder(spaceGuid, cfGuid);  
    return this.entityServiceFactory.create<APIResource<ISpace>>(
      spaceEntityType,
      getSpaceAction,
      true);
=======
    return this.entityServiceFactory.create<APIResource<ISpace>>(
      spaceEntityType,
      new GetSpace(spaceGuid, cfGuid)
    );
>>>>>>> 16804518
  }

  ngOnDestroy(): void {
    this.store.dispatch(new ResetCreateServiceInstanceState());
  }

  isSpaceScoped = () => this.modeService.spaceScopedDetails.isSpaceScoped;

  private initialiseForMarketplaceMode(): Observable<boolean> {
    const { endpointId, serviceId } = this.activatedRoute.snapshot.params;
    this.csiGuidsService.cfGuid = endpointId;
    this.csiGuidsService.serviceGuid = serviceId;
    this.cSIHelperService = this.cSIHelperServiceFactory.create(endpointId, serviceId);
    const cfDetails = new SetCreateServiceInstanceCFDetails(endpointId);
    if (this.modeService.spaceScopedDetails.isSpaceScoped) {
      cfDetails.spaceGuid = this.modeService.spaceScopedDetails.spaceGuid;
      cfDetails.orgGuid = this.modeService.spaceScopedDetails.orgGuid;
    }
    this.store.dispatch(cfDetails);
    this.store.dispatch(new SetCreateServiceInstanceServiceGuid(serviceId));
    this.title$ = this.cSIHelperService.getServiceName().pipe(map(label => `Create Instance: ${label}`));
    this.marketPlaceMode = true;
    return this.cfOrgSpaceService.cf.list$.pipe(
      filter(p => !!p),
      first(),
      tap(e => this.cfOrgSpaceService.cf.select.next(endpointId)),
      map(o => true),
    );
  }
}<|MERGE_RESOLUTION|>--- conflicted
+++ resolved
@@ -27,7 +27,6 @@
   SetServiceInstanceGuid,
 } from '../../../../../../cloud-foundry/src/actions/create-service-instance.actions';
 import { GetServiceInstance } from '../../../../../../cloud-foundry/src/actions/service-instances.actions';
-import { GetAllAppsInSpace, GetSpace } from '../../../../../../cloud-foundry/src/actions/space.actions';
 import { CFAppState } from '../../../../../../cloud-foundry/src/cf-app-state';
 import {
   applicationEntityType,
@@ -60,13 +59,9 @@
 import { CreateServiceInstanceHelper } from '../create-service-instance-helper.service';
 import { CsiGuidsService } from '../csi-guids.service';
 import { CsiModeService } from '../csi-mode.service';
-<<<<<<< HEAD
-import { CFEntityServiceFactory } from '../../../../cf-entity-service-factory.service';
 import { entityCatalogue } from '../../../../../../core/src/core/entity-catalogue/entity-catalogue.service';
 import { CF_ENDPOINT_TYPE } from '../../../../../cf-types';
 import { PaginatedAction } from '../../../../../../store/src/types/pagination.types';
-=======
->>>>>>> 16804518
 
 @Component({
   selector: 'app-add-service-instance',
@@ -264,12 +259,9 @@
   }
 
   private getServiceInstanceEntityService(serviceInstanceId: string, cfId: string) {
-<<<<<<< HEAD
     const serviceIntanceEntity = entityCatalogue.getEntity(CF_ENDPOINT_TYPE, serviceInstancesEntityType);
     const actionBuilder = serviceIntanceEntity.actionOrchestrator.getActionBuilder('get');
-    const action = actionBuilder(serviceInstanceId, cfId); 
-=======
->>>>>>> 16804518
+    const action = actionBuilder(serviceInstanceId, cfId);
     return this.entityServiceFactory.create<APIResource<IServiceInstance>>(
       serviceInstancesEntityType,
       new GetServiceInstance(serviceInstanceId, cfId)
@@ -277,20 +269,13 @@
   }
 
   private getSpaceEntityService(spaceGuid: string, cfGuid: string) {
-<<<<<<< HEAD
     const spaceEntity = entityCatalogue.getEntity(CF_ENDPOINT_TYPE, spaceEntityType);
     const actionBuilder = spaceEntity.actionOrchestrator.getActionBuilder('get');
-    const getSpaceAction = actionBuilder(spaceGuid, cfGuid);  
+    const getSpaceAction = actionBuilder(spaceGuid, cfGuid);
     return this.entityServiceFactory.create<APIResource<ISpace>>(
       spaceEntityType,
-      getSpaceAction,
-      true);
-=======
-    return this.entityServiceFactory.create<APIResource<ISpace>>(
-      spaceEntityType,
-      new GetSpace(spaceGuid, cfGuid)
-    );
->>>>>>> 16804518
+      getSpaceAction
+    );
   }
 
   ngOnDestroy(): void {
