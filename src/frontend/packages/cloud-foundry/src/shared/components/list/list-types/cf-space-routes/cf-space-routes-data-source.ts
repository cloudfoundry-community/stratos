--- conflicted
+++ resolved
@@ -11,23 +11,13 @@
   createEntityRelationKey,
   createEntityRelationPaginationKey,
 } from '../../../../../../../cloud-foundry/src/entity-relations/entity-relations.types';
-<<<<<<< HEAD
-=======
-import { IRoute } from '../../../../../../../core/src/core/cf-api.types';
->>>>>>> b85c6d0a
 import {
   IListDataSource,
 } from '../../../../../../../core/src/shared/components/list/data-sources-controllers/list-data-source-types';
 import { IListConfig } from '../../../../../../../core/src/shared/components/list/list.component.types';
-import { entityCatalog } from '../../../../../../../store/src/entity-catalog/entity-catalog.service';
 import { APIResource } from '../../../../../../../store/src/types/api.types';
-<<<<<<< HEAD
-import { PaginatedAction } from '../../../../../../../store/src/types/pagination.types';
 import { IRoute } from '../../../../../cf-api.types';
-import { CF_ENDPOINT_TYPE } from '../../../../../cf-types';
-=======
 import { cfEntityCatalog } from '../../../../../cf-entity-catalog';
->>>>>>> b85c6d0a
 import { CfRoutesDataSourceBase } from '../cf-routes/cf-routes-data-source-base';
 
 
@@ -42,9 +32,9 @@
     const paginationKey = createEntityRelationPaginationKey(spaceEntityType, spaceGuid);
     const action = cfEntityCatalog.route.actions.getAllInSpace(
       spaceGuid, cfGuid, paginationKey, [
-      createEntityRelationKey(routeEntityType, applicationEntityType),
-      createEntityRelationKey(routeEntityType, domainEntityType),
-    ], true, false
+        createEntityRelationKey(routeEntityType, applicationEntityType),
+        createEntityRelationKey(routeEntityType, domainEntityType),
+      ], true, false
     )
     action.initialParams['order-direction-field'] = 'creation';
     super(store, listConfig, cfGuid, action, false);
