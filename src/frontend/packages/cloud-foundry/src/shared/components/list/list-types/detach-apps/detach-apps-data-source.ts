--- conflicted
+++ resolved
@@ -9,36 +9,25 @@
   ListDataSource,
 } from '../../../../../../../core/src/shared/components/list/data-sources-controllers/list-data-source';
 import { IListConfig } from '../../../../../../../core/src/shared/components/list/list.component.types';
-import { entityCatalog } from '../../../../../../../store/src/entity-catalog/entity-catalog.service';
 import { APIResource } from '../../../../../../../store/src/types/api.types';
-<<<<<<< HEAD
-import { PaginatedAction } from '../../../../../../../store/src/types/pagination.types';
-=======
->>>>>>> b85c6d0a
 import { CFAppState } from '../../../../../cf-app-state';
 import { cfEntityCatalog } from '../../../../../cf-entity-catalog';
 import { cfEntityFactory } from '../../../../../cf-entity-factory';
-<<<<<<< HEAD
-import { serviceBindingEntityType, serviceBindingNoBindingsEntityType } from '../../../../../cf-entity-types';
-import { CF_ENDPOINT_TYPE } from '../../../../../cf-types';
-=======
 import {
   applicationEntityType,
   serviceBindingEntityType,
   serviceBindingNoBindingsEntityType,
 } from '../../../../../cf-entity-types';
-import { getRowMetadata } from '../../../../../features/cloud-foundry/cf.helpers';
->>>>>>> b85c6d0a
 
 export class DetachAppsDataSource extends ListDataSource<APIResource> {
   constructor(cfGuid: string, serviceInstanceGuid: string, store: Store<CFAppState>, listConfig?: IListConfig<APIResource>) {
     const paginationKey = createEntityRelationPaginationKey(serviceBindingEntityType, serviceInstanceGuid);
     const getAppServiceBindingsAction = cfEntityCatalog.serviceBinding.actions.getAllForServiceInstance(
       serviceInstanceGuid, cfGuid, paginationKey, {
-      includeRelations: [
-        createEntityRelationKey(serviceBindingEntityType, applicationEntityType)
-      ]
-    }
+        includeRelations: [
+          createEntityRelationKey(serviceBindingEntityType, applicationEntityType)
+        ]
+      }
     );
     super({
       store,
