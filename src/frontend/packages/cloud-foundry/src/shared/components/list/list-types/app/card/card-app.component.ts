--- conflicted
+++ resolved
@@ -37,11 +37,7 @@
   constructor(
     private store: Store<CFAppState>,
     private appStateService: ApplicationStateService,
-<<<<<<< HEAD
     private userFavoriteManager: UserFavoriteManager
-=======
-    private favoritesConfigMapper: FavoritesConfigMapper,
->>>>>>> 26b0734f
   ) {
     super();
   }
