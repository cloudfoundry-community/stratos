--- conflicted
+++ resolved
@@ -3,20 +3,15 @@
 import { Observable } from 'rxjs';
 import { filter, map, switchMap, take, tap } from 'rxjs/operators';
 
-import { GetSpace } from '../../../../../../cloud-foundry/src/actions/space.actions';
 import { CFAppState } from '../../../../../../cloud-foundry/src/cf-app-state';
 import { ServicesService } from '../../../../../../cloud-foundry/src/features/service-catalog/services.service';
 import { IServiceBroker } from '../../../../../../core/src/core/cf-api-svc.types';
 import { ISpace } from '../../../../../../core/src/core/cf-api.types';
 import { EntityServiceFactory } from '../../../../../../core/src/core/entity-service-factory.service';
 import { APIResource } from '../../../../../../store/src/types/api.types';
-<<<<<<< HEAD
-import { CFEntityServiceFactory } from '../../../../cf-entity-service-factory.service';
 import { entityCatalogue } from '../../../../../../core/src/core/entity-catalogue/entity-catalogue.service';
 import { CF_ENDPOINT_TYPE } from '../../../../../cf-types';
 import { spaceEntityType } from '../../../../cf-entity-factory';
-=======
->>>>>>> 16804518
 
 @Component({
   selector: 'app-service-broker-card',
@@ -34,7 +29,7 @@
     private entityServiceFactory: EntityServiceFactory
   ) {
     this.serviceBroker$ = this.servicesService.serviceBroker$;
-
+    // TODO NJ This could leak subscriptions if the requests keeps failing.
     this.serviceBroker$.pipe(
       filter(o => !!o),
       map(o => o.entity.space_guid),
@@ -44,15 +39,10 @@
       switchMap(spaceGuid => {
         const spaceEntity = entityCatalogue.getEntity(CF_ENDPOINT_TYPE, spaceEntityType);
         const actionBuilder = spaceEntity.actionOrchestrator.getActionBuilder('get');
-        const getSpaceAction = actionBuilder(spaceGuid, this.servicesService.cfGuid);  
+        const getSpaceAction = actionBuilder(spaceGuid, this.servicesService.cfGuid);
         const spaceService = this.entityServiceFactory.create<APIResource<ISpace>>(
           spaceGuid,
-<<<<<<< HEAD
-          getSpaceAction,
-          true,
-=======
-          new GetSpace(spaceGuid, this.servicesService.cfGuid)
->>>>>>> 16804518
+          getSpaceAction
         );
         return spaceService.waitForEntity$;
       }),
