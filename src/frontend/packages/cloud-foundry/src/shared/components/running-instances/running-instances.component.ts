import { Component, Input, OnInit } from '@angular/core';
import { Observable } from 'rxjs';
import { map } from 'rxjs/operators';

import { GetAppStatsAction } from '../../../../../cloud-foundry/src/actions/app-metadata.actions';
<<<<<<< HEAD
import { appStatsEntityType, cfEntityFactory } from '../../../../../cloud-foundry/src/cf-entity-factory';
import { AppStat } from '../../../../../cloud-foundry/src/store/types/app-metadata.types';
=======
>>>>>>> a1d8143b
import { PaginationMonitorFactory } from '../../../../../core/src/shared/monitors/pagination-monitor.factory';

@Component({
  selector: 'app-running-instances',
  templateUrl: './running-instances.component.html',
  styleUrls: ['./running-instances.component.scss']
})
export class RunningInstancesComponent implements OnInit {
  @Input() instances: number;
  @Input() cfGuid: string;
  @Input() appGuid: string;

  // Observable on the running instances count for the application
  public runningInstances$: Observable<number>;

  constructor(private paginationMonitorFactory: PaginationMonitorFactory) { }

  ngOnInit() {
    const dummyAction = new GetAppStatsAction(this.appGuid, this.cfGuid);
    const paginationMonitor = this.paginationMonitorFactory.create<AppStat>(
      dummyAction.paginationKey,
      dummyAction
    );
    this.runningInstances$ = paginationMonitor.currentPage$.pipe(
      map(appInstancesPages => {
        const allInstances = [].concat.apply([], Object.values(appInstancesPages || [])).filter(instance => !!instance);
        return allInstances.filter(stat => stat.entity.state === 'RUNNING').length;
      })
    );
<<<<<<< HEAD
    this.runningInstances$ =
      paginationMonitor.currentPage$
        .pipe(
          map((appInstancesPages) => {
            const allInstances = [].concat.apply([], Object.values(appInstancesPages || [])).filter(instance => !!instance);
            return allInstances.filter((stat) => stat.state === 'RUNNING').length;
          })
        );
=======
>>>>>>> a1d8143b
  }

}<|MERGE_RESOLUTION|>--- conflicted
+++ resolved
@@ -3,12 +3,8 @@
 import { map } from 'rxjs/operators';
 
 import { GetAppStatsAction } from '../../../../../cloud-foundry/src/actions/app-metadata.actions';
-<<<<<<< HEAD
-import { appStatsEntityType, cfEntityFactory } from '../../../../../cloud-foundry/src/cf-entity-factory';
-import { AppStat } from '../../../../../cloud-foundry/src/store/types/app-metadata.types';
-=======
->>>>>>> a1d8143b
 import { PaginationMonitorFactory } from '../../../../../core/src/shared/monitors/pagination-monitor.factory';
+import { AppStat } from '../../../store/types/app-metadata.types';
 
 @Component({
   selector: 'app-running-instances',
@@ -37,17 +33,6 @@
         return allInstances.filter(stat => stat.entity.state === 'RUNNING').length;
       })
     );
-<<<<<<< HEAD
-    this.runningInstances$ =
-      paginationMonitor.currentPage$
-        .pipe(
-          map((appInstancesPages) => {
-            const allInstances = [].concat.apply([], Object.values(appInstancesPages || [])).filter(instance => !!instance);
-            return allInstances.filter((stat) => stat.state === 'RUNNING').length;
-          })
-        );
-=======
->>>>>>> a1d8143b
   }
 
 }