import { Component, Input, OnInit } from '@angular/core';
import { Observable } from 'rxjs';
import { map } from 'rxjs/operators';

import { GetAppStatsAction } from '../../../../../cloud-foundry/src/actions/app-metadata.actions';
import { appStatsEntityType, cfEntityFactory } from '../../../../../cloud-foundry/src/cf-entity-factory';
import { AppStat } from '../../../../../cloud-foundry/src/store/types/app-metadata.types';
import { PaginationMonitorFactory } from '../../../../../core/src/shared/monitors/pagination-monitor.factory';

@Component({
  selector: 'app-running-instances',
  templateUrl: './running-instances.component.html',
  styleUrls: ['./running-instances.component.scss']
})
export class RunningInstancesComponent implements OnInit {
<<<<<<< HEAD
  // TODO Typing
  @Input() instances;
  @Input() cfGuid;
  @Input() appGuid;
=======
  @Input() instances: number;
  @Input() cfGuid: string;
  @Input() appGuid: string;
>>>>>>> 8d85829b

  // Observable on the running instances count for the application
  public runningInstances$: Observable<number>;

<<<<<<< HEAD
  constructor(
    store: Store<CFAppState>,
    private paginationMonitorFactory: PaginationMonitorFactory
  ) { }
=======
  constructor(private paginationMonitorFactory: PaginationMonitorFactory) { }
>>>>>>> 8d85829b

  ngOnInit() {
    const dummyAction = new GetAppStatsAction(this.appGuid, this.cfGuid);
    const paginationMonitor = this.paginationMonitorFactory.create<AppStat>(
      dummyAction.paginationKey,
      cfEntityFactory(appStatsEntityType)
    );
    this.runningInstances$ =
      paginationMonitor.currentPage$
        .pipe(
          map((appInstancesPages) => {
            const allInstances = [].concat.apply([], Object.values(appInstancesPages || [])).filter(instance => !!instance);
            return allInstances.filter((stat) => stat.state === 'RUNNING').length;
          })
        );
  }

}<|MERGE_RESOLUTION|>--- conflicted
+++ resolved
@@ -13,28 +13,14 @@
   styleUrls: ['./running-instances.component.scss']
 })
 export class RunningInstancesComponent implements OnInit {
-<<<<<<< HEAD
-  // TODO Typing
-  @Input() instances;
-  @Input() cfGuid;
-  @Input() appGuid;
-=======
   @Input() instances: number;
   @Input() cfGuid: string;
   @Input() appGuid: string;
->>>>>>> 8d85829b
 
   // Observable on the running instances count for the application
   public runningInstances$: Observable<number>;
 
-<<<<<<< HEAD
-  constructor(
-    store: Store<CFAppState>,
-    private paginationMonitorFactory: PaginationMonitorFactory
-  ) { }
-=======
   constructor(private paginationMonitorFactory: PaginationMonitorFactory) { }
->>>>>>> 8d85829b
 
   ngOnInit() {
     const dummyAction = new GetAppStatsAction(this.appGuid, this.cfGuid);
