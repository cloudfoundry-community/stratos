--- conflicted
+++ resolved
@@ -75,10 +75,6 @@
     ...state,
     [appGuid]: {
       ...currentState,
-<<<<<<< HEAD
-      ...currentState,
-=======
->>>>>>> 8d85829b
       routes: currentState.routes.filter(r => r.guid !== routeGuid)
     }
   };
