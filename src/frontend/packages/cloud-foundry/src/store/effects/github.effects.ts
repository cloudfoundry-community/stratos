import { HttpClient } from '@angular/common/http';
import { Injectable } from '@angular/core';
import { Actions, Effect, ofType } from '@ngrx/effects';
import { Store } from '@ngrx/store';
import { catchError, mergeMap } from 'rxjs/operators';

import { LoggerService } from '../../../../core/src/core/logger.service';
<<<<<<< HEAD
=======
import { GitSCMService } from '../../../../core/src/shared/data-services/scm/scm.service';
>>>>>>> b85c6d0a
import { NormalizedResponse } from '../../../../store/src/types/api.types';
import {
  StartRequestAction,
  WrapperRequestActionFailed,
  WrapperRequestActionSuccess,
} from '../../../../store/src/types/request.types';
import { FETCH_GITHUB_REPO, FetchGitHubRepoInfo } from '../../actions/github.actions';
import { CFAppState } from '../../cf-app-state';
import { gitRepoEntityType } from '../../cf-entity-types';
import { CF_ENDPOINT_TYPE } from '../../cf-types';
<<<<<<< HEAD
import { GitSCMService, GitSCMType } from '../../shared/data-services/scm/scm.service';
=======
>>>>>>> b85c6d0a
import { createFailedGithubRequestMessage } from './deploy-app.effects';

// TODO: Remove this in favour of action builder config.
// https://github.com/cloudfoundry-incubator/stratos/issues/3770
@Injectable()
export class GithubEffects {
  // FIXME: This should be removed in favour of entity action builder config.
  // See github commit action builder for an example,
  // https://github.com/cloudfoundry-incubator/stratos/issues/3770
  constructor(
    private actions$: Actions,
    private store: Store<CFAppState>,
    private scmService: GitSCMService,
    private logger: LoggerService,
    private httpClient: HttpClient
  ) { }
  @Effect()
  fetchRep$ = this.actions$.pipe(
    ofType<FetchGitHubRepoInfo>(FETCH_GITHUB_REPO),
    mergeMap(action => {
      const actionType = 'fetch';
      const apiAction = {
        entityType: gitRepoEntityType,
        endpointType: CF_ENDPOINT_TYPE,
        type: action.type,
        guid: action.guid
      };
      this.store.dispatch(new StartRequestAction(apiAction, actionType));
      return action.meta.scm.getRepository(this.httpClient, action.meta.projectName).pipe(
        mergeMap(repoDetails => {
          const mappedData = {
            entities: { cfGitRepo: {} },
            result: []
          } as NormalizedResponse;
          mappedData.entities.cfGitRepo[action.guid] = repoDetails;
          mappedData.result.push(action.guid);
          return [
            new WrapperRequestActionSuccess(mappedData, apiAction, actionType)
          ];
        }),
        catchError(err => [
          new WrapperRequestActionFailed(createFailedGithubRequestMessage(err, this.logger), apiAction, actionType)
        ]
        ));
    }));
}<|MERGE_RESOLUTION|>--- conflicted
+++ resolved
@@ -5,10 +5,6 @@
 import { catchError, mergeMap } from 'rxjs/operators';
 
 import { LoggerService } from '../../../../core/src/core/logger.service';
-<<<<<<< HEAD
-=======
-import { GitSCMService } from '../../../../core/src/shared/data-services/scm/scm.service';
->>>>>>> b85c6d0a
 import { NormalizedResponse } from '../../../../store/src/types/api.types';
 import {
   StartRequestAction,
@@ -19,10 +15,7 @@
 import { CFAppState } from '../../cf-app-state';
 import { gitRepoEntityType } from '../../cf-entity-types';
 import { CF_ENDPOINT_TYPE } from '../../cf-types';
-<<<<<<< HEAD
-import { GitSCMService, GitSCMType } from '../../shared/data-services/scm/scm.service';
-=======
->>>>>>> b85c6d0a
+import { GitSCMService } from '../../shared/data-services/scm/scm.service';
 import { createFailedGithubRequestMessage } from './deploy-app.effects';
 
 // TODO: Remove this in favour of action builder config.
