--- conflicted
+++ resolved
@@ -29,16 +29,11 @@
       AppEffects,
       UpdateAppEffects,
       CfValidateEffects,
-<<<<<<< HEAD
       UsersRolesEffects,
       AutoscalerInfoEffects,
-    ])
-=======
-      UsersRolesEffects
     ]),
     // Brings in GitSCMService
     GitPackageModule,
->>>>>>> 16efc6aa
   ],
   providers: [
     {
