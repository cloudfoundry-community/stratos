--- conflicted
+++ resolved
@@ -3,9 +3,28 @@
 import { combineLatest, of } from 'rxjs';
 import { map } from 'rxjs/operators';
 
-<<<<<<< HEAD
 import { EndpointHealthCheck } from '../../core/endpoints-health-checks';
-=======
+import { urlValidationExpression } from '../../core/src/core/utils.service';
+import { BaseEndpointAuth } from '../../core/src/features/endpoints/endpoint-auth';
+import { AppState } from '../../store/src/app-state';
+import {
+  StratosBaseCatalogEntity,
+  StratosCatalogEndpointEntity,
+  StratosCatalogEntity,
+} from '../../store/src/entity-catalog/entity-catalog-entity/entity-catalog-entity';
+import {
+  IStratosEntityDefinition,
+  StratosEndpointExtensionDefinition,
+} from '../../store/src/entity-catalog/entity-catalog.types';
+import {
+  JetstreamError,
+} from '../../store/src/entity-request-pipeline/entity-request-base-handlers/handle-multi-endpoints.pipe';
+import { JetstreamResponse } from '../../store/src/entity-request-pipeline/entity-request-pipeline.types';
+import { EntitySchema } from '../../store/src/helpers/entity-schema';
+import { selectSessionData } from '../../store/src/reducers/auth.reducer';
+import { endpointDisconnectRemoveEntitiesReducer } from '../../store/src/reducers/endpoint-disconnect-application.reducer';
+import { APIResource } from '../../store/src/types/api.types';
+import { PaginatedAction } from '../../store/src/types/pagination.types';
 import {
   IService,
   IServiceBinding,
@@ -14,7 +33,7 @@
   IServicePlan,
   IServicePlanVisibility,
   IUserProvidedServiceInstance,
-} from '../../core/src/core/cf-api-svc.types';
+} from './cf-api-svc.types';
 import {
   CfEvent,
   IApp,
@@ -31,59 +50,8 @@
   ISpace,
   ISpaceQuotaDefinition,
   IStack,
-} from '../../core/src/core/cf-api.types';
->>>>>>> b85c6d0a
-import { urlValidationExpression } from '../../core/src/core/utils.service';
-import { BaseEndpointAuth } from '../../core/src/features/endpoints/endpoint-auth';
-import { AppState } from '../../store/src/app-state';
-import {
-  StratosBaseCatalogEntity,
-  StratosCatalogEndpointEntity,
-  StratosCatalogEntity,
-} from '../../store/src/entity-catalog/entity-catalog-entity/entity-catalog-entity';
-import {
-  IEntityMetadata,
-  IStratosEntityDefinition,
-  StratosEndpointExtensionDefinition,
-} from '../../store/src/entity-catalog/entity-catalog.types';
-import {
-  JetstreamError,
-} from '../../store/src/entity-request-pipeline/entity-request-base-handlers/handle-multi-endpoints.pipe';
-import { JetstreamResponse } from '../../store/src/entity-request-pipeline/entity-request-pipeline.types';
-import { EntitySchema } from '../../store/src/helpers/entity-schema';
-import { selectSessionData } from '../../store/src/reducers/auth.reducer';
-import { endpointDisconnectRemoveEntitiesReducer } from '../../store/src/reducers/endpoint-disconnect-application.reducer';
-import { APIResource } from '../../store/src/types/api.types';
-import { PaginatedAction } from '../../store/src/types/pagination.types';
-<<<<<<< HEAD
-import { IFavoriteMetadata } from '../../store/src/types/user-favorites.types';
-import {
-  IService,
-  IServiceBinding,
-  IServiceBroker,
-  IServiceInstance,
-  IServicePlan,
-  IUserProvidedServiceInstance,
-} from './cf-api-svc.types';
-import {
-  IApp,
-  IAppSummary,
-  IBuildpack,
-  ICfV2Info,
-  IDomain,
-  IFeatureFlag,
-  IOrganization,
-  IOrgQuotaDefinition,
-  IPrivateDomain,
-  IRoute,
-  ISecurityGroup,
-  ISpace,
-  ISpaceQuotaDefinition,
-  IStack,
 } from './cf-api.types';
-=======
 import { cfEntityCatalog } from './cf-entity-catalog';
->>>>>>> b85c6d0a
 import { cfEntityFactory } from './cf-entity-factory';
 import { addCfQParams, addCfRelationParams } from './cf-entity-relations.getters';
 import {
@@ -231,10 +199,7 @@
     authTypes: [BaseEndpointAuth.UsernamePassword, BaseEndpointAuth.SSO],
     listDetailsComponent: CfEndpointDetailsComponent,
     renderPriority: 1,
-    healthCheck: new EndpointHealthCheck(CF_ENDPOINT_TYPE, (endpoint) => {
-      entityCatalog.getEntity<IEntityMetadata, any, CfInfoDefinitionActionBuilders>(CF_ENDPOINT_TYPE, cfInfoEntityType)
-        .actionDispatchManager.dispatchGet(endpoint.guid);
-    }),
+    healthCheck: new EndpointHealthCheck(CF_ENDPOINT_TYPE, (endpoint) => cfEntityCatalog.cfInfo.api.get(endpoint.guid)),
     favoriteFromEntity: getFavoriteFromCfEntity,
     globalPreRequest: (request, action) => {
       return addCfRelationParams(request, action);
