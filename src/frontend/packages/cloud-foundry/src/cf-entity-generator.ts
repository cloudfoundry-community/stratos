import { Compiler, Injector } from '@angular/core';
import { Action, Store } from '@ngrx/store';
import { entityFetchedWithoutError } from '@stratosui/store';
import { combineLatest, Observable, of } from 'rxjs';
import { first, map } from 'rxjs/operators';

import { BaseEndpointAuth } from '../../core/src/core/endpoint-auth';
import { urlValidationExpression } from '../../core/src/core/utils.service';
import { AppState, GeneralEntityAppState } from '../../store/src/app-state';
import {
  StratosBaseCatalogEntity,
  StratosCatalogEndpointEntity,
  StratosCatalogEntity,
} from '../../store/src/entity-catalog/entity-catalog-entity/entity-catalog-entity';
import {
  EndpointHealthCheck,
  IStratosEntityDefinition,
  StratosEndpointExtensionDefinition,
} from '../../store/src/entity-catalog/entity-catalog.types';
import {
  JetstreamError,
} from '../../store/src/entity-request-pipeline/entity-request-base-handlers/handle-multi-endpoints.pipe';
import { ActionDispatcher, JetstreamResponse } from '../../store/src/entity-request-pipeline/entity-request-pipeline.types';
import { EntitySchema } from '../../store/src/helpers/entity-schema';
import { metricEntityType } from '../../store/src/helpers/stratos-entity-factory';
import { RequestInfoState } from '../../store/src/reducers/api-request-reducer/types';
import { selectSessionData } from '../../store/src/reducers/auth.reducer';
import { APIResource, EntityInfo } from '../../store/src/types/api.types';
import { PaginatedAction, PaginationEntityState } from '../../store/src/types/pagination.types';
import { ICFAction } from '../../store/src/types/request.types';
import { IFavoriteMetadata } from '../../store/src/types/user-favorites.types';
import { CfValidateEntitiesStart } from './actions/relations-actions';
import { AutoscalerInfo } from './autoscaler-available';
import {
  IService,
  IServiceBinding,
  IServiceBroker,
  IServiceInstance,
  IServicePlan,
  IServicePlanVisibility,
  IUserProvidedServiceInstance,
} from './cf-api-svc.types';
import {
  CfEvent,
  IApp,
  IAppSummary,
  IBuildpack,
  ICfV2Info,
  IDomain,
  IFeatureFlag,
  IOrganization,
  IOrgQuotaDefinition,
  IPrivateDomain,
  IRoute,
  ISecurityGroup,
  ISpace,
  ISpaceQuotaDefinition,
  IStack,
} from './cf-api.types';
import { cfEntityCatalog } from './cf-entity-catalog';
import { appAutoscalerInfoEntityType, cfEntityFactory } from './cf-entity-factory';
import {
  appEnvVarsEntityType,
  applicationEntityType,
  appStatsEntityType,
  appSummaryEntityType,
  buildpackEntityType,
  cfEventEntityType,
  cfInfoEntityType,
  cfUserEntityType,
  domainEntityType,
  featureFlagEntityType,
  gitBranchesEntityType,
  gitCommitEntityType,
  gitRepoEntityType,
  organizationEntityType,
  privateDomainsEntityType,
  quotaDefinitionEntityType,
  routeEntityType,
  securityGroupEntityType,
  serviceBindingEntityType,
  serviceBindingNoBindingsEntityType,
  serviceBrokerEntityType,
  serviceEntityType,
  serviceInstancesEntityType,
  serviceInstancesWithNoBindingsEntityType,
  serviceInstancesWithSpaceEntityType,
  servicePlanEntityType,
  servicePlanVisibilityEntityType,
  spaceEntityType,
  spaceQuotaEntityType,
  spaceWithOrgEntityType,
  stackEntityType,
  userProvidedServiceInstanceEntityType,
} from './cf-entity-types';
import { CfErrorResponse, getCfError } from './cf-error-helpers';
import { getFavoriteFromCfEntity } from './cf-favorites-helpers';
import { IAppFavMetadata, IBasicCFMetaData, IOrgFavMetadata, ISpaceFavMetadata } from './cf-metadata-types';
import { CF_ENDPOINT_TYPE } from './cf-types';
import {
  AppEnvVarActionBuilders,
  appEnvVarActionBuilders,
} from './entity-action-builders/application-env-var.action-builders';
import { AppStatsActionBuilders, appStatsActionBuilders } from './entity-action-builders/application-stats.action-builders';
import {
  AppSummaryActionBuilders,
  appSummaryActionBuilders,
} from './entity-action-builders/application-summary.action-builders';
import { applicationActionBuilder, ApplicationActionBuilders } from './entity-action-builders/application.action-builders';
import { BuildpackActionBuilders, buildpackActionBuilders } from './entity-action-builders/buildpack.action-builders';
import { CfEventActionBuilders, cfEventActionBuilders } from './entity-action-builders/cf-event.action-builders';
import {
  CfInfoDefinitionActionBuilders,
  cfInfoDefinitionActionBuilders,
} from './entity-action-builders/cf-info.action-builders';
import { DomainActionBuilders, domainActionBuilders } from './entity-action-builders/domin.action-builder';
import { FeatureFlagActionBuilders, featureFlagActionBuilders } from './entity-action-builders/feature-flag.action-builder';
import {
  GitBranchActionBuilders,
  gitBranchActionBuilders,
  GitCommitActionBuilders,
  gitCommitActionBuilders,
  GitCommitActionBuildersConfig,
  GitMeta,
  GitRepoActionBuilders,
  gitRepoActionBuilders,
} from './entity-action-builders/git-action-builder';
import {
  OrganizationActionBuilders,
  organizationActionBuilders,
} from './entity-action-builders/organization.action-builders';
import {
  QuotaDefinitionActionBuilder,
  quotaDefinitionActionBuilder,
} from './entity-action-builders/quota-definition.action-builders';
import { RoutesActionBuilders, routesActionBuilders } from './entity-action-builders/routes.action-builder';
import { SecurityGroupBuilders, securityGroupBuilders } from './entity-action-builders/security-groups.action-builder';
import {
  ServiceBindingActionBuilders,
  serviceBindingActionBuilders,
} from './entity-action-builders/service-binding.action-builders';
import {
  ServiceBrokerActionBuilders,
  serviceBrokerActionBuilders,
} from './entity-action-builders/service-broker.entity-builders';
import {
  ServiceInstanceActionBuilders,
  serviceInstanceActionBuilders,
} from './entity-action-builders/service-instance.action.builders';
import {
  ServicePlanVisibilityActionBuilders,
  servicePlanVisibilityActionBuilders,
} from './entity-action-builders/service-plan-visibility.action-builders';
import { ServicePlanActionBuilders, servicePlanActionBuilders } from './entity-action-builders/service-plan.action-builders';
import { ServiceActionBuilders, serviceActionBuilders } from './entity-action-builders/service.entity-builders';
import {
  SpaceQuotaDefinitionActionBuilders,
  spaceQuotaDefinitionActionBuilders,
} from './entity-action-builders/space-quota.action-builders';
import { SpaceActionBuilders, spaceActionBuilders } from './entity-action-builders/space.action-builders';
import { StackActionBuilders, stackActionBuilders } from './entity-action-builders/stack-action-builders';
import {
  UserProvidedServiceActionBuilder,
  userProvidedServiceActionBuilder,
} from './entity-action-builders/user-provided-service.action-builders';
import { UserActionBuilders, userActionBuilders } from './entity-action-builders/user.action-builders';
import { addCfQParams, addCfRelationParams } from './entity-relations/cf-entity-relations.getters';
import { populatePaginationFromParent } from './entity-relations/entity-relations';
import { isEntityInlineParentAction } from './entity-relations/entity-relations.types';
import { CfEndpointDetailsComponent } from './shared/components/cf-endpoint-details/cf-endpoint-details.component';
import { updateApplicationRoutesReducer } from './store/reducers/application-route.reducer';
import { cfUserReducer, endpointDisconnectUserReducer, userSpaceOrgReducer } from './store/reducers/cf-users.reducer';
import { currentCfUserRolesReducer } from './store/reducers/current-cf-user-roles-reducer/current-cf-user-roles.reducer';
import { endpointDisconnectRemoveEntitiesReducer } from './store/reducers/endpoint-disconnect-application.reducer';
import { updateOrganizationQuotaReducer } from './store/reducers/organization-quota.reducer';
import { updateOrganizationSpaceReducer } from './store/reducers/organization-space.reducer';
import { routeReducer, updateAppSummaryRoutesReducer } from './store/reducers/routes.reducer';
import { serviceInstanceReducer } from './store/reducers/service-instance.reducer';
import { updateSpaceQuotaReducer } from './store/reducers/space-quota.reducer';
import { AppStat } from './store/types/app-metadata.types';
import { CFResponse } from './store/types/cf-api.types';
import { CfUser } from './store/types/cf-user.types';
import { GitBranch, GitCommit, GitRepo } from './store/types/git.types';
import { cfUserRolesFetch } from './user-permissions/cf-user-roles-fetch';

function safePopulatePaginationFromParent(store: Store<GeneralEntityAppState>, action: PaginatedAction): Observable<Action> {
  return populatePaginationFromParent(store, action).pipe(
    map(newAction => newAction || action)
  );
}

function getPaginationCompareString(paginationEntity: PaginationEntityState) {
  if (!paginationEntity) {
    return '';
  }
  let params = '';
  if (paginationEntity.params) {
    params = JSON.stringify(paginationEntity.params);
  }
  // paginationEntity.totalResults included to ensure we cover the 'ResetPagination' case, for instance after AddParam
  return paginationEntity.totalResults + paginationEntity.currentPage + params + paginationEntity.pageCount;
}

function shouldValidate(action: ICFAction, isValidated: boolean, entityInfo: RequestInfoState) {
  // Validate if..
  // 1) The action is the correct type
  const parentAction = isEntityInlineParentAction(action);
  if (!parentAction) {
    return false;
  }
  // 2) We have basic request info
  // 3) The action states it should not be skipped
  // 4) It's already been validated
  // 5) There are actual relations to validate
  if (!entityInfo || action.skipValidation || isValidated || parentAction.includeRelations.length === 0) {
    return false;
  }
  // 6) The entity isn't in the process of being updated
  return !entityInfo.fetching &&
    !entityInfo.error &&
    !entityInfo.deleting.busy &&
    !entityInfo.deleting.deleted &&
    // This is required to ensure that we don't continue trying to fetch missing relations when we're already fetching missing relations
    !Object.keys(entityInfo.updating).find(key => entityInfo.updating[key].busy);
}

export interface CFBasePipelineRequestActionMeta {
  /**
   * Define a set of children that a cf entity should have, for instance organisation --> space, application --> space --> organisation
   */
  includeRelations?: string[];
  /**
   * If relations, as described in `includeRelations` are missing, should they be fetched?
   */
  populateMissing?: boolean;
  /**
   * Only applicable to collections
   */
  flatten?: boolean;
}

function cfShortcuts(id: string) {
  return [
    {
      title: 'View Organizations',
      link: ['/cloud-foundry', id, 'organizations'],
      icon: 'organization',
      iconFont: 'stratos-icons'
    },
    {
      title: 'View Applications',
<<<<<<< HEAD
      link: ['/cloud-foundry', id, 'organizations'],
=======
      link: ['/applications', id],
>>>>>>> c32cf3ac
      icon: 'apps'
    },
    {
      title: 'Deploy an Application',
      link: ['/applications', 'new', id],
      icon: 'publish'
    },
    {
      title: 'View Cloud Foundry Info',
      link: ['/cloud-foundry', id],
      icon: 'cloud_foundry',
      iconFont: 'stratos-icons'
    },
  ];
}

export function generateCFEntities(): StratosBaseCatalogEntity[] {
  const endpointDefinition: StratosEndpointExtensionDefinition = {
    urlValidationRegexString: urlValidationExpression,
    type: CF_ENDPOINT_TYPE,
    label: 'Cloud Foundry',
    labelPlural: 'Cloud Foundry',
    icon: 'cloud_foundry',
    iconFont: 'stratos-icons',
    logoUrl: '/core/assets/endpoint-icons/cloudfoundry.png',
    authTypes: [BaseEndpointAuth.UsernamePassword, BaseEndpointAuth.SSO],
    homeCard: {
<<<<<<< HEAD
      component: (compiler: Compiler, injector: Injector) => import('./features/home/cfhome-card/cfhome-card.module').then((m) => {
=======
      component: (compiler: Compiler, injector: Injector) => import('./features/home/cfhome-card/cfhome-card.module').then(m => {
>>>>>>> c32cf3ac
        return compiler.compileModuleAndAllComponentsAsync(m.CFHomeCardModule).then(cm => {
          const mod = cm.ngModuleFactory.create(injector);
          return mod.instance.createHomeCard(mod.componentFactoryResolver);
        });
      }),
      shortcuts: cfShortcuts,
      fullView: false,
    },
    listDetailsComponent: CfEndpointDetailsComponent,
    renderPriority: 1,
    healthCheck: new EndpointHealthCheck(CF_ENDPOINT_TYPE, (endpoint) => cfEntityCatalog.cfInfo.api.get(endpoint.guid)),
    favoriteFromEntity: getFavoriteFromCfEntity,
    globalPreRequest: (request, action) => {
      return addCfRelationParams(request, action);
    },
    globalPrePaginationRequest: (request, action, catalogEntity, appState) => {
      const rWithRelations = addCfRelationParams(request, action);
      return addCfQParams(rWithRelations, action, catalogEntity, appState);
    },
    globalSuccessfulRequestDataMapper: (data, endpointGuid, guid) => {
      if (data) {
        if (data.entity) {
          data.entity.cfGuid = endpointGuid;
          data.entity.guid = guid;
        } else {
          data.cfGuid = endpointGuid;
          data.guid = guid;
        }
      }
      return data;
    },
    globalErrorMessageHandler: (errors: JetstreamError<CfErrorResponse>[]) => {
      if (!errors || errors.length === 0) {
        return 'No errors in response';
      }

      if (errors.length === 1) {
        return getCfError(errors[0].jetstreamErrorResponse);
      }

      return errors.reduce((message, error) => {
        message += `\n${getCfError(error.jetstreamErrorResponse)}`;
        return message;
      }, 'Multiple Cloud Foundry Errors. ');
    },
    entityEmitHandler: (action: ICFAction, dispatcher: ActionDispatcher) => {
      let validated = false;
      return (entityInfo: EntityInfo) => {
        if (!entityInfo || entityInfo.entity) {
          if (shouldValidate(action, validated, entityInfo.entityRequestInfo)) {
            validated = true;
            dispatcher(new CfValidateEntitiesStart(
              action,
              [action.guid]
            ));
          }
        }
      };
    },
    entitiesEmitHandler: (action: PaginatedAction | PaginatedAction[], dispatcher: ActionDispatcher) => {
      let lastValidationFootprint: string;
      const actionsArray = Array.isArray(action) ? action : [action];
      return (state: PaginationEntityState) => {
        const newValidationFootprint = getPaginationCompareString(state);
        if (lastValidationFootprint !== newValidationFootprint) {
          lastValidationFootprint = newValidationFootprint;
          actionsArray.forEach(actionFromArray => dispatcher(new CfValidateEntitiesStart(
            actionFromArray,
            state.ids[actionFromArray.__forcedPageNumber__ || state.currentPage]
          )));
        }
      };
    },
    entitiesFetchHandler: (store: Store<GeneralEntityAppState>, actions: PaginatedAction[]) => () => {
      combineLatest(actions.map(action => safePopulatePaginationFromParent(store, action))).pipe(
        first(),
      ).subscribe(newActions => newActions.forEach(newAction => store.dispatch(newAction)));
    },
    paginationConfig: {
      getEntitiesFromResponse: (response: CFResponse) => response.resources,
      getTotalPages: (responseWithPages: JetstreamResponse<CFResponse | CFResponse[]>) =>
        // Input is keyed per endpoint. Value per endpoint can either be a response or a number of responses (one per page)
        Object.values(responseWithPages).reduce((max, response: CFResponse | CFResponse[]) => {
          const resp = (response[0] || response);
          return max > resp.total_pages ? max : resp.total_pages;
        }, 0),
      getTotalEntities: (responseWithPages: JetstreamResponse<CFResponse | CFResponse[]>) =>
        Object.values(responseWithPages).reduce((all, response: CFResponse | CFResponse[]) => {
          return all + (response[0] || response).total_results;
        }, 0),
      getPaginationParameters: (page: number) => ({ page: page + '' }),
      canIgnoreMaxedState: (store: Store<AppState>) => {
        // Does entity type support? Yes
        // Does BE support ignore?
        return store.select(selectSessionData()).pipe(
          map(sessionData => !!sessionData.config.listAllowLoadMaxed)
        );
      },
      maxedStateStartAt: (store: Store<AppState>, action: PaginatedAction) => {
        // Disable via the action?
        // Only allowed maxed process if enabled by action. This will be removed via #4204
        if (!action.flattenPaginationMax) {
          return of(null);
        }

        // Maxed Count from Backend?
        const beValue$ = store.select(selectSessionData()).pipe(
          map(sessionData => sessionData.config.listMaxSize)
        );

        // TODO: See #4205
        // Maxed count as per user config
        const userOverride$ = of(null);
        // const userOverride$ = store.select(selectSessionData()).pipe(
        //   // Check that the user is allowed to load all, if so they can set their own max number
        //   map(sessionData => !!sessionData.config.listAllowLoadMaxed ? null : null)
        // );

        // Maxed count from entity type
        const entityTypeDefault = 600;

        // Choose in order of priority
        return combineLatest([
          beValue$,
          userOverride$
        ]).pipe(
          map(([beValue, userOverride]) => userOverride || beValue || entityTypeDefault)
        );
      },
    },
    userRolesFetch: cfUserRolesFetch,
    userRolesReducer: currentCfUserRolesReducer
  };
  return [
    generateCfEndpointEntity(endpointDefinition),
    generateCfApplicationEntity(endpointDefinition),
    generateCfSpaceEntity(endpointDefinition),
    generateCfOrgEntity(endpointDefinition),
    generateFeatureFlagEntity(endpointDefinition),
    generateStackEntity(endpointDefinition),
    generateRouteEntity(endpointDefinition),
    generateEventEntity(endpointDefinition),
    generateGitBranchEntity(endpointDefinition),
    generateGitRepoEntity(endpointDefinition),
    generateGitCommitEntity(endpointDefinition),
    generateCFDomainEntity(endpointDefinition),
    generateCFUserEntity(endpointDefinition),
    generateCFServiceInstanceEntity(endpointDefinition),
    generateCFServicePlanEntity(endpointDefinition),
    generateCFServiceEntity(endpointDefinition),
    generateCFServiceBindingEntity(endpointDefinition),
    generateCFSecurityGroupEntity(endpointDefinition),
    generateCFServicePlanVisibilityEntity(endpointDefinition),
    generateCFServiceBrokerEntity(endpointDefinition),
    generateCFBuildPackEntity(endpointDefinition),
    generateCFAppStatsEntity(endpointDefinition),
    generateCFUserProvidedServiceInstanceEntity(endpointDefinition),
    generateCFInfoEntity(endpointDefinition),
    generateCFPrivateDomainEntity(endpointDefinition),
    generateCFSpaceQuotaEntity(endpointDefinition),
    generateCFAppSummaryEntity(endpointDefinition),
    generateCFAppEnvVarEntity(endpointDefinition),
    generateCFQuotaDefinitionEntity(endpointDefinition),
    generateCFMetrics(endpointDefinition),
    generateAutoscalerInfoEntity(endpointDefinition),
  ];
}

function generateCFQuotaDefinitionEntity(endpointDefinition: StratosEndpointExtensionDefinition) {
  const definition: IStratosEntityDefinition = {
    type: quotaDefinitionEntityType,
    schema: cfEntityFactory(quotaDefinitionEntityType),
    endpoint: endpointDefinition,
    label: 'Organization Quota',
    labelPlural: 'Organization Quotas',
  };
  cfEntityCatalog.quotaDefinition = new StratosCatalogEntity<
    IBasicCFMetaData,
    APIResource<IOrgQuotaDefinition>,
    QuotaDefinitionActionBuilder
  >(definition, {
    dataReducers: [
      endpointDisconnectRemoveEntitiesReducer()
    ],
    actionBuilders: quotaDefinitionActionBuilder
  });
  return cfEntityCatalog.quotaDefinition;
}

function generateCFAppEnvVarEntity(endpointDefinition: StratosEndpointExtensionDefinition) {
  const definition: IStratosEntityDefinition<any, APIResource, any> = {
    type: appEnvVarsEntityType,
    schema: cfEntityFactory(appEnvVarsEntityType),
    endpoint: endpointDefinition,
    paginationConfig: {
      getEntitiesFromResponse: (response) => response,
      getTotalPages: (responses: JetstreamResponse<CFResponse>) => Object.values(responses).length,
      getTotalEntities: (responses: JetstreamResponse<CFResponse>) => 1,
      getPaginationParameters: (page: number) => ({ page: '1' }),
      canIgnoreMaxedState: () => of(false),
      maxedStateStartAt: () => of(null),
    },
    successfulRequestDataMapper: (data, endpointGuid, guid, entityType, endpointType, action) => {
      return {
        entity: {
          ...(data || {}),
          cfGuid: endpointGuid
        },
        metadata: {
          guid: action.guid,
          created_at: '',
          updated_at: '',
          url: ''
        }
      };
    },
    label: 'App Env Var',
    labelPlural: 'App Env Vars',
  };
  cfEntityCatalog.appEnvVar = new StratosCatalogEntity<
    IBasicCFMetaData,
    APIResource,
    AppEnvVarActionBuilders,
    AppEnvVarActionBuilders
  >(definition, {
    dataReducers: [
      endpointDisconnectRemoveEntitiesReducer()
    ],
    actionBuilders: appEnvVarActionBuilders,
    entityBuilder: {
      getMetadata: ent => ({
        name: `Application environment variables (${ent.metadata.guid}).`,
        guid: ent.metadata.guid
      }),
      getGuid: ent => ent.metadata.guid,
    },
  });
  return cfEntityCatalog.appEnvVar;
}

function generateCFAppSummaryEntity(endpointDefinition: StratosEndpointExtensionDefinition) {
  const definition: IStratosEntityDefinition = {
    type: appSummaryEntityType,
    schema: cfEntityFactory(appSummaryEntityType),
    endpoint: endpointDefinition,
    label: 'App Summary',
    labelPlural: 'App Summaries',
  };
  cfEntityCatalog.appSummary = new StratosCatalogEntity<IBasicCFMetaData, IAppSummary, AppSummaryActionBuilders>(definition, {
    dataReducers: [
      updateAppSummaryRoutesReducer,
      endpointDisconnectRemoveEntitiesReducer()
    ],
    actionBuilders: appSummaryActionBuilders,
    entityBuilder: {
      getMetadata: ent => ({
        name: ent.name,
        guid: ent.guid
      }),
      getGuid: ent => ent.guid,
    }
  });
  return cfEntityCatalog.appSummary;
}

function generateCFSpaceQuotaEntity(endpointDefinition: StratosEndpointExtensionDefinition) {
  const definition: IStratosEntityDefinition = {
    type: spaceQuotaEntityType,
    schema: cfEntityFactory(spaceQuotaEntityType),
    endpoint: endpointDefinition,
    label: 'Space Quota',
    labelPlural: 'Space Quotas',
  };
  cfEntityCatalog.spaceQuota = new StratosCatalogEntity<
    IBasicCFMetaData,
    APIResource<ISpaceQuotaDefinition>,
    SpaceQuotaDefinitionActionBuilders>(definition, {
      dataReducers: [
        endpointDisconnectRemoveEntitiesReducer()
      ],
      actionBuilders: spaceQuotaDefinitionActionBuilders
    });
  return cfEntityCatalog.spaceQuota;
}

function generateCFPrivateDomainEntity(endpointDefinition: StratosEndpointExtensionDefinition) {
  const definition: IStratosEntityDefinition = {
    type: privateDomainsEntityType,
    schema: cfEntityFactory(privateDomainsEntityType),
    endpoint: endpointDefinition,
    label: 'Private Domain',
    labelPlural: 'Private Domains',
  };
  cfEntityCatalog.privateDomain = new StratosCatalogEntity<IBasicCFMetaData, APIResource<IPrivateDomain>>(definition, {
    dataReducers: [
      endpointDisconnectRemoveEntitiesReducer()
    ],
  });
  return cfEntityCatalog.privateDomain;
}

function generateCFInfoEntity(endpointDefinition: StratosEndpointExtensionDefinition) {
  const cfInfoDefinition: IStratosEntityDefinition = {
    type: cfInfoEntityType,
    schema: cfEntityFactory(cfInfoEntityType),
    label: 'Cloud Foundry Info',
    labelPlural: 'Cloud Foundry Infos',
    endpoint: endpointDefinition
  };
  cfEntityCatalog.cfInfo = new StratosCatalogEntity<IBasicCFMetaData, APIResource<ICfV2Info>, CfInfoDefinitionActionBuilders>(
    cfInfoDefinition,
    {
      dataReducers: [
        endpointDisconnectRemoveEntitiesReducer()
      ],
      actionBuilders: cfInfoDefinitionActionBuilders,
      entityBuilder: {
        getMetadata: info => ({
          guid: info.entity.name,
          name: info.entity.name,
        }),
        getGuid: info => info.entity.name
      }
    }
  );
  return cfEntityCatalog.cfInfo;
}

function generateCFUserProvidedServiceInstanceEntity(endpointDefinition: StratosEndpointExtensionDefinition) {
  const definition: IStratosEntityDefinition = {
    type: userProvidedServiceInstanceEntityType,
    schema: cfEntityFactory(userProvidedServiceInstanceEntityType),
    label: 'User Provided Service Instance',
    labelPlural: 'User Provided Service Instances',
    endpoint: endpointDefinition,
  };
  cfEntityCatalog.userProvidedService = new StratosCatalogEntity<
    IBasicCFMetaData,
    APIResource<IUserProvidedServiceInstance>,
    UserProvidedServiceActionBuilder
  >(
    definition,
    {
      actionBuilders: userProvidedServiceActionBuilder,
      dataReducers: [
        serviceInstanceReducer,
        endpointDisconnectRemoveEntitiesReducer()
      ],
      entityBuilder: {
        getMetadata: ent => ({
          name: ent.entity.name,
          guid: ent.metadata.guid,
        }),
        getGuid: ent => ent.metadata.guid,
      },
    }
  );
  return cfEntityCatalog.userProvidedService;
}

function generateCFAppStatsEntity(endpointDefinition: StratosEndpointExtensionDefinition) {
  const definition: IStratosEntityDefinition<any, AppStat> = {
    type: appStatsEntityType,
    schema: cfEntityFactory(appStatsEntityType),
    endpoint: endpointDefinition,
    paginationConfig: {
      getEntitiesFromResponse: (response) => {
        return Object.keys(response).map(key => {
          const stat = response[key];
          stat.guid = key;
          return stat;
        });
      },
      getTotalPages: (responses: JetstreamResponse) => Object.values(responses).length,
      getTotalEntities: (responses: JetstreamResponse) => Object.values(responses).reduce((count, response) => {
        return count + Object.keys(response).length;
      }, 0),
      getPaginationParameters: (page: number) => ({ page: page + '' }),
      canIgnoreMaxedState: () => of(false),
      maxedStateStartAt: () => of(null),
    },
    successfulRequestDataMapper: (data, endpointGuid, guid, entityType, endpointType, action) => {
      if (data) {
        return {
          ...data,
          cfGuid: endpointGuid,
          guid: `${action.guid}-${guid}`
        };
      }
      return data;
    },
  };
  cfEntityCatalog.appStats = new StratosCatalogEntity<IBasicCFMetaData, AppStat, AppStatsActionBuilders>(definition, {
    dataReducers: [
      endpointDisconnectRemoveEntitiesReducer()
    ],
    actionBuilders: appStatsActionBuilders,
    entityBuilder: {
      getMetadata: ent => ({
        name: ent.guid,
        guid: ent.guid
      }),
      getGuid: ent => ent.guid,
    }
  });
  return cfEntityCatalog.appStats;
}

function generateCFBuildPackEntity(endpointDefinition: StratosEndpointExtensionDefinition) {
  const definition: IStratosEntityDefinition = {
    type: buildpackEntityType,
    schema: cfEntityFactory(buildpackEntityType),
    endpoint: endpointDefinition
  };
  cfEntityCatalog.buildPack = new StratosCatalogEntity<IBasicCFMetaData, APIResource<IBuildpack>, BuildpackActionBuilders>(definition, {
    dataReducers: [
      endpointDisconnectRemoveEntitiesReducer()
    ],
    actionBuilders: buildpackActionBuilders
  });
  return cfEntityCatalog.buildPack;
}

function generateCFServiceBrokerEntity(endpointDefinition: StratosEndpointExtensionDefinition) {
  const definition: IStratosEntityDefinition = {
    type: serviceBrokerEntityType,
    schema: cfEntityFactory(serviceBrokerEntityType),
    endpoint: endpointDefinition
  };
  cfEntityCatalog.serviceBroker = new StratosCatalogEntity<
    IBasicCFMetaData,
    APIResource<IServiceBroker>,
    ServiceBrokerActionBuilders>(definition, {
      dataReducers: [
        endpointDisconnectRemoveEntitiesReducer()
      ],
      actionBuilders: serviceBrokerActionBuilders
    });
  return cfEntityCatalog.serviceBroker;
}

function generateCFServicePlanVisibilityEntity(endpointDefinition: StratosEndpointExtensionDefinition) {
  const definition: IStratosEntityDefinition = {
    type: servicePlanVisibilityEntityType,
    schema: cfEntityFactory(servicePlanVisibilityEntityType),
    endpoint: endpointDefinition
  };
  cfEntityCatalog.servicePlanVisibility = new StratosCatalogEntity<
    IBasicCFMetaData,
    APIResource<IServicePlanVisibility>,
    ServicePlanVisibilityActionBuilders
  >(definition, {
    dataReducers: [
      endpointDisconnectRemoveEntitiesReducer()
    ],
    actionBuilders: servicePlanVisibilityActionBuilders
  });
  return cfEntityCatalog.servicePlanVisibility;
}

function generateCFSecurityGroupEntity(endpointDefinition: StratosEndpointExtensionDefinition) {
  const definition: IStratosEntityDefinition = {
    type: securityGroupEntityType,
    schema: cfEntityFactory(securityGroupEntityType),
    label: 'Security Group',
    labelPlural: 'Security Groups',
    endpoint: endpointDefinition
  };
  cfEntityCatalog.securityGroup = new StratosCatalogEntity<
    IBasicCFMetaData,
    APIResource<ISecurityGroup>,
    SecurityGroupBuilders>(definition, {
      dataReducers: [
        endpointDisconnectRemoveEntitiesReducer()
      ],
      actionBuilders: securityGroupBuilders
    });
  return cfEntityCatalog.securityGroup;
}

function generateCFServiceBindingEntity(endpointDefinition: StratosEndpointExtensionDefinition) {
  const definition: IStratosEntityDefinition = {
    type: serviceBindingEntityType,
    schema: {
      default: cfEntityFactory(serviceBindingEntityType),
      [serviceBindingNoBindingsEntityType]: cfEntityFactory(serviceBindingNoBindingsEntityType)
    },
    label: 'Service Binding',
    labelPlural: 'Service Bindings',
    endpoint: endpointDefinition
  };
  cfEntityCatalog.serviceBinding = new StratosCatalogEntity<
    IBasicCFMetaData,
    APIResource<IServiceBinding>,
    ServiceBindingActionBuilders
  >(
    definition,
    {
      dataReducers: [
        endpointDisconnectRemoveEntitiesReducer()
      ],
      actionBuilders: serviceBindingActionBuilders,
      entityBuilder: {
        getMetadata: ent => ({
          name: ent.metadata.guid,
          guid: ent.metadata.guid
        }),
        getGuid: ent => ent.metadata.guid,
      }
    }
  );
  return cfEntityCatalog.serviceBinding;
}

function generateCFServiceEntity(endpointDefinition: StratosEndpointExtensionDefinition) {
  const definition: IStratosEntityDefinition = {
    type: serviceEntityType,
    schema: cfEntityFactory(serviceEntityType),
    label: 'Service',
    labelPlural: 'Services',
    endpoint: endpointDefinition
  };
  cfEntityCatalog.service = new StratosCatalogEntity<
    IBasicCFMetaData,
    APIResource<IService>,
    ServiceActionBuilders
  >(
    definition,
    {
      dataReducers: [
        endpointDisconnectRemoveEntitiesReducer()
      ],
      actionBuilders: serviceActionBuilders,
      entityBuilder: {
        getMetadata: ent => ({
          name: ent.entity.label,
          guid: ent.metadata.guid
        }),
        getGuid: ent => ent.metadata.guid,
      },
    }
  );
  return cfEntityCatalog.service;
}

function generateCFServicePlanEntity(endpointDefinition: StratosEndpointExtensionDefinition) {
  const definition: IStratosEntityDefinition = {
    type: servicePlanEntityType,
    schema: cfEntityFactory(servicePlanEntityType),
    label: 'Service Plan',
    labelPlural: 'Service Plans',
    endpoint: endpointDefinition
  };
  cfEntityCatalog.servicePlan = new StratosCatalogEntity<
    IBasicCFMetaData,
    APIResource<IServicePlan>,
    ServicePlanActionBuilders
  >(
    definition,
    {
      dataReducers: [
        endpointDisconnectRemoveEntitiesReducer()
      ],
      actionBuilders: servicePlanActionBuilders,
      entityBuilder: {
        getMetadata: ent => ({
          name: ent.entity.name,
          guid: ent.metadata.guid
        }),
        getGuid: ent => ent.metadata.guid,
      }
    }
  );
  return cfEntityCatalog.servicePlan;
}

function generateCFServiceInstanceEntity(endpointDefinition: StratosEndpointExtensionDefinition) {
  const definition: IStratosEntityDefinition = {
    type: serviceInstancesEntityType,
    schema: {
      default: cfEntityFactory(serviceInstancesEntityType),
      [serviceInstancesWithSpaceEntityType]: cfEntityFactory(serviceInstancesWithSpaceEntityType),
      [serviceInstancesWithNoBindingsEntityType]: cfEntityFactory(serviceInstancesWithNoBindingsEntityType),
    },
    label: 'Marketplace Service Instance',
    labelPlural: 'Marketplace Service Instances',
    endpoint: endpointDefinition,
  };
  cfEntityCatalog.serviceInstance = new StratosCatalogEntity<
    IBasicCFMetaData,
    APIResource<IServiceInstance>,
    ServiceInstanceActionBuilders
  >(
    definition,
    {
      dataReducers: [
        serviceInstanceReducer,
        endpointDisconnectRemoveEntitiesReducer()
      ],
      actionBuilders: serviceInstanceActionBuilders,
      entityBuilder: {
        getMetadata: ent => ({
          name: ent.entity.name,
          guid: ent.metadata.guid
        }),
        getGuid: ent => ent.metadata.guid,
      }
    }
  );
  return cfEntityCatalog.serviceInstance;
}

function generateCFUserEntity(endpointDefinition: StratosEndpointExtensionDefinition) {
  const definition: IStratosEntityDefinition = {
    type: cfUserEntityType,
    schema: cfEntityFactory(cfUserEntityType),
    label: 'User',
    labelPlural: 'Users',
    endpoint: endpointDefinition,
  };
  cfEntityCatalog.user = new StratosCatalogEntity<IBasicCFMetaData, APIResource<CfUser>, UserActionBuilders>(
    definition,
    {
      actionBuilders: userActionBuilders,
      dataReducers: [cfUserReducer, endpointDisconnectUserReducer],
      entityBuilder: {
        getMetadata: ent => ({
          name: ent.entity.username || ent.entity.guid || ent.metadata.guid,
          guid: ent.metadata.guid
        }),
        getGuid: ent => ent.metadata.guid,
      }
    }
  );
  return cfEntityCatalog.user;
}

function generateCFDomainEntity(endpointDefinition: StratosEndpointExtensionDefinition) {
  const definition: IStratosEntityDefinition = {
    type: domainEntityType,
    schema: cfEntityFactory(domainEntityType),
    label: 'Domain',
    labelPlural: 'Domains',
    endpoint: endpointDefinition
  };
  cfEntityCatalog.domain = new StratosCatalogEntity<
    IBasicCFMetaData,
    APIResource<IDomain>,
    DomainActionBuilders
  >(
    definition,
    {
      dataReducers: [
        endpointDisconnectRemoveEntitiesReducer()
      ],
      actionBuilders: domainActionBuilders,
      entityBuilder: {
        getMetadata: ent => ({
          name: ent.entity.name,
          guid: ent.metadata.guid
        }),
        getGuid: ent => ent.metadata.guid,
      }
    }
  );
  return cfEntityCatalog.domain;
}

function generateGitCommitEntity(endpointDefinition: StratosEndpointExtensionDefinition) {
  const definition: IStratosEntityDefinition = {
    type: gitCommitEntityType,
    schema: cfEntityFactory(gitCommitEntityType),
    label: 'Git Commit',
    labelPlural: 'Git Commits',
    endpoint: endpointDefinition,
    nonJetstreamRequest: true,
    successfulRequestDataMapper: (data, endpointGuid, guid, entityType, endpointType, action) => {
      const metadata = (action.metadata as GitMeta[])[0];
      return {
        ...metadata.scm.convertCommit(metadata.projectName, data),
        guid: action.guid
      };
    },
  };
  cfEntityCatalog.gitCommit = new StratosCatalogEntity<IBasicCFMetaData, GitCommit, GitCommitActionBuildersConfig, GitCommitActionBuilders>(
    definition,
    {
      dataReducers: [
        endpointDisconnectRemoveEntitiesReducer()
      ],
      actionBuilders: gitCommitActionBuilders,
      entityBuilder: {
        getMetadata: ent => ({
          name: ent.commit ? ent.commit.message || ent.sha : ent.sha,
          guid: ent.guid
        }),
        getGuid: ent => ent.guid,
      }
    }
  );
  return cfEntityCatalog.gitCommit;
}

function generateGitRepoEntity(endpointDefinition: StratosEndpointExtensionDefinition) {
  const definition: IStratosEntityDefinition = {
    type: gitRepoEntityType,
    schema: cfEntityFactory(gitRepoEntityType),
    label: 'Git Repository',
    labelPlural: 'Git Repositories',
    endpoint: endpointDefinition
  };
  cfEntityCatalog.gitRepo = new StratosCatalogEntity<
    IBasicCFMetaData,
    GitRepo,
    GitRepoActionBuilders
  >(
    definition,
    {
      dataReducers: [
        endpointDisconnectRemoveEntitiesReducer()
      ],
      actionBuilders: gitRepoActionBuilders,
    }
  );
  return cfEntityCatalog.gitRepo;
}

function generateGitBranchEntity(endpointDefinition: StratosEndpointExtensionDefinition) {
  const definition: IStratosEntityDefinition = {
    type: gitBranchesEntityType,
    schema: cfEntityFactory(gitBranchesEntityType),
    label: 'Git Branch',
    labelPlural: 'Git Branches',
    endpoint: endpointDefinition
  };
  cfEntityCatalog.gitBranch = new StratosCatalogEntity<IBasicCFMetaData, GitBranch, GitBranchActionBuilders>(
    definition,
    {
      dataReducers: [
        endpointDisconnectRemoveEntitiesReducer()
      ],
      actionBuilders: gitBranchActionBuilders,
    }
  );
  return cfEntityCatalog.gitBranch;
}

function generateEventEntity(endpointDefinition: StratosEndpointExtensionDefinition) {
  const definition: IStratosEntityDefinition = {
    type: cfEventEntityType,
    schema: cfEntityFactory(cfEventEntityType),
    label: 'Event',
    labelPlural: 'Events',
    endpoint: endpointDefinition
  };
  cfEntityCatalog.event = new StratosCatalogEntity<
    IBasicCFMetaData,
    APIResource<CfEvent>,
    CfEventActionBuilders>(
      definition,
      {
        dataReducers: [
          endpointDisconnectRemoveEntitiesReducer()
        ],
        actionBuilders: cfEventActionBuilders,
        entityBuilder: {
          getMetadata: event => {
            return {
              guid: event.metadata.guid,
              name: event.metadata.guid,
            };
          },
          getGuid: event => event.metadata.guid,
        }
      }
    );
  return cfEntityCatalog.event;
}

function generateRouteEntity(endpointDefinition: StratosEndpointExtensionDefinition) {
  const definition: IStratosEntityDefinition = {
    type: routeEntityType,
    schema: cfEntityFactory(routeEntityType),
    label: 'Application Route',
    labelPlural: 'Application Routes',
    endpoint: endpointDefinition
  };
  cfEntityCatalog.route = new StratosCatalogEntity<
    IBasicCFMetaData,
    APIResource<IRoute>,
    RoutesActionBuilders
  >(
    definition,
    {
      actionBuilders: routesActionBuilders,
      dataReducers: [
        routeReducer,
        endpointDisconnectRemoveEntitiesReducer()
      ],
      entityBuilder: {
        getMetadata: app => ({
          guid: app.metadata.guid,
          name: app.entity.domain_url,
        }),
        getGuid: app => app.metadata.guid,
      }
    }
  );
  return cfEntityCatalog.route;
}

function generateStackEntity(endpointDefinition: StratosEndpointExtensionDefinition) {
  const definition: IStratosEntityDefinition = {
    type: stackEntityType,
    schema: cfEntityFactory(stackEntityType),
    label: 'Stack',
    labelPlural: 'Stacks',
    endpoint: endpointDefinition
  };
  cfEntityCatalog.stack = new StratosCatalogEntity<
    IBasicCFMetaData,
    APIResource<IStack>,
    StackActionBuilders
  >(
    definition,
    {
      dataReducers: [
        endpointDisconnectRemoveEntitiesReducer()
      ],
      actionBuilders: stackActionBuilders,
      entityBuilder: {
        getMetadata: app => ({
          guid: app.metadata.guid,
          name: app.entity.name,
        }),
        getGuid: app => app.metadata.guid,
      }
    }
  );
  return cfEntityCatalog.stack;
}

function generateFeatureFlagEntity(endpointDefinition: StratosEndpointExtensionDefinition) {
  const featureFlagDefinition: IStratosEntityDefinition = {
    type: featureFlagEntityType,
    schema: cfEntityFactory(featureFlagEntityType),
    label: 'Feature Flag',
    labelPlural: 'Feature Flags',
    endpoint: endpointDefinition,
    successfulRequestDataMapper: (
      response,
      endpointGuid
    ) => {
      return {
        ...response,
        guid: `${endpointGuid}-${response.name}`
      };
    },
    paginationConfig: {
      getEntitiesFromResponse: (response) => {
        return response;
      },
      getTotalPages: (responses: JetstreamResponse) => 1,
      getTotalEntities: (responses: JetstreamResponse) => responses.length,
      getPaginationParameters: (page: number) => ({ page: page + '' }),
      canIgnoreMaxedState: () => of(false),
      maxedStateStartAt: () => of(null),
    }
  };
  cfEntityCatalog.featureFlag = new StratosCatalogEntity<
    IBasicCFMetaData,
    IFeatureFlag,
    FeatureFlagActionBuilders>(
      featureFlagDefinition,
      {
        dataReducers: [
          endpointDisconnectRemoveEntitiesReducer()
        ],
        actionBuilders: featureFlagActionBuilders,
        entityBuilder: {
          getMetadata: ff => ({
            guid: ff.guid,
            name: ff.name,
          }),
          getGuid: metadata => metadata.guid,
        }
      }
    );
  return cfEntityCatalog.featureFlag;
}

function generateCfEndpointEntity(endpointDefinition: StratosEndpointExtensionDefinition) {
  cfEntityCatalog.cfEndpoint = new StratosCatalogEndpointEntity(
    endpointDefinition,
    metadata => `/cloud-foundry/${metadata.guid}`
  );
  return cfEntityCatalog.cfEndpoint;
}

function generateCfApplicationEntity(endpointDefinition: StratosEndpointExtensionDefinition) {
  const applicationDefinition: IStratosEntityDefinition<EntitySchema, APIResource<IApp>> = {
    type: applicationEntityType,
    schema: cfEntityFactory(applicationEntityType),
    label: 'Application',
    labelPlural: 'Applications',
    endpoint: endpointDefinition,
    icon: 'apps',
    tableConfig: {
      rowBuilders: [
        ['Name', (entity) => entity.entity.name],
        ['Created', (entity) => entity.metadata.created_at]
      ]
    }
  };

  cfEntityCatalog.application = new StratosCatalogEntity<
    IAppFavMetadata,
    APIResource<IApp>,
    ApplicationActionBuilders
  >(
    applicationDefinition,
    {
      dataReducers: [
        updateApplicationRoutesReducer(),
        endpointDisconnectRemoveEntitiesReducer()
      ],
      entityBuilder: {
        getMetadata: app => ({
          guid: app.metadata.guid,
          cfGuid: app.entity.cfGuid,
          name: app.entity.name,
        }),
        getLink: (metadata) => `/applications/${metadata.cfGuid}/${metadata.guid}/summary`,
        getGuid: app => app.metadata.guid,
        getIsValid: (metadata) => cfEntityCatalog.application.api.get(metadata.guid, metadata.cfGuid, {}).pipe(entityFetchedWithoutError())
      },
      actionBuilders: applicationActionBuilder
    },
  );
  return cfEntityCatalog.application;
}

function generateCfSpaceEntity(endpointDefinition: StratosEndpointExtensionDefinition) {
  const spaceDefinition: IStratosEntityDefinition = {
    type: spaceEntityType,
    schema: {
      default: cfEntityFactory(spaceEntityType),
      [spaceWithOrgEntityType]: cfEntityFactory(spaceWithOrgEntityType)
    },
    label: 'Space',
    labelPlural: 'Spaces',
    endpoint: endpointDefinition,
    icon: 'virtual_space',
    iconFont: 'stratos-icons'
  };
  cfEntityCatalog.space = new StratosCatalogEntity<ISpaceFavMetadata, APIResource<ISpace>, SpaceActionBuilders>(
    spaceDefinition,
    {
      actionBuilders: spaceActionBuilders,
      dataReducers: [
        updateSpaceQuotaReducer,
        endpointDisconnectRemoveEntitiesReducer(),
        userSpaceOrgReducer(true)
      ],
      entityBuilder: {
        getMetadata: space => ({
          guid: space.metadata.guid,
          orgGuid: space.entity.organization_guid ? space.entity.organization_guid : space.entity.organization.metadata.guid,
          name: space.entity.name,
          cfGuid: space.entity.cfGuid,
        }),
        getLink: metadata => `/cloud-foundry/${metadata.cfGuid}/organizations/${metadata.orgGuid}/spaces/${metadata.guid}/summary`,
        getGuid: entity => entity.metadata.guid,
        getIsValid: (metadata) => cfEntityCatalog.space.api.get(metadata.guid, metadata.cfGuid).pipe(entityFetchedWithoutError())
      }
    }
  );
  return cfEntityCatalog.space;
}

function generateCfOrgEntity(endpointDefinition: StratosEndpointExtensionDefinition) {
  const orgDefinition: IStratosEntityDefinition = {
    type: organizationEntityType,
    schema: cfEntityFactory(organizationEntityType),
    label: 'Organization',
    labelPlural: 'Organizations',
    endpoint: endpointDefinition,
    icon: 'organization',
    iconFont: 'stratos-icons'
  };
  cfEntityCatalog.org = new StratosCatalogEntity<
    IOrgFavMetadata,
    APIResource<IOrganization>,
    OrganizationActionBuilders
  >(
    orgDefinition,
    {
      actionBuilders: organizationActionBuilders,
      dataReducers: [
        updateOrganizationQuotaReducer,
        updateOrganizationSpaceReducer(),
        endpointDisconnectRemoveEntitiesReducer(),
        userSpaceOrgReducer(false)
      ],
      entityBuilder: {
        getMetadata: org => ({
          guid: org.metadata.guid,
          name: org.entity.name,
          cfGuid: org.entity.cfGuid,
        }),
        getLink: metadata => `/cloud-foundry/${metadata.cfGuid}/organizations/${metadata.guid}`,
        getGuid: entity => entity.metadata.guid,
        getIsValid: (metadata) => cfEntityCatalog.org.api.get(metadata.guid, metadata.cfGuid, {}).pipe(entityFetchedWithoutError())
      }
    }
  );
  return cfEntityCatalog.org;
}

function generateCFMetrics(endpointDefinition: StratosEndpointExtensionDefinition) {
  const definition: IStratosEntityDefinition = {
    type: metricEntityType,
    schema: cfEntityFactory(metricEntityType),
    label: 'CF Metric',
    labelPlural: 'CF Metrics',
    endpoint: endpointDefinition,
  };
  cfEntityCatalog.metric = new StratosCatalogEntity<IBasicCFMetaData>(
    definition,
    {
      dataReducers: [
        endpointDisconnectRemoveEntitiesReducer(),
      ],
    }
  );
  return cfEntityCatalog.metric;
}

function generateAutoscalerInfoEntity(endpointDefinition: StratosEndpointExtensionDefinition) {
  const definition = {
    type: appAutoscalerInfoEntityType,
    schema: cfEntityFactory(appAutoscalerInfoEntityType),
    endpoint: endpointDefinition
  };
  return new StratosCatalogEntity<IFavoriteMetadata, APIResource<AutoscalerInfo>>(definition);
<<<<<<< HEAD
}
=======
}
>>>>>>> c32cf3ac
<|MERGE_RESOLUTION|>--- conflicted
+++ resolved
@@ -249,11 +249,7 @@
     },
     {
       title: 'View Applications',
-<<<<<<< HEAD
-      link: ['/cloud-foundry', id, 'organizations'],
-=======
       link: ['/applications', id],
->>>>>>> c32cf3ac
       icon: 'apps'
     },
     {
@@ -281,11 +277,7 @@
     logoUrl: '/core/assets/endpoint-icons/cloudfoundry.png',
     authTypes: [BaseEndpointAuth.UsernamePassword, BaseEndpointAuth.SSO],
     homeCard: {
-<<<<<<< HEAD
-      component: (compiler: Compiler, injector: Injector) => import('./features/home/cfhome-card/cfhome-card.module').then((m) => {
-=======
       component: (compiler: Compiler, injector: Injector) => import('./features/home/cfhome-card/cfhome-card.module').then(m => {
->>>>>>> c32cf3ac
         return compiler.compileModuleAndAllComponentsAsync(m.CFHomeCardModule).then(cm => {
           const mod = cm.ngModuleFactory.create(injector);
           return mod.instance.createHomeCard(mod.componentFactoryResolver);
@@ -1331,8 +1323,4 @@
     endpoint: endpointDefinition
   };
   return new StratosCatalogEntity<IFavoriteMetadata, APIResource<AutoscalerInfo>>(definition);
-<<<<<<< HEAD
-}
-=======
-}
->>>>>>> c32cf3ac
+}
