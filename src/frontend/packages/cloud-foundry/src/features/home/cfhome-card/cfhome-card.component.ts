import { Component, Input } from '@angular/core';
import { Store } from '@ngrx/store';
import { BehaviorSubject, combineLatest, Observable } from 'rxjs';
import { filter, first, map, pairwise } from 'rxjs/operators';

import { BASE_REDIRECT_QUERY } from '../../../../../core/src/shared/components/stepper/stepper.types';
import { RouterNav } from '../../../../../store/src/actions/router.actions';
import { PaginationMonitorFactory } from '../../../../../store/src/monitors/pagination-monitor.factory';
import { EndpointModel } from '../../../../../store/src/public-api';
import { ActionState } from '../../../../../store/src/reducers/api-request-reducer/types';
import { APIResource } from '../../../../../store/src/types/api.types';
import { IApp } from '../../../cf-api.types';
import { CFAppState } from '../../../cf-app-state';
import { cfEntityCatalog } from '../../../cf-entity-catalog';
import { SourceType } from '../../../store/types/deploy-application.types';
import {
  ApplicationDeploySourceTypes,
  AUTO_SELECT_DEPLOY_TYPE_URL_PARAM,
} from '../../applications/deploy-application/deploy-application-steps.types';
import {
  AUTO_SELECT_CF_URL_PARAM,
  IAppTileData,
} from '../../applications/new-application-base-step/new-application-base-step.component';
import { ActiveRouteCfOrgSpace } from '../../cf/cf-page.types';
import { goToAppWall } from '../../cf/cf.helpers';
import { appDataSort, CloudFoundryEndpointService } from '../../cf/services/cloud-foundry-endpoint.service';
import { HomePageCardLayout, HomePageEndpointCard } from './../../../../../core/src/features/home/home.types';
import { ITileConfig } from './../../../../../core/src/shared/components/tile/tile-selector.types';


@Component({
  selector: 'app-cfhome-card',
  templateUrl: './cfhome-card.component.html',
  styleUrls: ['./cfhome-card.component.scss'],
  providers: [
    {
      provide: ActiveRouteCfOrgSpace,
      useValue: null,
    },
    CloudFoundryEndpointService
  ]
})
export class CFHomeCardComponent implements HomePageEndpointCard {

  pLayout: HomePageCardLayout;

  get layout(): HomePageCardLayout {
    return this.pLayout;
  }

  @Input() set layout(value: HomePageCardLayout) {
    if (value) {
      this.pLayout = value;
    }
    this.updateLayout();
  }

  @Input() set endpoint(value: EndpointModel) {
    this.guid = value.guid;
  }

  guid: string;

  recentAppsRows = 10;

  appLink: () => void;

  appCount$: Observable<number>;
  orgCount$: Observable<number>;
  routeCount$: Observable<number>;

  hasNoApps$: Observable<boolean>;

  cardLoaded = false;

  recentApps = [];

  private appStatsLoaded = new BehaviorSubject<boolean>(false);
  private appStatsToLoad: APIResource<IApp>[] = [];

  private sourceTypes: SourceType[];
  public tileSelectorConfig: ITileConfig<IAppTileData>[];

  showDeployAppTiles = false;

  constructor(
    private store: Store<CFAppState>,
    private pmf: PaginationMonitorFactory,
    appDeploySourceTypes: ApplicationDeploySourceTypes,
  ) {
    // Set a default layout
    this.pLayout = new HomePageCardLayout(1, 1);

    // Get source types for if we are showing tiles to deploy an application
    this.sourceTypes = appDeploySourceTypes.getTypes();
    this.tileSelectorConfig = [
      ...this.sourceTypes.map(type =>
        new ITileConfig<IAppTileData>(
          type.name,
          type.graphic,
          { type: 'deploy', subType: type.id },
        )
      )
    ];
  }

  // Deploy an app from the Home Card for the given endpoint
  set selectedTile(tile: ITileConfig<IAppTileData>) {
    const type = tile ? tile.data.type : null;
    if (tile) {
      const query = {
        [BASE_REDIRECT_QUERY]: `applications/new/${this.guid}`,
        [AUTO_SELECT_CF_URL_PARAM]: this.guid
      };
      if (tile.data.subType) {
        query[AUTO_SELECT_DEPLOY_TYPE_URL_PARAM] = tile.data.subType;
      }
      this.store.dispatch(new RouterNav({ path: `applications/${type}`, query }));
    }
  }

  // Card is instructed to load its view by the container, whn it is visible
  load(): Observable<boolean> {
    this.cardLoaded = true;
    this.routeCount$ = CloudFoundryEndpointService.fetchRouteCount(this.store, this.pmf, this.guid);
    this.appCount$ = CloudFoundryEndpointService.fetchAppCount(this.store, this.pmf, this.guid);
    this.orgCount$ = CloudFoundryEndpointService.fetchOrgCount(this.store, this.pmf, this.guid);

    this.appLink = () => goToAppWall(this.store, this.guid);

    const appsPagObs = cfEntityCatalog.application.store.getPaginationService(this.guid);

    // When the apps are loaded, fetch the app stats
    this.hasNoApps$ = appsPagObs.entities$.pipe(first(), map(apps => {
      this.recentApps = apps;
      this.appStatsToLoad = this.restrictApps(apps);
      this.fetchAppStats();
      this.fetchAppStats();
      return apps.length === 0;
    }));

    const appStatLoaded$ = this.appStatsLoaded.asObservable().pipe(filter(loaded => loaded));
    return combineLatest([
      this.routeCount$,
      this.appCount$,
      this.orgCount$,
      appsPagObs.entities$,
      appStatLoaded$
    ]).pipe(
      map(() => true)
    );
  }

  public updateLayout() {
    const currentRows = this.recentAppsRows;
    this.recentAppsRows = this.layout.y > 1 ? 5 : 10;

    // Hide recent apps if more than 2 columns
    if (this.layout.x > 2) {
      this.recentAppsRows = 0;
    }

    // If the layout changes and there are apps to show then we need to fetch the app stats for them
    if (this.recentAppsRows > currentRows) {
      this.appStatsToLoad = this.restrictApps(this.recentApps);
      this.fetchAppStats();
    }

    // Only show the deploy app tiles in the full view
    this.showDeployAppTiles = this.layout.x === 1 && this.layout.y === 1;
  }

  // Fetch the app stats - we fetch two at a time
  private fetchAppStats() {
    if (this.appStatsToLoad.length > 0) {
      const app = this.appStatsToLoad.shift();
      if (app.entity.state === 'STARTED') {
        cfEntityCatalog.appStats.api.getMultiple(app.metadata.guid, this.guid).pipe(
          map(a => a as ActionState),
          pairwise(),
          filter(([oldR, newR]) => oldR.busy && !newR.busy),
          first()
        ).subscribe(a => {
          this.fetchAppStats();
        });
      } else {
        this.fetchAppStats();
      }
    } else {
      this.appStatsLoaded.next(true);
    }
  }

  private restrictApps(apps: APIResource<IApp>[]): APIResource<IApp>[] {
    return !apps ? [] : [...apps.sort(appDataSort).slice(0, this.recentAppsRows)];
  }
<<<<<<< HEAD

=======
>>>>>>> 00dbcf9e
}<|MERGE_RESOLUTION|>--- conflicted
+++ resolved
@@ -194,8 +194,4 @@
   private restrictApps(apps: APIResource<IApp>[]): APIResource<IApp>[] {
     return !apps ? [] : [...apps.sort(appDataSort).slice(0, this.recentAppsRows)];
   }
-<<<<<<< HEAD
-
-=======
->>>>>>> 00dbcf9e
 }