import { CommonModule, DatePipe } from '@angular/common';
import { NgModule } from '@angular/core';

import { CoreModule } from '../../../../core/src/core/core.module';
import { SharedModule } from '../../../../core/src/shared/shared.module';
import { CloudFoundrySharedModule } from '../../shared/cf-shared.module';
import { CreateApplicationModule } from '../applications/create-application/create-application.module';
import { ServiceBaseComponent } from './service-base/service-base.component';
import { ServiceCatalogPageComponent } from './service-catalog-page/service-catalog-page.component';
import { ServiceCatalogRoutingModule } from './service-catalog.routing';
import { ServiceInstancesComponent } from './service-instances/service-instances.component';
import { ServicePlansComponent } from './service-plans/service-plans.component';
import { ServiceSummaryComponent } from './service-summary/service-summary.component';
import { ServiceTabsBaseComponent } from './service-tabs-base/service-tabs-base.component';

@NgModule({
  imports: [
    CommonModule,
    SharedModule,
    ServiceCatalogRoutingModule,
    CoreModule,
    CreateApplicationModule,
    CloudFoundrySharedModule,
  ],
  declarations: [
    ServiceCatalogPageComponent,
    ServiceBaseComponent,
    ServiceInstancesComponent,
    ServicePlansComponent,
    ServiceTabsBaseComponent,
    ServiceSummaryComponent,

  ],
  exports: [
    ServiceTabsBaseComponent,
<<<<<<< HEAD
=======
  ],
  providers: [
    DatePipe
>>>>>>> a4b3fa6b
  ]
})
export class ServiceCatalogModule { }<|MERGE_RESOLUTION|>--- conflicted
+++ resolved
@@ -33,12 +33,9 @@
   ],
   exports: [
     ServiceTabsBaseComponent,
-<<<<<<< HEAD
-=======
   ],
   providers: [
     DatePipe
->>>>>>> a4b3fa6b
   ]
 })
 export class ServiceCatalogModule { }