--- conflicted
+++ resolved
@@ -3,21 +3,9 @@
 import { BehaviorSubject, combineLatest as observableCombineLatest, Observable, of as observableOf } from 'rxjs';
 import { combineLatest, filter, first, map, publishReplay, refCount, switchMap } from 'rxjs/operators';
 
-<<<<<<< HEAD
-=======
-import {
-  IService,
-  IServiceBroker,
-  IServiceExtra,
-  IServiceInstance,
-  IServicePlan,
-  IServicePlanVisibility,
-} from '../../../../core/src/core/cf-api-svc.types';
->>>>>>> b85c6d0a
 import { getIdFromRoute } from '../../../../core/src/core/utils.service';
 import { EntityService } from '../../../../store/src/entity-service';
 import { APIResource } from '../../../../store/src/types/api.types';
-<<<<<<< HEAD
 import {
   IService,
   IServiceBroker,
@@ -26,15 +14,8 @@
   IServicePlan,
   IServicePlanVisibility,
 } from '../../cf-api-svc.types';
-import { ISpace } from '../../cf-api.types';
-import { CFAppState } from '../../cf-app-state';
-import { cfEntityFactory } from '../../cf-entity-factory';
-import { serviceBrokerEntityType, servicePlanVisibilityEntityType, spaceEntityType } from '../../cf-entity-types';
-import { CF_ENDPOINT_TYPE } from '../../cf-types';
-=======
 import { cfEntityCatalog } from '../../cf-entity-catalog';
 import { serviceBrokerEntityType, serviceInstancesEntityType, servicePlanVisibilityEntityType } from '../../cf-entity-types';
->>>>>>> b85c6d0a
 import { createEntityRelationPaginationKey } from '../../entity-relations/entity-relations.types';
 import { getServiceName, getServicePlans } from './services-helper';
 
