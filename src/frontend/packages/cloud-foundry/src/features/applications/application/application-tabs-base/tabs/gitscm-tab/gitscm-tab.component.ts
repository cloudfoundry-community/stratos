import { DatePipe } from '@angular/common';
import { Component, OnDestroy, OnInit } from '@angular/core';
import { MatSnackBar, MatSnackBarRef, SimpleSnackBar } from '@angular/material';
import { Store } from '@ngrx/store';
import { Observable, of as observableOf, Subscription } from 'rxjs';
import { distinctUntilChanged, filter, map, take, tap } from 'rxjs/operators';

import { FetchBranchesForProject } from '../../../../../../../../cloud-foundry/src/actions/deploy-applications.actions';
import { GitCommit, GitRepo } from '../../../../../../../../cloud-foundry/src/store/types/git.types';
import { EntityService } from '../../../../../../../../core/src/core/entity-service';
import { EntityServiceFactory } from '../../../../../../../../core/src/core/entity-service-factory.service';
import {
  GithubCommitsListConfigServiceAppTab,
} from '../../../../../../../../core/src/shared/components/list/list-types/github-commits/github-commits-list-config-app-tab.service';
import { ListConfig } from '../../../../../../../../core/src/shared/components/list/list.component.types';
import { GitSCMService, GitSCMType } from '../../../../../../../../core/src/shared/data-services/scm/scm.service';
<<<<<<< HEAD
import { ApplicationService } from '../../../../application.service';
import { EnvVarStratosProject } from '../build-tab/application-env-vars.service';
import { CFAppState } from '../../../../../../cf-app-state';
import { gitRepoEntityType, gitCommitEntityType, gitBranchesEntityType } from '../../../../../../cf-entity-factory';
import { CF_ENDPOINT_TYPE } from '../../../../../../../cf-types';
import { FetchGitHubRepoInfo } from '../../../../../../actions/github.actions';
import { entityCatalogue } from '../../../../../../../../core/src/core/entity-catalogue/entity-catalogue.service';
import { STRATOS_ENDPOINT_TYPE } from '../../../../../../../../core/src/base-entity-schemas';
=======
import { CF_ENDPOINT_TYPE } from '../../../../../../../cf-types';
import { FetchGitHubRepoInfo } from '../../../../../../actions/github.actions';
import { CFAppState } from '../../../../../../cf-app-state';
import { gitCommitEntityType } from '../../../../../../cf-entity-factory';
import { GitBranch } from '../../../../../../store/types/github.types';
import { ApplicationService } from '../../../../application.service';
import { EnvVarStratosProject } from '../build-tab/application-env-vars.service';
>>>>>>> 16804518

@Component({
  selector: 'app-gitscm-tab',
  templateUrl: './gitscm-tab.component.html',
  styleUrls: ['./gitscm-tab.component.scss'],
  providers: [
    {
      provide: ListConfig,
      useFactory: (
        store: Store<CFAppState>,
        datePipe: DatePipe,
        scmService: GitSCMService,
        applicationService: ApplicationService,
        entityServiceFactory: EntityServiceFactory) => {
        return new GithubCommitsListConfigServiceAppTab(store, datePipe, scmService, applicationService, entityServiceFactory);
      },
      deps: [Store, DatePipe, GitSCMService, ApplicationService, EntityServiceFactory]
    }
  ]
})
export class GitSCMTabComponent implements OnInit, OnDestroy {

  gitBranchEntityService: EntityService<GitBranch>;
  gitCommitEntityService: EntityService<GitCommit>;
  gitSCMRepoEntityService: EntityService<GitRepo>;

  deployAppSubscription: Subscription;
  stratosProject$: Observable<EnvVarStratosProject>;
  gitSCMRepo$: Observable<GitRepo>;
  gitSCMRepoErrorSub: Subscription;
  commit$: Observable<GitCommit>;
  isHead$: Observable<boolean>;
  initialised$: Observable<boolean>;
  private snackBarRef: MatSnackBarRef<SimpleSnackBar>;

  ngOnDestroy(): void {
    if (this.deployAppSubscription) {
      this.deployAppSubscription.unsubscribe();
    }
    if (this.snackBarRef) {
      this.snackBarRef.dismiss();
    }
    if (this.gitSCMRepoErrorSub) {
      this.gitSCMRepoErrorSub.unsubscribe();
    }
  }

  constructor(
    private applicationService: ApplicationService,
    private store: Store<CFAppState>,
    private entityServiceFactory: EntityServiceFactory,
    private snackBar: MatSnackBar,
    private scmService: GitSCMService
  ) { }

  ngOnInit() {
    this.stratosProject$ = this.applicationService.applicationStratProject$.pipe(
      take(1),
      tap((stProject: EnvVarStratosProject) => {
        const projectName = stProject.deploySource.project;
        const commitId = stProject.deploySource.commit.trim();

        // Fallback to type if scm is not set (legacy support)
        const scmType = stProject.deploySource.scm || stProject.deploySource.type;
        const scm = this.scmService.getSCM(scmType as GitSCMType);

        // Ensure the SCM type is included in the key
        const repoEntityID = `${scmType}-${projectName}`;
        const commitEntityID = `${repoEntityID}-${commitId}`;

        const gitRepoEntity = entityCatalogue.getEntity(CF_ENDPOINT_TYPE, gitRepoEntityType);
        const getRepoActionBuilder = gitRepoEntity.actionOrchestrator.getActionBuilder('getRepoInfo');
        const getRepoAction = getRepoActionBuilder(stProject)  as FetchGitHubRepoInfo;
        this.gitSCMRepoEntityService = this.entityServiceFactory.create(
          repoEntityID,
<<<<<<< HEAD
          getRepoAction
=======
          new FetchGitHubRepoInfo(stProject)
>>>>>>> 16804518
        );

        this.gitCommitEntityService = this.entityServiceFactory.create(
          {
            endpointType: CF_ENDPOINT_TYPE,
            entityType: gitCommitEntityType,
            actionMetadata: { projectName: stProject.deploySource.project, scm, commitId },
            entityGuid: commitEntityID,
          }
        );

        const branchID = `${scmType}-${projectName}-${stProject.deploySource.branch}`;
<<<<<<< HEAD
        const gitBranchesEntity = entityCatalogue.getEntity(CF_ENDPOINT_TYPE, gitBranchesEntityType);
        const fetchBranchesActionBuilder = gitBranchesEntity.actionOrchestrator.getActionBuilder('get');
        const fetchBranchesAction = fetchBranchesActionBuilder(branchID, null, {projectName, scm});
        this.gitBranchEntityService = this.entityServiceFactory.create(
=======
        this.gitBranchEntityService = this.entityServiceFactory.create<GitBranch>(
>>>>>>> 16804518
          branchID,
          new FetchBranchesForProject(scm, projectName)
        );

        this.gitSCMRepo$ = this.gitSCMRepoEntityService.waitForEntity$.pipe(
          map(p => p.entity && p.entity)
        );

        this.gitSCMRepoErrorSub = this.gitSCMRepoEntityService.entityMonitor.entityRequest$.pipe(
          filter(request => !!request.error),
          map(request => request.message),
          distinctUntilChanged(),
        ).subscribe(errorMessage => {
          if (this.snackBarRef) {
            this.snackBarRef.dismiss();
          }
          this.snackBarRef = this.snackBar.open(`Unable to fetch ${scm.getLabel()} project: ${errorMessage}`, 'Dismiss');
        });

        this.commit$ = this.gitCommitEntityService.waitForEntity$.pipe(
          map(p => p.entity && p.entity)
        );

        this.isHead$ = this.gitBranchEntityService.waitForEntity$.pipe(
          map(p => {
            return (
              p.entity.commit.sha ===
              stProject.deploySource.commit.trim()
            );
          }),
          tap(p => (this.initialised$ = observableOf(true)))
        );
      })
    );
  }

}<|MERGE_RESOLUTION|>--- conflicted
+++ resolved
@@ -14,24 +14,14 @@
 } from '../../../../../../../../core/src/shared/components/list/list-types/github-commits/github-commits-list-config-app-tab.service';
 import { ListConfig } from '../../../../../../../../core/src/shared/components/list/list.component.types';
 import { GitSCMService, GitSCMType } from '../../../../../../../../core/src/shared/data-services/scm/scm.service';
-<<<<<<< HEAD
-import { ApplicationService } from '../../../../application.service';
-import { EnvVarStratosProject } from '../build-tab/application-env-vars.service';
-import { CFAppState } from '../../../../../../cf-app-state';
-import { gitRepoEntityType, gitCommitEntityType, gitBranchesEntityType } from '../../../../../../cf-entity-factory';
-import { CF_ENDPOINT_TYPE } from '../../../../../../../cf-types';
-import { FetchGitHubRepoInfo } from '../../../../../../actions/github.actions';
-import { entityCatalogue } from '../../../../../../../../core/src/core/entity-catalogue/entity-catalogue.service';
-import { STRATOS_ENDPOINT_TYPE } from '../../../../../../../../core/src/base-entity-schemas';
-=======
 import { CF_ENDPOINT_TYPE } from '../../../../../../../cf-types';
 import { FetchGitHubRepoInfo } from '../../../../../../actions/github.actions';
 import { CFAppState } from '../../../../../../cf-app-state';
-import { gitCommitEntityType } from '../../../../../../cf-entity-factory';
+import { gitCommitEntityType, gitRepoEntityType, gitBranchesEntityType } from '../../../../../../cf-entity-factory';
 import { GitBranch } from '../../../../../../store/types/github.types';
 import { ApplicationService } from '../../../../application.service';
 import { EnvVarStratosProject } from '../build-tab/application-env-vars.service';
->>>>>>> 16804518
+import { entityCatalogue } from '../../../../../../../../core/src/core/entity-catalogue/entity-catalogue.service';
 
 @Component({
   selector: 'app-gitscm-tab',
@@ -104,14 +94,10 @@
 
         const gitRepoEntity = entityCatalogue.getEntity(CF_ENDPOINT_TYPE, gitRepoEntityType);
         const getRepoActionBuilder = gitRepoEntity.actionOrchestrator.getActionBuilder('getRepoInfo');
-        const getRepoAction = getRepoActionBuilder(stProject)  as FetchGitHubRepoInfo;
+        const getRepoAction = getRepoActionBuilder(stProject) as FetchGitHubRepoInfo;
         this.gitSCMRepoEntityService = this.entityServiceFactory.create(
           repoEntityID,
-<<<<<<< HEAD
           getRepoAction
-=======
-          new FetchGitHubRepoInfo(stProject)
->>>>>>> 16804518
         );
 
         this.gitCommitEntityService = this.entityServiceFactory.create(
@@ -124,14 +110,10 @@
         );
 
         const branchID = `${scmType}-${projectName}-${stProject.deploySource.branch}`;
-<<<<<<< HEAD
         const gitBranchesEntity = entityCatalogue.getEntity(CF_ENDPOINT_TYPE, gitBranchesEntityType);
         const fetchBranchesActionBuilder = gitBranchesEntity.actionOrchestrator.getActionBuilder('get');
-        const fetchBranchesAction = fetchBranchesActionBuilder(branchID, null, {projectName, scm});
+        const fetchBranchesAction = fetchBranchesActionBuilder(branchID, null, { projectName, scm });
         this.gitBranchEntityService = this.entityServiceFactory.create(
-=======
-        this.gitBranchEntityService = this.entityServiceFactory.create<GitBranch>(
->>>>>>> 16804518
           branchID,
           new FetchBranchesForProject(scm, projectName)
         );
