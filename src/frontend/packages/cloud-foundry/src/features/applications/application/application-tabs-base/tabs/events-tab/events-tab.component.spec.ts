--- conflicted
+++ resolved
@@ -12,20 +12,17 @@
   ApplicationStateService,
 } from '../../../../../../../../core/src/shared/components/application-state/application-state.service';
 import { SharedModule } from '../../../../../../../../core/src/shared/shared.module';
-import { generateCfStoreModules } from '../../../../../../../test-framework/cloud-foundry-endpoint-service.helper';
 import { NormalizedResponse } from '../../../../../../../../store/src/types/api.types';
 import { PaginatedAction } from '../../../../../../../../store/src/types/pagination.types';
 import { WrapperRequestActionSuccess } from '../../../../../../../../store/src/types/request.types';
+import { generateCfStoreModules } from '../../../../../../../test-framework/cloud-foundry-endpoint-service.helper';
 import { appEventEntityType, cfEntityFactory } from '../../../../../../cf-entity-factory';
 import { ApplicationService } from '../../../../application.service';
 import { ApplicationEnvVarsHelper } from '../build-tab/application-env-vars.service';
 import { EventsTabComponent } from './events-tab.component';
 
 
-<<<<<<< HEAD
-=======
 
->>>>>>> 5c541725
 describe('EventsTabComponent', () => {
   class ApplicationServiceMock {
     cfGuid = 'mockCfGuid';
@@ -34,35 +31,6 @@
 
   let component: EventsTabComponent;
   let fixture: ComponentFixture<EventsTabComponent>;
-<<<<<<< HEAD
-=======
-  const initialState = { ...getInitialTestStoreState() };
-  initialState.pagination = {
-    ...initialState.pagination,
-    cfEvent: {
-      ['app-events:mockCfGuidmockAppGuid']: {
-        pageCount: 1,
-        currentPage: 1,
-        totalResults: 0,
-        params: {
-        },
-        ids: {
-        },
-        pageRequests: {
-        },
-        clientPagination: {
-          pageSize: 5,
-          currentPage: 1,
-          totalResults: 0,
-          filter: {
-            string: '',
-            items: {}
-          },
-        }
-      }
-    }
-  };
->>>>>>> 5c541725
 
   beforeEach(async(() => {
     TestBed.configureTestingModule({
@@ -81,7 +49,6 @@
       ]
     })
       .compileComponents();
-<<<<<<< HEAD
     const eventsConfig: EntityCatalogueEntityConfig = cfEntityFactory(appEventEntityType);
 
     const mappedData = {
@@ -96,8 +63,6 @@
     };
     const store = TestBed.get(Store);
     store.dispatch(new WrapperRequestActionSuccess(mappedData, pagAction, 'fetch'));
-=======
->>>>>>> 5c541725
   }));
 
   beforeEach(() => {
