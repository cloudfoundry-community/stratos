--- conflicted
+++ resolved
@@ -5,9 +5,7 @@
 
 import { CF_ENDPOINT_TYPE, CFEntityConfig } from '../../../../cloud-foundry/cf-types';
 import {
-  AppMetadataTypes,
-  GetAppStatsAction,
-  GetAppSummaryAction,
+  AppMetadataTypes
 } from '../../../../cloud-foundry/src/actions/app-metadata.actions';
 import {
   GetApplication,
@@ -15,7 +13,6 @@
   UpdateExistingApplication,
 } from '../../../../cloud-foundry/src/actions/application.actions';
 import { GetAllOrganizationDomains } from '../../../../cloud-foundry/src/actions/organization.actions';
-import { GetSpace } from '../../../../cloud-foundry/src/actions/space.actions';
 import { CFAppState } from '../../../../cloud-foundry/src/cf-app-state';
 import {
   appEnvVarsEntityType,
@@ -51,12 +48,7 @@
 import { selectUpdateInfo } from '../../../../store/src/selectors/api.selectors';
 import { endpointEntitiesSelector } from '../../../../store/src/selectors/endpoint.selectors';
 import { APIResource, EntityInfo } from '../../../../store/src/types/api.types';
-<<<<<<< HEAD
 import { PaginationEntityState, PaginatedAction } from '../../../../store/src/types/pagination.types';
-import { CFEntityServiceFactory } from '../../cf-entity-service-factory.service';
-=======
-import { PaginationEntityState } from '../../../../store/src/types/pagination.types';
->>>>>>> 16804518
 import { createEntityRelationKey } from '../../entity-relations/entity-relations.types';
 import { AppStat } from '../../store/types/app-metadata.types';
 import {
@@ -110,8 +102,7 @@
     const getAppSummaryAction = actionBuilder(appGuid, cfGuid);
     this.appSummaryEntityService = this.entityServiceFactory.create<IAppSummary>(
       appGuid,
-      getAppSummaryAction,
-      false
+      getAppSummaryAction
     );
 
     this.constructCoreObservables();
@@ -183,7 +174,11 @@
       switchMap(app => {
         const spaceEntity = entityCatalogue.getEntity(CF_ENDPOINT_TYPE, spaceEntityType);
         const actionBuilder = spaceEntity.actionOrchestrator.getActionBuilder('get');
-        const getSpaceAction = actionBuilder(app.space_guid, app.cfGuid, {includeRelations: [createEntityRelationKey(spaceEntityType, organizationEntityType)], populateMissing: true});  
+        const getSpaceAction = actionBuilder(
+          app.space_guid,
+          app.cfGuid,
+          { includeRelations: [createEntityRelationKey(spaceEntityType, organizationEntityType)], populateMissing: true }
+        );
         return this.entityServiceFactory.create<APIResource<ISpace>>(
           app.space_guid,
           getSpaceAction
