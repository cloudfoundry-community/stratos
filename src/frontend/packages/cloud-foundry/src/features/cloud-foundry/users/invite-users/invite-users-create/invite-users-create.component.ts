import { Component, OnInit } from '@angular/core';
import { Store } from '@ngrx/store';
import { BehaviorSubject, Observable, of as observableOf } from 'rxjs';
import { map } from 'rxjs/operators';

<<<<<<< HEAD
=======
import { IOrganization, ISpace } from '../../../../../../../core/src/core/cf-api.types';
>>>>>>> b85c6d0a
import {
  StackedInputActionResult,
} from '../../../../../../../core/src/shared/components/stacked-input-actions/stacked-input-action/stacked-input-action.component';
import {
  StackedInputActionsState,
  StackedInputActionsUpdate,
} from '../../../../../../../core/src/shared/components/stacked-input-actions/stacked-input-actions.component';
import { StepOnNextFunction } from '../../../../../../../core/src/shared/components/stepper/step/step.component';
import { ClearPaginationOfType } from '../../../../../../../store/src/actions/pagination.actions';
import { entityCatalog } from '../../../../../../../store/src/entity-catalog/entity-catalog.service';
import { EntityServiceFactory } from '../../../../../../../store/src/entity-service-factory.service';
import { APIResource } from '../../../../../../../store/src/types/api.types';
<<<<<<< HEAD
import { IOrganization, ISpace } from '../../../../../cf-api.types';
import { CFAppState } from '../../../../../cf-app-state';
import { cfUserEntityType, organizationEntityType, spaceEntityType } from '../../../../../cf-entity-types';
import { CF_ENDPOINT_TYPE, CFEntityConfig } from '../../../../../cf-types';
=======
import { CFAppState } from '../../../../../cf-app-state';
import { cfEntityCatalog } from '../../../../../cf-entity-catalog';
import { cfUserEntityType } from '../../../../../cf-entity-types';
import { CFEntityConfig } from '../../../../../cf-types';
>>>>>>> b85c6d0a
import { SpaceUserRoleNames } from '../../../../../store/types/user.types';
import { UserRoleLabels } from '../../../../../store/types/users-roles.types';
import { ActiveRouteCfOrgSpace } from '../../../cf-page.types';
import { UserInviteSendSpaceRoles, UserInviteService } from '../../../user-invites/user-invite.service';

@Component({
  selector: 'app-invite-users-create',
  templateUrl: './invite-users-create.component.html',
  styleUrls: ['./invite-users-create.component.scss']
})
export class InviteUsersCreateComponent implements OnInit {

  public valid$: Observable<boolean>;
  public stepValid = new BehaviorSubject<boolean>(false);
  public stateIn = new BehaviorSubject<StackedInputActionsState[]>([]);
  public org$: Observable<APIResource<IOrganization>>;
  public space$: Observable<APIResource<ISpace>>;
  public madeChanges = false;
  public isSpace = false;
  public spaceRole: UserInviteSendSpaceRoles = UserInviteSendSpaceRoles.auditor;
  public spaceRoles: { label: string, value: UserInviteSendSpaceRoles }[] = [];
  private users: StackedInputActionsUpdate;

  constructor(
    private store: Store<CFAppState>,
    private activeRouteCfOrgSpace: ActiveRouteCfOrgSpace,
    private userInviteService: UserInviteService
  ) {
    this.valid$ = this.stepValid.asObservable();
    this.spaceRoles.push(
      {
        label: UserRoleLabels.space.short[SpaceUserRoleNames.AUDITOR],
        value: UserInviteSendSpaceRoles.auditor,
      }, {
      label: UserRoleLabels.space.short[SpaceUserRoleNames.DEVELOPER],
      value: UserInviteSendSpaceRoles.developer,
    }, {
      label: UserRoleLabels.space.short[SpaceUserRoleNames.MANAGER],
      value: UserInviteSendSpaceRoles.manager,
    });
  }

  stateOut(users: StackedInputActionsUpdate) {
    this.users = users;
    this.stepValid.next(users.valid);
  }

  ngOnInit() {
    this.isSpace = !!this.activeRouteCfOrgSpace.spaceGuid;
    this.org$ = cfEntityCatalog.org.store.getEntityService(
      this.activeRouteCfOrgSpace.orgGuid,
      this.activeRouteCfOrgSpace.cfGuid,
      { includeRelations: [], populateMissing: false }
    ).waitForEntity$.pipe(
      map(entity => entity.entity)
    );
    this.space$ = this.isSpace ? cfEntityCatalog.space.store.getEntityService(
      this.activeRouteCfOrgSpace.spaceGuid,
      this.activeRouteCfOrgSpace.cfGuid,
      { includeRelations: [], populateMissing: false }
    ).waitForEntity$.pipe(
      map(entity => entity.entity)
    ) : observableOf(null);
  }

  onNext: StepOnNextFunction = () => {

    // Mark all as processing
    const processingState: StackedInputActionsState[] = [];
    Object.keys(this.users.values).forEach(key => {
      processingState.push({
        key,
        result: StackedInputActionResult.PROCESSING,
      });
    });
    this.stateIn.next(processingState);

    // Kick off the invites
    return this.userInviteService.invite(
      this.activeRouteCfOrgSpace.cfGuid,
      this.activeRouteCfOrgSpace.orgGuid,
      this.activeRouteCfOrgSpace.spaceGuid,
      this.spaceRole,
      Object.values(this.users.values)).pipe(
        map(res => {
          if (!res.error && res.failed_invites.length === 0) {
            // Success! Clear all paginations of type users such that lists can be refetched with new user.s
            this.store.dispatch(new ClearPaginationOfType(new CFEntityConfig(cfUserEntityType)));
          } else if (res.failed_invites.length > 0) {
            // One or more failed. Push failures back into components
            const newState: StackedInputActionsState[] = [];
            Object.entries(this.users.values).forEach(([key, email]) => {
              // Update failed users
              const failed = res.failed_invites.find(invite => invite.email === email);
              if (failed) {
                newState.push({
                  key,
                  result: StackedInputActionResult.FAILED,
                  message: failed.errorMessage
                });
                return;
              }
              // Update succeeded users
              const succeeded = res.new_invites.find(invite => invite.email === email);
              if (succeeded) {
                this.madeChanges = true;
                newState.push({
                  key,
                  result: StackedInputActionResult.SUCCEEDED,
                });
                return;
              }
              // Can't find user for unknown reason, set to failed so it can be tried again
              newState.push({
                key,
                result: StackedInputActionResult.FAILED,
                message: 'No response for user found'
              });
            });
            // We've just come from a valid state, so form should be valid again
            this.stepValid.next(true);
            this.stateIn.next(newState);
            res.errorMessage = 'Failed to invite one or more users. Please address per user message and try again';
          }
          return res;
        }),
        map(res => ({
          success: !res.error,
          message: res.errorMessage,
          redirect: !res.error
        })),
      );
  }

}<|MERGE_RESOLUTION|>--- conflicted
+++ resolved
@@ -3,10 +3,6 @@
 import { BehaviorSubject, Observable, of as observableOf } from 'rxjs';
 import { map } from 'rxjs/operators';
 
-<<<<<<< HEAD
-=======
-import { IOrganization, ISpace } from '../../../../../../../core/src/core/cf-api.types';
->>>>>>> b85c6d0a
 import {
   StackedInputActionResult,
 } from '../../../../../../../core/src/shared/components/stacked-input-actions/stacked-input-action/stacked-input-action.component';
@@ -16,20 +12,12 @@
 } from '../../../../../../../core/src/shared/components/stacked-input-actions/stacked-input-actions.component';
 import { StepOnNextFunction } from '../../../../../../../core/src/shared/components/stepper/step/step.component';
 import { ClearPaginationOfType } from '../../../../../../../store/src/actions/pagination.actions';
-import { entityCatalog } from '../../../../../../../store/src/entity-catalog/entity-catalog.service';
-import { EntityServiceFactory } from '../../../../../../../store/src/entity-service-factory.service';
 import { APIResource } from '../../../../../../../store/src/types/api.types';
-<<<<<<< HEAD
 import { IOrganization, ISpace } from '../../../../../cf-api.types';
-import { CFAppState } from '../../../../../cf-app-state';
-import { cfUserEntityType, organizationEntityType, spaceEntityType } from '../../../../../cf-entity-types';
-import { CF_ENDPOINT_TYPE, CFEntityConfig } from '../../../../../cf-types';
-=======
 import { CFAppState } from '../../../../../cf-app-state';
 import { cfEntityCatalog } from '../../../../../cf-entity-catalog';
 import { cfUserEntityType } from '../../../../../cf-entity-types';
 import { CFEntityConfig } from '../../../../../cf-types';
->>>>>>> b85c6d0a
 import { SpaceUserRoleNames } from '../../../../../store/types/user.types';
 import { UserRoleLabels } from '../../../../../store/types/users-roles.types';
 import { ActiveRouteCfOrgSpace } from '../../../cf-page.types';
@@ -64,12 +52,12 @@
         label: UserRoleLabels.space.short[SpaceUserRoleNames.AUDITOR],
         value: UserInviteSendSpaceRoles.auditor,
       }, {
-      label: UserRoleLabels.space.short[SpaceUserRoleNames.DEVELOPER],
-      value: UserInviteSendSpaceRoles.developer,
-    }, {
-      label: UserRoleLabels.space.short[SpaceUserRoleNames.MANAGER],
-      value: UserInviteSendSpaceRoles.manager,
-    });
+        label: UserRoleLabels.space.short[SpaceUserRoleNames.DEVELOPER],
+        value: UserInviteSendSpaceRoles.developer,
+      }, {
+        label: UserRoleLabels.space.short[SpaceUserRoleNames.MANAGER],
+        value: UserInviteSendSpaceRoles.manager,
+      });
   }
 
   stateOut(users: StackedInputActionsUpdate) {
