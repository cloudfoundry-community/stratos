--- conflicted
+++ resolved
@@ -30,8 +30,6 @@
   selectUsersRolesRoles,
 } from '../../../../../../store/src/selectors/users-roles.selector';
 import { APIResource, EntityInfo } from '../../../../../../store/src/types/api.types';
-import { GetAllOrganizations, GetOrganization } from '../../../../actions/organization.actions';
-import { UsersRolesSetChanges } from '../../../../actions/users-roles.actions';
 import { CFAppState } from '../../../../cf-app-state';
 import { cfEntityFactory, organizationEntityType, spaceEntityType } from '../../../../cf-entity-factory';
 import { CfUserService } from '../../../../shared/data-services/cf-user.service';
@@ -39,12 +37,9 @@
 import { CfUser, IUserPermissionInOrg, UserRoleInOrg, UserRoleInSpace } from '../../../../store/types/user.types';
 import { CfRoleChange, CfUserRolesSelected } from '../../../../store/types/users-roles.types';
 import { canUpdateOrgSpaceRoles } from '../../cf.helpers';
-<<<<<<< HEAD
-import { CFEntityServiceFactory } from '../../../../cf-entity-service-factory.service';
 import { entityCatalogue } from '../../../../../../core/src/core/entity-catalogue/entity-catalogue.service';
 import { CF_ENDPOINT_TYPE } from '../../../../../cf-types';
-=======
->>>>>>> 16804518
+import { UsersRolesSetChanges } from '../../../../actions/users-roles.actions';
 
 @Injectable()
 export class CfRolesService {
@@ -241,14 +236,7 @@
     const getOrgAction = getOrgActionBuilder(orgGuid, cfGuid, { includeRelations: [], populateMissing: false });
     return this.entityServiceFactory.create<APIResource<IOrganization>>(
       orgGuid,
-<<<<<<< HEAD
-      getOrgAction,
-      true
-=======
-      new GetOrganization(orgGuid, cfGuid, [
-        createEntityRelationKey(organizationEntityType, spaceEntityType)
-      ], true)
->>>>>>> 16804518
+      getOrgAction
     ).waitForEntity$;
   }
 
