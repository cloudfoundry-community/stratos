import { Injectable } from '@angular/core';
import { Route } from '@angular/router';
import { Store } from '@ngrx/store';
import { Observable } from 'rxjs';
import { filter, map, publishReplay, refCount, switchMap } from 'rxjs/operators';

import { CFAppState } from '../../../../../cloud-foundry/src/cf-app-state';
import {
  domainEntityType,
  organizationEntityType,
  privateDomainsEntityType,
  quotaDefinitionEntityType,
  spaceEntityType,
} from '../../../../../cloud-foundry/src/cf-entity-types';
import { OrgUserRoleNames } from '../../../../../cloud-foundry/src/store/types/user.types';
import {
  IApp,
  IOrganization,
  IOrgQuotaDefinition,
  IPrivateDomain,
  ISpace,
  ISpaceQuotaDefinition,
} from '../../../../../core/src/core/cf-api.types';
import { getEntityFlattenedList, getStartedAppInstanceCount } from '../../../../../core/src/core/cf.helpers';
import {
  CloudFoundryUserProvidedServicesService,
} from '../../../../../core/src/shared/services/cloud-foundry-user-provided-services.service';
import { entityCatalog } from '../../../../../store/src/entity-catalog/entity-catalog.service';
<<<<<<< HEAD
import { IEntityMetadata } from '../../../../../store/src/entity-catalog/entity-catalog.types';
=======
>>>>>>> 8f8a4e79
import { EntityServiceFactory } from '../../../../../store/src/entity-service-factory.service';
import { PaginationMonitorFactory } from '../../../../../store/src/monitors/pagination-monitor.factory';
import { APIResource, EntityInfo } from '../../../../../store/src/types/api.types';
import { CF_ENDPOINT_TYPE } from '../../../cf-types';
<<<<<<< HEAD
import { OrganizationActionBuilders } from '../../../entity-action-builders/organization.action-builders';
=======
>>>>>>> 8f8a4e79
import { createEntityRelationKey } from '../../../entity-relations/entity-relations.types';
import { CfUserService } from '../../../shared/data-services/cf-user.service';
import { fetchServiceInstancesCount } from '../../service-catalog/services-helper';
import { ActiveRouteCfOrgSpace } from '../cf-page.types';
import { getOrgRolesString } from '../cf.helpers';
import { CloudFoundryEndpointService } from './cloud-foundry-endpoint.service';

export const createOrgQuotaDefinition = (): IOrgQuotaDefinition => ({
  memory_limit: -1,
  app_instance_limit: -1,
  instance_memory_limit: -1,
  name: 'None assigned',
  total_services: -1,
  total_routes: -1,
  app_task_limit: -1,
  total_reserved_route_ports: -1,
  total_service_keys: -1,
  trial_db_allowed: false
});

export const createSpaceQuotaDefinition = (orgGuid: string): ISpaceQuotaDefinition => ({
  memory_limit: -1,
  app_instance_limit: -1,
  instance_memory_limit: -1,
  name: 'None assigned',
  total_services: -1,
  total_routes: -1,
  app_task_limit: -1,
  total_reserved_route_ports: -1,
  total_service_keys: -1,
  organization_guid: orgGuid
});

@Injectable()
export class CloudFoundryOrganizationService {
  orgGuid: string;
  cfGuid: string;
  quotaLink$: Observable<string[]>;
  userOrgRole$: Observable<string>;
  quotaDefinition$: Observable<IOrgQuotaDefinition>;
  totalMem$: Observable<number>;
  privateDomains$: Observable<APIResource<IPrivateDomain>[]>;
  routes$: Observable<APIResource<Route>[]>;
  serviceInstancesCount$: Observable<number>;
  userProvidedServiceInstancesCount$: Observable<number>;
  routesCount$: Observable<number>;
  spaces$: Observable<APIResource<ISpace>[]>;
  appInstances$: Observable<number>;
  apps$: Observable<APIResource<IApp>[]>;
  appCount$: Observable<number>;
  loadingApps$: Observable<boolean>;
  org$: Observable<EntityInfo<APIResource<IOrganization>>>;
  usersCount$: Observable<number | null>;

  constructor(
    public activeRouteCfOrgSpace: ActiveRouteCfOrgSpace,
    private store: Store<CFAppState>,
    private entityServiceFactory: EntityServiceFactory,
    private cfUserService: CfUserService,
    private paginationMonitorFactory: PaginationMonitorFactory,
    private cfEndpointService: CloudFoundryEndpointService,
    private cfUserProvidedServicesService: CloudFoundryUserProvidedServicesService
  ) {
    this.orgGuid = activeRouteCfOrgSpace.orgGuid;
    this.cfGuid = activeRouteCfOrgSpace.cfGuid;

    this.initialiseObservables();
  }

  public deleteSpace(spaceGuid: string, orgGuid: string, endpointGuid: string) {
    const spaceEntity = entityCatalog.getEntity(CF_ENDPOINT_TYPE, spaceEntityType);
    const actionBuilder = spaceEntity.actionOrchestrator.getActionBuilder('remove');
    const deleteSpaceAction = actionBuilder(spaceGuid, endpointGuid, { orgGuid });
    this.store.dispatch(deleteSpaceAction);
  }

  public fetchApps() {
    this.cfEndpointService.fetchApps();
  }

  private initialiseObservables() {
    this.org$ = this.cfUserService.isConnectedUserAdmin(this.cfGuid).pipe(
      switchMap(isAdmin => {
        const relations = [
          createEntityRelationKey(organizationEntityType, spaceEntityType),
          createEntityRelationKey(organizationEntityType, domainEntityType),
          createEntityRelationKey(organizationEntityType, quotaDefinitionEntityType),
          createEntityRelationKey(organizationEntityType, privateDomainsEntityType),
        ];
        if (!isAdmin) {
          // We're only interested in fetching org roles via the org request for non-admins.
          // Non-admins cannot fetch missing roles via the users entity as the `<x>_url` is invalid
          // #2902 Scaling Orgs/Spaces Inline --> individual capped requests & handling
          relations.push(
            createEntityRelationKey(organizationEntityType, OrgUserRoleNames.USER),
            createEntityRelationKey(organizationEntityType, OrgUserRoleNames.MANAGER),
            createEntityRelationKey(organizationEntityType, OrgUserRoleNames.BILLING_MANAGERS),
            createEntityRelationKey(organizationEntityType, OrgUserRoleNames.AUDITOR),
          );
        }
        const orgEntity = entityCatalog
          .getEntity<IEntityMetadata, any, OrganizationActionBuilders>(CF_ENDPOINT_TYPE, organizationEntityType);
        const getOrgActionBuilder = orgEntity.actionOrchestrator.getActionBuilder('get');
<<<<<<< HEAD
        // Fixing getOrgActionBuilder args will break other things. For fix see https://github.com/cloudfoundry/stratos/pull/4127
        // const getOrgAction = getOrgActionBuilder(this.orgGuid, this.cfGuid, { includeRelations: relations });
        const getOrgAction = getOrgActionBuilder(this.orgGuid, this.cfGuid);
=======
        const getOrgAction = getOrgActionBuilder(this.orgGuid, this.cfGuid, { includeRelations: relations });
>>>>>>> 8f8a4e79
        const orgEntityService = this.entityServiceFactory.create<APIResource<IOrganization>>(
          this.orgGuid,
          getOrgAction
        );
        return orgEntityService.waitForEntity$;
      }),
      publishReplay(1),
      refCount()
    );

    this.initialiseOrgObservables();

    this.initialiseAppObservables();

    this.initialiseSpaceObservables();

    this.userOrgRole$ = this.cfEndpointService.currentUser$.pipe(
      switchMap(u => this.cfUserService.getUserRoleInOrg(u.guid, this.orgGuid, this.cfGuid)),
      map(u => getOrgRolesString(u))
    );

    this.serviceInstancesCount$ = fetchServiceInstancesCount(this.cfGuid, this.orgGuid, null, this.store, this.paginationMonitorFactory);
    this.userProvidedServiceInstancesCount$ =
      this.cfUserProvidedServicesService.fetchUserProvidedServiceInstancesCount(this.cfGuid, this.orgGuid);

    this.routesCount$ = CloudFoundryEndpointService.fetchRouteCount(
      this.store,
      this.paginationMonitorFactory,
      this.activeRouteCfOrgSpace.cfGuid,
      this.activeRouteCfOrgSpace.orgGuid
    );
  }

  private initialiseSpaceObservables() {
    this.routes$ = this.spaces$.pipe(this.getFlattenedList('routes'));
  }

  private initialiseAppObservables() {
    this.apps$ = this.org$.pipe(
      switchMap(org => this.cfEndpointService.getAppsInOrgViaAllApps(org.entity))
    );
    this.appInstances$ = this.apps$.pipe(
      filter($apps => !!$apps),
      map(getStartedAppInstanceCount)
    );

    this.totalMem$ = this.apps$.pipe(map(a => this.cfEndpointService.getMetricFromApps(a, 'memory')));

    this.appCount$ = this.cfEndpointService.appsPagObs.hasEntities$.pipe(
      switchMap(hasAllApps => hasAllApps ? this.countExistingApps() : this.fetchAppCount()),
    );

    this.loadingApps$ = this.cfEndpointService.appsPagObs.fetchingEntities$;

    this.usersCount$ = this.cfUserService.fetchTotalUsers(this.cfGuid, this.orgGuid);
  }

  private countExistingApps(): Observable<number> {
    return this.apps$.pipe(
      map(apps => apps.length)
    );
  }

  private fetchAppCount(): Observable<number> {
    return CloudFoundryEndpointService.fetchAppCount(
      this.store,
      this.paginationMonitorFactory,
      this.activeRouteCfOrgSpace.cfGuid,
      this.activeRouteCfOrgSpace.orgGuid
    );
  }


  private initialiseOrgObservables() {
    this.spaces$ = this.org$.pipe(map(o => o.entity.entity.spaces), filter(o => !!o));
    this.privateDomains$ = this.org$.pipe(map(o => o.entity.entity.private_domains));
    this.quotaDefinition$ = this.org$.pipe(map(o => o.entity.entity.quota_definition && o.entity.entity.quota_definition.entity));
    this.quotaLink$ = this.org$.pipe(map(o => {
      const quotaDefinition = o.entity.entity.quota_definition;

      return quotaDefinition && [
        '/cloud-foundry',
        this.cfGuid,
        'organizations',
        this.orgGuid,
        'quota'
      ];
    }));
  }

  private getFlattenedList(property: string): (source: Observable<APIResource<any>[]>) => Observable<any> {
    return map(entities => getEntityFlattenedList(property, entities));
  }
}<|MERGE_RESOLUTION|>--- conflicted
+++ resolved
@@ -26,18 +26,12 @@
   CloudFoundryUserProvidedServicesService,
 } from '../../../../../core/src/shared/services/cloud-foundry-user-provided-services.service';
 import { entityCatalog } from '../../../../../store/src/entity-catalog/entity-catalog.service';
-<<<<<<< HEAD
 import { IEntityMetadata } from '../../../../../store/src/entity-catalog/entity-catalog.types';
-=======
->>>>>>> 8f8a4e79
 import { EntityServiceFactory } from '../../../../../store/src/entity-service-factory.service';
 import { PaginationMonitorFactory } from '../../../../../store/src/monitors/pagination-monitor.factory';
 import { APIResource, EntityInfo } from '../../../../../store/src/types/api.types';
 import { CF_ENDPOINT_TYPE } from '../../../cf-types';
-<<<<<<< HEAD
 import { OrganizationActionBuilders } from '../../../entity-action-builders/organization.action-builders';
-=======
->>>>>>> 8f8a4e79
 import { createEntityRelationKey } from '../../../entity-relations/entity-relations.types';
 import { CfUserService } from '../../../shared/data-services/cf-user.service';
 import { fetchServiceInstancesCount } from '../../service-catalog/services-helper';
@@ -141,13 +135,7 @@
         const orgEntity = entityCatalog
           .getEntity<IEntityMetadata, any, OrganizationActionBuilders>(CF_ENDPOINT_TYPE, organizationEntityType);
         const getOrgActionBuilder = orgEntity.actionOrchestrator.getActionBuilder('get');
-<<<<<<< HEAD
-        // Fixing getOrgActionBuilder args will break other things. For fix see https://github.com/cloudfoundry/stratos/pull/4127
-        // const getOrgAction = getOrgActionBuilder(this.orgGuid, this.cfGuid, { includeRelations: relations });
-        const getOrgAction = getOrgActionBuilder(this.orgGuid, this.cfGuid);
-=======
         const getOrgAction = getOrgActionBuilder(this.orgGuid, this.cfGuid, { includeRelations: relations });
->>>>>>> 8f8a4e79
         const orgEntityService = this.entityServiceFactory.create<APIResource<IOrganization>>(
           this.orgGuid,
           getOrgAction
