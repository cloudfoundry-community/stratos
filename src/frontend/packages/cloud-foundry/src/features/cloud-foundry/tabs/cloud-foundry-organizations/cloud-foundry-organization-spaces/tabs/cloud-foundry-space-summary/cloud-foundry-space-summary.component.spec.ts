import { async, ComponentFixture, TestBed } from '@angular/core/testing';

import {
  CloudFoundryUserProvidedServicesService,
} from '../../../../../../../../../core/src/shared/services/cloud-foundry-user-provided-services.service';
import { TabNavService } from '../../../../../../../../../core/tab-nav.service';
import {
  CloudFoundrySpaceServiceMock,
} from '../../../../../../../../../core/test-framework/cloud-foundry-space.service.mock';
import {
  generateActiveRouteCfOrgSpaceMock,
  generateCfBaseTestModules,
} from '../../../../../../../../test-framework/cloud-foundry-endpoint-service.helper';
import {
  CardCfRecentAppsComponent,
} from '../../../../../../../shared/components/cards/card-cf-recent-apps/card-cf-recent-apps.component';
import {
  CompactAppCardComponent,
} from '../../../../../../../shared/components/cards/card-cf-recent-apps/compact-app-card/compact-app-card.component';
import {
  CardCfSpaceDetailsComponent,
} from '../../../../../../../shared/components/cards/card-cf-space-details/card-cf-space-details.component';
import { CfUserService } from '../../../../../../../shared/data-services/cf-user.service';
import {
  CloudFoundryUserProvidedServicesService,
} from '../../../../../../../shared/services/cloud-foundry-user-provided-services.service';
import { CloudFoundryEndpointService } from '../../../../../services/cloud-foundry-endpoint.service';
import { CloudFoundryOrganizationService } from '../../../../../services/cloud-foundry-organization.service';
import { CloudFoundrySpaceService } from '../../../../../services/cloud-foundry-space.service';
import { CloudFoundrySpaceSummaryComponent } from './cloud-foundry-space-summary.component';

describe('CloudFoundrySpaceSummaryComponent', () => {
  let component: CloudFoundrySpaceSummaryComponent;
  let fixture: ComponentFixture<CloudFoundrySpaceSummaryComponent>;

  beforeEach(async(() => {
    TestBed.configureTestingModule({
      declarations: [CloudFoundrySpaceSummaryComponent, CardCfSpaceDetailsComponent, CardCfRecentAppsComponent, CompactAppCardComponent],
      imports: generateCfBaseTestModules(),
      providers: [
        generateActiveRouteCfOrgSpaceMock(),
        CloudFoundryEndpointService,
        { provide: CloudFoundrySpaceService, useClass: CloudFoundrySpaceServiceMock },
        CloudFoundryOrganizationService,
        TabNavService,
        CfUserService,
<<<<<<< HEAD
        CloudFoundryUserProvidedServicesService,
=======
        CloudFoundryUserProvidedServicesService
>>>>>>> b85c6d0a
      ]
    })
      .compileComponents();
  }));

  beforeEach(() => {
    fixture = TestBed.createComponent(CloudFoundrySpaceSummaryComponent);
    component = fixture.componentInstance;
    fixture.detectChanges();
  });

  it('should create', () => {
    expect(component).toBeTruthy();
  });
});<|MERGE_RESOLUTION|>--- conflicted
+++ resolved
@@ -1,8 +1,5 @@
 import { async, ComponentFixture, TestBed } from '@angular/core/testing';
 
-import {
-  CloudFoundryUserProvidedServicesService,
-} from '../../../../../../../../../core/src/shared/services/cloud-foundry-user-provided-services.service';
 import { TabNavService } from '../../../../../../../../../core/tab-nav.service';
 import {
   CloudFoundrySpaceServiceMock,
@@ -44,11 +41,7 @@
         CloudFoundryOrganizationService,
         TabNavService,
         CfUserService,
-<<<<<<< HEAD
-        CloudFoundryUserProvidedServicesService,
-=======
         CloudFoundryUserProvidedServicesService
->>>>>>> b85c6d0a
       ]
     })
       .compileComponents();
