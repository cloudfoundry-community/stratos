--- conflicted
+++ resolved
@@ -1,8 +1,5 @@
 import { async, ComponentFixture, TestBed } from '@angular/core/testing';
 
-import {
-  CloudFoundryUserProvidedServicesService,
-} from '../../../../../core/src/shared/services/cloud-foundry-user-provided-services.service';
 import { TabNavService } from '../../../../../core/tab-nav.service';
 import {
   generateCfBaseTestModules,
@@ -29,11 +26,7 @@
         generateTestCfEndpointServiceProvider(),
         TabNavService,
         CloudFoundryOrganizationService,
-<<<<<<< HEAD
-        CloudFoundryUserProvidedServicesService,
-=======
         CloudFoundryUserProvidedServicesService
->>>>>>> b85c6d0a
       ]
     })
       .compileComponents();
