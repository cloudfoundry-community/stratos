import { CFOrchestratedActionBuilders } from './cf.action-builder.types';
import {
  GetServiceInstances,
  GetServiceInstance,
  DeleteServiceInstance,
  CreateServiceInstance,
  UpdateServiceInstance
} from '../actions/service-instances.actions';
import { GetServicePlanServiceInstances } from '../actions/service-plan.actions';
import { GetServiceInstancesForSpace } from '../actions/space.actions';
<<<<<<< HEAD
import { QParam } from '../../../store/src/q-param';
=======
>>>>>>> 8d85829b

export const serviceInstanceActionBuilders = {
  get: (
    guid,
    endpointGuid,
    includeRelations,
    populateMissing
  ) => new GetServiceInstance(
    guid,
    endpointGuid,
    includeRelations,
    populateMissing
  ),
  remove: (
    guid,
    endpointGuid
  ) => new DeleteServiceInstance(endpointGuid, guid),
  create: (
    createId,
    endpointGuid,
    name: string,
    servicePlanGuid: string,
    spaceGuid: string,
    params: object,
    tags: string[],
  ) => new CreateServiceInstance(
    createId,
    endpointGuid,
    name,
    servicePlanGuid,
    spaceGuid,
    params,
    tags
  ),
  update: (
    guid,
    endpointGuid,
    name: string,
    servicePlanGuid: string,
    spaceGuid: string,
    params: object,
    tags: string[]
  ) => new UpdateServiceInstance(
    guid,
    endpointGuid,
    name,
    servicePlanGuid,
    spaceGuid,
    params,
    tags
  ),
  getAll: (
    endpointGuid,
    paginationKey,
    includeRelations?: string[],
    populateMissing?: boolean
  ) => new GetServiceInstances(endpointGuid, paginationKey, includeRelations, populateMissing),
  getAllInServicePlan: (
    servicePlanGuid: string,
    endpointGuid: string,
    paginationKey: string,
    includeRelations?: string[]
  ) => new GetServicePlanServiceInstances(
    servicePlanGuid,
    endpointGuid,
    paginationKey,
    includeRelations
  ),
  getAllInSpace: (
    spaceGuid: string,
    endpointGuid: string,
    paginationKey: string,
    qParams: string[],
    includeRelations?: string[],
    populateMissing?: boolean
  ) => new GetServiceInstancesForSpace(spaceGuid, endpointGuid, paginationKey, qParams, includeRelations, populateMissing)
} as CFOrchestratedActionBuilders;<|MERGE_RESOLUTION|>--- conflicted
+++ resolved
@@ -8,10 +8,6 @@
 } from '../actions/service-instances.actions';
 import { GetServicePlanServiceInstances } from '../actions/service-plan.actions';
 import { GetServiceInstancesForSpace } from '../actions/space.actions';
-<<<<<<< HEAD
-import { QParam } from '../../../store/src/q-param';
-=======
->>>>>>> 8d85829b
 
 export const serviceInstanceActionBuilders = {
   get: (
