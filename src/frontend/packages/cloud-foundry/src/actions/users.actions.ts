import { RequestOptions } from '@angular/http';

import { getActions } from '../../../store/src/actions/action.helper';
import { endpointSchemaKey } from '../../../store/src/helpers/entity-factory';
import { EntitySchema } from '../../../store/src/helpers/entity-schema';
import { PaginatedAction } from '../../../store/src/types/pagination.types';
import { EntityRequestAction } from '../../../store/src/types/request.types';
import { cfEntityFactory, cfUserEntityType, organizationEntityType, spaceEntityType } from '../cf-entity-factory';
import { createEntityRelationPaginationKey, EntityInlineParentAction } from '../entity-relations/entity-relations.types';
import { OrgUserRoleNames, SpaceUserRoleNames } from '../store/types/user.types';
import { CFStartAction } from './cf-action.types';
import { createDefaultUserRelations } from './user.actions.helpers';
<<<<<<< HEAD
import { EntityRequestAction } from '../../../store/src/types/request.types';
import { threadId } from 'worker_threads';
=======
>>>>>>> 36fd2d89

export const GET_ALL = '[Users] Get all';
export const GET_ALL_SUCCESS = '[Users] Get all success';
export const GET_ALL_FAILED = '[Users] Get all failed';

export const REMOVE_ROLE = '[Users] Remove role';
export const REMOVE_ROLE_SUCCESS = '[Users]  Remove role success';
export const REMOVE_ROLE_FAILED = '[Users]  Remove role failed';

export const ADD_ROLE = '[Users] Add role';
export const ADD_ROLE_SUCCESS = '[Users]  Add role success';
export const ADD_ROLE_FAILED = '[Users]  Add role failed';

export const GET_CF_USER = '[Users] Get cf user ';
export const GET_CF_USER_SUCCESS = '[Users] Get cf user success';
export const GET_CF_USER_FAILED = '[Users] Get cf user failed';

export const GET_CF_USERS_AS_NON_ADMIN = '[Users] Get cf users by org ';
export const GET_CF_USERS_AS_NON_ADMIN_SUCCESS = '[Users] Get cf users by org success';


export class GetAllUsersAsAdmin extends CFStartAction implements PaginatedAction, EntityInlineParentAction {
  isGetAllUsersAsAdmin = true;
  paginationKey: string;
  constructor(
    public endpointGuid: string,
    public includeRelations: string[] = createDefaultUserRelations(),
    public populateMissing = true,
    paginationKey?: string
  ) {
    super();
    this.paginationKey = paginationKey || createEntityRelationPaginationKey(endpointSchemaKey, endpointGuid)
    this.options = new RequestOptions();
    this.options.url = 'users';
    this.options.method = 'get';
  }
  actions = [GET_ALL, GET_ALL_SUCCESS, GET_ALL_FAILED];
  entity = [cfEntityFactory(cfUserEntityType)];
  entityType = cfUserEntityType;
  options: RequestOptions;
  initialParams = {
    page: 1,
    'results-per-page': 100,
    'order-direction': 'desc',
    'order-direction-field': 'username',
  };
  flattenPagination = true;
  flattenPaginationMax = 600;
  static is(action: any): boolean {
    return !!action.isGetAllUsersAsAdmin;
  }
}
// FIXME: These actions are user related however return either an org or space entity. These responses can be ignored and not stored, need
// a flag somewhere to handle that - https://jira.capbristol.com/browse/STRAT-119
export class ChangeUserRole extends CFStartAction implements EntityRequestAction {
  public endpointType = 'cf';
  constructor(
    public endpointGuid: string,
    public userGuid: string,
    public method: string,
    public actions: string[],
    public permissionTypeKey: OrgUserRoleNames | SpaceUserRoleNames,
    public entityGuid: string,
    public isSpace = false,
    public updateConnectedUser = false,
    public orgGuid?: string
  ) {
    super();
    this.guid = entityGuid;
    this.updatingKey = ChangeUserRole.generateUpdatingKey(permissionTypeKey, userGuid);
    this.options = new RequestOptions();
    this.options.url = `${isSpace ? 'spaces' : 'organizations'}/${this.guid}/${this.updatingKey}`;
    this.options.method = method;
    this.entityType = isSpace ? spaceEntityType : organizationEntityType;
    this.entity = cfEntityFactory(this.entityType);
  }

  guid: string;
  entity: EntitySchema;
  entityType: string;
  options: RequestOptions;
  updatingKey: string;

  static generateUpdatingKey<T>(permissionType: OrgUserRoleNames | SpaceUserRoleNames, userGuid: string) {
    return `${permissionType}/${userGuid}`;
  }
}

export class AddUserRole extends ChangeUserRole {
  constructor(
    endpointGuid: string,
    userGuid: string,
    entityGuid: string,
    permissionTypeKey: OrgUserRoleNames | SpaceUserRoleNames,
    isSpace = false,
    updateConnectedUser = false,
    orgGuid?: string
  ) {
    super(
      endpointGuid,
      userGuid,
      'put',
      [ADD_ROLE, ADD_ROLE_SUCCESS, ADD_ROLE_FAILED],
      permissionTypeKey,
      entityGuid,
      isSpace,
      updateConnectedUser,
      orgGuid
    );
  }
}

export class RemoveUserRole extends ChangeUserRole {
  constructor(
    endpointGuid: string,
    userGuid: string,
    entityGuid: string,
    permissionTypeKey: OrgUserRoleNames | SpaceUserRoleNames,
    isSpace = false,
    updateConnectedUser = false,
    orgGuid?: string
  ) {
    super(
      endpointGuid,
      userGuid,
      'delete',
      [REMOVE_ROLE, REMOVE_ROLE_SUCCESS, REMOVE_ROLE_FAILED],
      permissionTypeKey,
      entityGuid,
      isSpace,
      updateConnectedUser,
      orgGuid
    );
  }
}

export class GetUser extends CFStartAction {
  constructor(
    public endpointGuid: string,
    public guid: string,
    public includeRelations: string[] = createDefaultUserRelations(),
    public populateMissing = true) {
    super();
    this.options = new RequestOptions();
    this.options.url = 'users/' + guid;
    this.options.method = 'get';
  }
  actions = getActions('Users', 'Fetch User');
  entity = [cfEntityFactory(cfUserEntityType)];
  entityType = cfUserEntityType;
  options: RequestOptions;
}

<|MERGE_RESOLUTION|>--- conflicted
+++ resolved
@@ -10,11 +10,6 @@
 import { OrgUserRoleNames, SpaceUserRoleNames } from '../store/types/user.types';
 import { CFStartAction } from './cf-action.types';
 import { createDefaultUserRelations } from './user.actions.helpers';
-<<<<<<< HEAD
-import { EntityRequestAction } from '../../../store/src/types/request.types';
-import { threadId } from 'worker_threads';
-=======
->>>>>>> 36fd2d89
 
 export const GET_ALL = '[Users] Get all';
 export const GET_ALL_SUCCESS = '[Users] Get all success';
