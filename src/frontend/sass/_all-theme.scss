--- conflicted
+++ resolved
@@ -36,11 +36,8 @@
 @import '../app/shared/components/start-end-date/start-end-date.component.theme';
 @import '../app/shared/components/metrics-chart/metrics-chart.component.theme';
 @import '../app/shared/components/metrics-range-selector/metrics-range-selector.component.theme';
-<<<<<<< HEAD
 @import '../app/features/applications/application-wall/application-wall.component.theme';
-=======
 @import '../app/shared/components/multiline-title/multiline-title.component.theme';
->>>>>>> 79480172
 @import './components/mat-tabs.theme';
 @import './components/text-status.theme';
 @import './components/hyperlinks.theme';
@@ -52,6 +49,7 @@
 $side-nav-light-bg: #333;
 $side-nav-light-hover: #555;
 $side-nav-light-active: #484848;
+
 // Creates the app theme and applies it to the application
 // $theme = Angular Material Theme
 // $nav-theme - Colors for the Side Nav (optional)
@@ -66,18 +64,23 @@
   $accent: map-get($theme, accent);
   $warn: map-get($theme, warn);
   $subdued: mat-contrast($primary, 50);
+
   @if $is-dark==true {
     $app-background-color: lighten(mat-color($background-colors, background), 10%);
     $subdued: darken($subdued, 50);
   }
+
   @else {
     $app-background-color: darken(mat-color($background-colors, background), 2%);
     $subdued: lighten($subdued, 50);
   }
+
   html {
     background-color: $app-background-color;
-  } // App Theme defines a set of colors used by stratos components
-  $app-theme: ( app-background-color: $app-background-color, app-background-text-color: rgba(mat-color($foreground-colors, base), .65), side-nav: app-generate-nav-theme($theme, $nav-theme), status: app-generate-status-theme($theme, $status-theme), subdued-color: $subdued, ansi-colors: $ansi-color-palette); // Pass the Material theme and the App Theme to components that need to be themed
+  }
+
+  // App Theme defines a set of colors used by stratos components
+  $app-theme: (app-background-color: $app-background-color, app-background-text-color: rgba(mat-color($foreground-colors, base), .65), side-nav: app-generate-nav-theme($theme, $nav-theme), status: app-generate-status-theme($theme, $status-theme), subdued-color: $subdued, ansi-colors: $ansi-color-palette); // Pass the Material theme and the App Theme to components that need to be themed
   @include dialog-error-theme($theme, $app-theme);
   @include login-page-theme($theme, $app-theme);
   @include side-nav-theme($theme, $app-theme);
@@ -123,9 +126,10 @@
   @if ($nav-theme) {
     @return $nav-theme;
   }
+
   @else {
     // Use default palette for side navigation
-    @return ( background: $side-nav-light-bg, background-top: $side-nav-light-bg, text: darken($side-nav-light-text, 10%), active: $side-nav-light-active, active-text: $side-nav-light-text, hover: $side-nav-light-hover, hover-text: $side-nav-light-text);
+    @return (background: $side-nav-light-bg, background-top: $side-nav-light-bg, text: darken($side-nav-light-text, 10%), active: $side-nav-light-active, active-text: $side-nav-light-text, hover: $side-nav-light-hover, hover-text: $side-nav-light-text);
   }
 }
 
@@ -133,10 +137,11 @@
   @if ($status-theme) {
     @return $status-theme;
   }
+
   @else {
     $warn: map-get($theme, warn);
     $primary: map-get($theme, primary);
     $white: #fff; // Use default palette for status
-    @return ( success: map-get($mat-green, 500), warning: map-get($mat-orange, 500), danger: mat-color($warn), tentative: map-get($mat-grey, 500), busy: mat-color($primary), text: $white, );
+    @return (success: map-get($mat-green, 500), warning: map-get($mat-orange, 500), danger: mat-color($warn), tentative: map-get($mat-grey, 500), busy: mat-color($primary), text: $white, );
   }
 }