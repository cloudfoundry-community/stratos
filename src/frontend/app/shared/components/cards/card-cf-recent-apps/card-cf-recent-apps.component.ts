--- conflicted
+++ resolved
@@ -34,10 +34,6 @@
 
   ngOnInit() {
     this.apps$ = this.allApps$.pipe(
-<<<<<<< HEAD
-      first(),
-=======
->>>>>>> e8da9af3
       map(allApps => this.processApps(allApps))
     );
   }
