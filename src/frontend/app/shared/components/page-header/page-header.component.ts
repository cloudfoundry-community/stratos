--- conflicted
+++ resolved
@@ -43,15 +43,12 @@
 
   @Input('hideMenu') hideMenu = false;
 
-<<<<<<< HEAD
   @Input('notice$')
   notice$: Observable<PageHeaderNotice>;
 
   @Input('tabs')
   tabs: ISubHeaderTabs[];
-=======
   @Input('showUnderFlow') showUnderFlow = false;
->>>>>>> c173ee95
 
   @Input('breadcrumbs')
   set breadcrumbs(breadcrumbs: IHeaderBreadcrumb[]) {
