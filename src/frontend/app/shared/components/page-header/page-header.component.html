<div class="page-header__outer">
<<<<<<< HEAD
  <div class="page-header__inner">
    <div class="page-header">
      <div>
        <mat-toolbar color="primary">
          <div class="page-header__nav-toggle-wrapper">
            <button mat-icon-button *ngIf="!hideSideNavButton" (click)="toggleSidenav()">
              <mat-icon class="page-header__nav-toggle">menu</mat-icon>
            </button>
          </div>
          <div class="page-header__breadcrumbs" *ngIf="breadcrumbDefinitions">
            <ng-container *ngFor="let breadcrumbDef of breadcrumbDefinitions">
              <span class="page-header__breadcrumb page-header__breadcrumb-link" *ngIf="breadcrumbDef.routerLink"
                [routerLink]="breadcrumbDef.routerLink">{{ breadcrumbDef.value }}</span>
              <span class="page-header__breadcrumb" *ngIf="!breadcrumbDef.routerLink">{{ breadcrumbDef.value }}</span>
              <mat-icon class="page-header__breadcrumb-separator">chevron_right</mat-icon>
            </ng-container>
          </div>
          <ng-content></ng-content>
          <div class="page-header__filler"></div>
          <div #extensionRef>
            <app-extension-buttons *ngIf="actionsKey" [type]="actionsKey"></app-extension-buttons>
          </div>
          <div #ref>
            <ng-content select=".page-header-right"></ng-content>
          </div>
          <span class="page-header__divider" *ngIf="
          (extensionRef.children[0] && extensionRef.children[0].children && extensionRef.children[0].children.length > 0) ||
          (ref.children[0] && ref.children[0] && ref.children[0].children && ref.children[0].children.length > 0)
        ">
            |
          </span>
          <button *ngIf="!hideMenu" class="page-header__menu-button" mat-icon-button [matMenuTriggerFor]="menu">
            <div class="page-header__menu-button-icon"> {{ userNameFirstLetter$ | async }} </div>
          </button>
          <mat-menu #menu="matMenu" [overlapTrigger]="false" class="page-header__menu">
            <div class="page-header__menu-inner">
              <div class="page-header__username">
                <div class="page-header__username-icon"> {{ userNameFirstLetter$ | async }} </div>
                <div class="page-header__username-text">
                  <div class="page-header__username-subtext">user</div>
                  <div>{{ username$ | async }}</div>
                </div>
=======
  <div class="page-header">
    <div>
      <mat-toolbar color="primary">
        <div class="page-header__nav-toggle-wrapper">
          <button mat-icon-button *ngIf="!hideSideNavButton" (click)="toggleSidenav()">
            <mat-icon class="page-header__nav-toggle">menu</mat-icon>
          </button>
        </div>
        <div class="page-header__breadcrumbs" *ngIf="breadcrumbDefinitions">
          <ng-container *ngFor="let breadcrumbDef of breadcrumbDefinitions">
            <span class="page-header__breadcrumb page-header__breadcrumb-link" *ngIf="breadcrumbDef.routerLink"
              [routerLink]="breadcrumbDef.routerLink">{{ breadcrumbDef.value }}</span>
            <span class="page-header__breadcrumb" *ngIf="!breadcrumbDef.routerLink">{{ breadcrumbDef.value }}</span>
            <mat-icon class="page-header__breadcrumb-separator">chevron_right</mat-icon>
          </ng-container>
        </div>
        <ng-content></ng-content>
        <app-entity-favorite-star class="page-header__favorite" *ngIf="_favorite" [favorite]="_favorite">
        </app-entity-favorite-star>
        <div class="page-header__filler"></div>
        <div #extensionRef>
          <app-extension-buttons *ngIf="actionsKey" [type]="actionsKey"></app-extension-buttons>
        </div>
        <div #ref>
          <ng-content select=".page-header-right"></ng-content>
        </div>
        <span class="page-header__divider" *ngIf="
          (extensionRef.children[0] && extensionRef.children[0].children && extensionRef.children[0].children.length > 0) ||
          (ref.children[0] && ref.children[0] && ref.children[0].children && ref.children[0].children.length > 0)
        ">
          |
        </span>
        <button *ngIf="showHistory" class="page-header__menu-button" mat-icon-button [matMenuTriggerFor]="history">
          <mat-icon class="page-header__nav-toggle">history</mat-icon>
        </button>
        <mat-menu #history="matMenu" [overlapTrigger]="false" class="page-header__menu">
          <div class="page-header__history">
            <h3>Recent</h3>
            <app-recent-entities class="page-header__history-list" history="true"></app-recent-entities>
          </div>
        </mat-menu>
        <button *ngIf="!hideMenu" class="page-header__menu-button" mat-icon-button [matMenuTriggerFor]="menu">
          <div class="page-header__menu-button-icon"> {{ userNameFirstLetter$ | async }} </div>
        </button>
        <mat-menu #menu="matMenu" [overlapTrigger]="false" class="page-header__menu">
          <div class="page-header__menu-inner">
            <div class="page-header__username">
              <div class="page-header__username-icon"> {{ userNameFirstLetter$ | async }} </div>
              <div class="page-header__username-text">
                <div class="page-header__username-subtext">user</div>
                <div>{{ username$ | async }}</div>
>>>>>>> 7eabb7d1
              </div>
              <div *ngIf="!logoutOnly">
                <button mat-menu-item routerLink="/about">
                  <span>About</span>
                </button>
                <button mat-menu-item routerLink="/user-profile">
                  <span>Profile</span>
                </button>
                <div class="page-header__menu-separator"></div>
              </div>
              <button mat-menu-item (click)="logout()">
                <span>Logout</span>
              </button>
            </div>
          </mat-menu>
        </mat-toolbar>
      </div>
    </div>
    <app-page-header-events class="header-events" [endpointIds$]="endpointIds$"></app-page-header-events>
  </div>
  <div *ngIf="activeTab$ | async as activeTab" class="tab-header">
    <div class="tab-header__title">{{ activeTab }}</div>
    <div class="sub-nav-actions" *ngIf="this.tabNavService.tabSubNav$ | async as portal">
      <div class="sub-nav-actions__container">
        <ng-container [cdkPortalOutlet]="portal"></ng-container>
      </div>
    </div>
  </div>
  <div *ngIf="showUnderFlow" class="page-header__underflow">
  </div>
</div><|MERGE_RESOLUTION|>--- conflicted
+++ resolved
@@ -1,5 +1,4 @@
 <div class="page-header__outer">
-<<<<<<< HEAD
   <div class="page-header__inner">
     <div class="page-header">
       <div>
@@ -18,6 +17,8 @@
             </ng-container>
           </div>
           <ng-content></ng-content>
+          <app-entity-favorite-star class="page-header__favorite" *ngIf="_favorite" [favorite]="_favorite">
+          </app-entity-favorite-star>
           <div class="page-header__filler"></div>
           <div #extensionRef>
             <app-extension-buttons *ngIf="actionsKey" [type]="actionsKey"></app-extension-buttons>
@@ -31,6 +32,15 @@
         ">
             |
           </span>
+          <button *ngIf="showHistory" class="page-header__menu-button" mat-icon-button [matMenuTriggerFor]="history">
+            <mat-icon class="page-header__nav-toggle">history</mat-icon>
+          </button>
+          <mat-menu #history="matMenu" [overlapTrigger]="false" class="page-header__menu">
+            <div class="page-header__history">
+              <h3>Recent</h3>
+              <app-recent-entities class="page-header__history-list" history="true"></app-recent-entities>
+            </div>
+          </mat-menu>
           <button *ngIf="!hideMenu" class="page-header__menu-button" mat-icon-button [matMenuTriggerFor]="menu">
             <div class="page-header__menu-button-icon"> {{ userNameFirstLetter$ | async }} </div>
           </button>
@@ -42,73 +52,19 @@
                   <div class="page-header__username-subtext">user</div>
                   <div>{{ username$ | async }}</div>
                 </div>
-=======
-  <div class="page-header">
-    <div>
-      <mat-toolbar color="primary">
-        <div class="page-header__nav-toggle-wrapper">
-          <button mat-icon-button *ngIf="!hideSideNavButton" (click)="toggleSidenav()">
-            <mat-icon class="page-header__nav-toggle">menu</mat-icon>
-          </button>
-        </div>
-        <div class="page-header__breadcrumbs" *ngIf="breadcrumbDefinitions">
-          <ng-container *ngFor="let breadcrumbDef of breadcrumbDefinitions">
-            <span class="page-header__breadcrumb page-header__breadcrumb-link" *ngIf="breadcrumbDef.routerLink"
-              [routerLink]="breadcrumbDef.routerLink">{{ breadcrumbDef.value }}</span>
-            <span class="page-header__breadcrumb" *ngIf="!breadcrumbDef.routerLink">{{ breadcrumbDef.value }}</span>
-            <mat-icon class="page-header__breadcrumb-separator">chevron_right</mat-icon>
-          </ng-container>
-        </div>
-        <ng-content></ng-content>
-        <app-entity-favorite-star class="page-header__favorite" *ngIf="_favorite" [favorite]="_favorite">
-        </app-entity-favorite-star>
-        <div class="page-header__filler"></div>
-        <div #extensionRef>
-          <app-extension-buttons *ngIf="actionsKey" [type]="actionsKey"></app-extension-buttons>
-        </div>
-        <div #ref>
-          <ng-content select=".page-header-right"></ng-content>
-        </div>
-        <span class="page-header__divider" *ngIf="
-          (extensionRef.children[0] && extensionRef.children[0].children && extensionRef.children[0].children.length > 0) ||
-          (ref.children[0] && ref.children[0] && ref.children[0].children && ref.children[0].children.length > 0)
-        ">
-          |
-        </span>
-        <button *ngIf="showHistory" class="page-header__menu-button" mat-icon-button [matMenuTriggerFor]="history">
-          <mat-icon class="page-header__nav-toggle">history</mat-icon>
-        </button>
-        <mat-menu #history="matMenu" [overlapTrigger]="false" class="page-header__menu">
-          <div class="page-header__history">
-            <h3>Recent</h3>
-            <app-recent-entities class="page-header__history-list" history="true"></app-recent-entities>
-          </div>
-        </mat-menu>
-        <button *ngIf="!hideMenu" class="page-header__menu-button" mat-icon-button [matMenuTriggerFor]="menu">
-          <div class="page-header__menu-button-icon"> {{ userNameFirstLetter$ | async }} </div>
-        </button>
-        <mat-menu #menu="matMenu" [overlapTrigger]="false" class="page-header__menu">
-          <div class="page-header__menu-inner">
-            <div class="page-header__username">
-              <div class="page-header__username-icon"> {{ userNameFirstLetter$ | async }} </div>
-              <div class="page-header__username-text">
-                <div class="page-header__username-subtext">user</div>
-                <div>{{ username$ | async }}</div>
->>>>>>> 7eabb7d1
+                <div *ngIf="!logoutOnly">
+                  <button mat-menu-item routerLink="/about">
+                    <span>About</span>
+                  </button>
+                  <button mat-menu-item routerLink="/user-profile">
+                    <span>Profile</span>
+                  </button>
+                  <div class="page-header__menu-separator"></div>
+                </div>
+                <button mat-menu-item (click)="logout()">
+                  <span>Logout</span>
+                </button>
               </div>
-              <div *ngIf="!logoutOnly">
-                <button mat-menu-item routerLink="/about">
-                  <span>About</span>
-                </button>
-                <button mat-menu-item routerLink="/user-profile">
-                  <span>Profile</span>
-                </button>
-                <div class="page-header__menu-separator"></div>
-              </div>
-              <button mat-menu-item (click)="logout()">
-                <span>Logout</span>
-              </button>
-            </div>
           </mat-menu>
         </mat-toolbar>
       </div>
