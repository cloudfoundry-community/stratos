import { async, ComponentFixture, TestBed } from '@angular/core/testing';

import { EntityServiceFactory } from '../../../../core/entity-service-factory.service';
import { BaseTestModulesNoShared } from '../../../../test-framework/cloud-foundry-endpoint-service.helper';
import { EntityMonitorFactory } from '../../../monitors/entity-monitor.factory.service';
import { PaginationMonitorFactory } from '../../../monitors/pagination-monitor.factory';
import { CardStatusComponent } from '../../cards/card-status/card-status.component';
import { FocusDirective } from '../../focus.directive';
import { MetadataItemComponent } from '../../metadata-item/metadata-item.component';
import { ServicePlanPriceComponent } from '../../service-plan-price/service-plan-price.component';
import { ServicePlanPublicComponent } from '../../service-plan-public/service-plan-public.component';
import { CreateServiceInstanceHelperServiceFactory } from '../create-service-instance-helper-service-factory.service';
import { CsiGuidsService } from '../csi-guids.service';
import { CsiModeService } from '../csi-mode.service';
import { SelectPlanStepComponent } from './select-plan-step.component';


describe('SelectPlanStepComponent', () => {
  let component: SelectPlanStepComponent;
  let fixture: ComponentFixture<SelectPlanStepComponent>;

  beforeEach(async(() => {
    TestBed.configureTestingModule({
      declarations: [
        SelectPlanStepComponent,
        CardStatusComponent,
        MetadataItemComponent,
<<<<<<< HEAD
        ServicePlanPublicComponent,
        ServicePlanPriceComponent
=======
        FocusDirective
>>>>>>> c4122e8b
      ],
      imports: [BaseTestModulesNoShared],
      providers: [
        EntityServiceFactory,
        CreateServiceInstanceHelperServiceFactory,
        CsiGuidsService,
        PaginationMonitorFactory,
        EntityMonitorFactory,
        CsiModeService
      ]
    })
      .compileComponents();
  }));

  beforeEach(() => {
    fixture = TestBed.createComponent(SelectPlanStepComponent);
    component = fixture.componentInstance;
    fixture.detectChanges();
  });

  it('should create', () => {
    expect(component).toBeTruthy();
  });
});<|MERGE_RESOLUTION|>--- conflicted
+++ resolved
@@ -25,12 +25,9 @@
         SelectPlanStepComponent,
         CardStatusComponent,
         MetadataItemComponent,
-<<<<<<< HEAD
         ServicePlanPublicComponent,
-        ServicePlanPriceComponent
-=======
+        ServicePlanPriceComponent,
         FocusDirective
->>>>>>> c4122e8b
       ],
       imports: [BaseTestModulesNoShared],
       providers: [
