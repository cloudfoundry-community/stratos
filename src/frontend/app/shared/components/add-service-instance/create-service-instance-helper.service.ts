--- conflicted
+++ resolved
@@ -81,29 +81,6 @@
     ).entities$;
 
   }
-
-<<<<<<< HEAD
-  getVisibleServicePlans = () => {
-    return this.getServicePlans().pipe(
-      filter(p => !!p && p.length > 0),
-      map(o => o.filter(s => s.entity.bindable)),
-      combineLatest(this.getServicePlanVisibilities(), this.serviceBroker$),
-      map(([svcPlans, svcPlanVis, svcBrokers]) => fetchVisiblePlans(svcPlans, svcPlanVis, svcBrokers)),
-    );
-  }
-
-  getVisibleServicePlansForSpaceAndOrg = (orgGuid: string, spaceGuid: string): Observable<APIResource<IServicePlan>[]> => {
-    return this.getServicePlans().pipe(
-      filter(p => !!p),
-      map(o => o.filter(s => s.entity.bindable)),
-      combineLatest(this.getServicePlanVisibilitiesForOrg(orgGuid), this.serviceBroker$, this.service$),
-      map(([svcPlans, svcPlanVis, svcBrokers, svc]) => fetchVisiblePlans(svcPlans, svcPlanVis, svcBrokers, spaceGuid)),
-    );
-  }
-=======
-  isMarketplace = () => this.mode === CreateServiceInstanceMode.MARKETPLACE_MODE;
-  isAppServices = () => this.mode === CreateServiceInstanceMode.APP_SERVICES_MODE;
->>>>>>> e2270a36
 
   getServicePlanVisibilities = (): Observable<APIResource<IServicePlanVisibility>[]> =>
     this.servicePlanVisibilities$.pipe(filter(p => !!p))
