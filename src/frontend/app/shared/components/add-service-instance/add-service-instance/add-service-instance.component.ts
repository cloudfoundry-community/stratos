import { TitleCasePipe } from '@angular/common';
import { AfterContentInit, Component, OnDestroy } from '@angular/core';
import { ActivatedRoute } from '@angular/router';
import { Store } from '@ngrx/store';
import { Observable, of as observableOf } from 'rxjs';
import { filter, first, map, switchMap, take, tap } from 'rxjs/operators';

import { IServiceInstance } from '../../../../core/cf-api-svc.types';
import { IApp, ISpace } from '../../../../core/cf-api.types';
import { EntityServiceFactory } from '../../../../core/entity-service-factory.service';
import { getIdFromRoute } from '../../../../features/cloud-foundry/cf.helpers';
import { servicesServiceFactoryProvider } from '../../../../features/service-catalog/service-catalog.helpers';
import { GetApplication } from '../../../../store/actions/application.actions';
import {
  ResetCreateServiceInstanceOrgAndSpaceState,
  ResetCreateServiceInstanceState,
  SetCreateServiceInstance,
  SetCreateServiceInstanceCFDetails,
  SetCreateServiceInstanceServiceGuid,
  SetCreateServiceInstanceServicePlan,
  SetServiceInstanceGuid,
} from '../../../../store/actions/create-service-instance.actions';
import { GetServiceInstance } from '../../../../store/actions/service-instances.actions';
import { GetAllAppsInSpace, GetSpace } from '../../../../store/actions/space.actions';
import { AppState } from '../../../../store/app-state';
import {
  applicationSchemaKey,
  entityFactory,
  serviceInstancesSchemaKey,
  spaceSchemaKey,
} from '../../../../store/helpers/entity-factory';
import {
  createEntityRelationKey,
  createEntityRelationPaginationKey,
} from '../../../../store/helpers/entity-relations/entity-relations.types';
import { getPaginationObservables } from '../../../../store/reducers/pagination-reducer/pagination-reducer.helper';
import { selectCreateServiceInstance } from '../../../../store/selectors/create-service-instance.selectors';
import { APIResource } from '../../../../store/types/api.types';
import { CfOrgSpaceDataService } from '../../../data-services/cf-org-space-service.service';
import { PaginationMonitorFactory } from '../../../monitors/pagination-monitor.factory';
import { CreateServiceInstanceHelperServiceFactory } from '../create-service-instance-helper-service-factory.service';
import { CreateServiceInstanceHelper } from '../create-service-instance-helper.service';
import { CsiGuidsService } from '../csi-guids.service';
import { CsiModeService } from '../csi-mode.service';

@Component({
  selector: 'app-add-service-instance',
  templateUrl: './add-service-instance.component.html',
  styleUrls: ['./add-service-instance.component.scss'],
  providers: [
    servicesServiceFactoryProvider,
    CreateServiceInstanceHelperServiceFactory,
    TitleCasePipe,
    CsiGuidsService,
    CsiModeService,
    CfOrgSpaceDataService
  ]
})
export class AddServiceInstanceComponent implements OnDestroy, AfterContentInit {
  initialisedService$: Observable<boolean>;
  skipApps$: Observable<boolean>;
  marketPlaceMode: boolean;
  cSIHelperService: CreateServiceInstanceHelper;
  displaySelectServiceStep: boolean;
  displaySelectCfStep: boolean;
  title$: Observable<string>;
  servicesWallCreateInstance = false;
  stepperText = 'Select a Cloud Foundry instance, organization and space for the service instance.';
  bindAppStepperText = 'Bind App (Optional)';
  appId: string;
  public inMarketplaceMode: boolean;

  constructor(
    private cSIHelperServiceFactory: CreateServiceInstanceHelperServiceFactory,
    private activatedRoute: ActivatedRoute,
    private store: Store<AppState>,
    private cfOrgSpaceService: CfOrgSpaceDataService,
    private csiGuidsService: CsiGuidsService,
    private entityServiceFactory: EntityServiceFactory,
    public modeService: CsiModeService,
    private paginationMonitorFactory: PaginationMonitorFactory
  ) {
    this.inMarketplaceMode = this.modeService.isMarketplaceMode();
  }
  ngAfterContentInit(): void {
    // Check if wizard has been initiated from the Services Marketplace
    if (this.inMarketplaceMode) {
      this.initialisedService$ = this.initialiseForMarketplaceMode();
    }

    // Check if wizard has been initiated to edit a service instance
    if (this.modeService.isEditServiceInstanceMode()) {
      this.initialisedService$ = this.configureForEditServiceInstanceMode();
    } else if (this.modeService.isAppServicesMode()) {
      // Setup wizard for App services mode
      this.initialisedService$ = this.setupForAppServiceMode();
    } else if (this.modeService.isServicesWallMode()) {
      // Setup wizard for default mode
      this.servicesWallCreateInstance = true;
      this.title$ = observableOf(`Create Service Instance`);
    }

    this.skipApps$ = this.store.select(selectCreateServiceInstance).pipe(
      filter(p => !!p && !!p.spaceGuid && !!p.cfGuid),
      switchMap(createServiceInstance => {
        const paginationKey = createEntityRelationPaginationKey(spaceSchemaKey, createServiceInstance.spaceGuid);
        return getPaginationObservables<APIResource<IApp>>({
          store: this.store,
          action: new GetAllAppsInSpace(createServiceInstance.cfGuid, createServiceInstance.spaceGuid, paginationKey),
          paginationMonitor: this.paginationMonitorFactory.create(paginationKey, entityFactory(applicationSchemaKey))
        }, true).entities$;
      }),
      map(apps => apps.length === 0)
    );
  }

  onNext = () => {
    this.store.dispatch(new SetCreateServiceInstanceCFDetails(
      this.cfOrgSpaceService.cf.select.getValue(),
      this.cfOrgSpaceService.org.select.getValue(),
      this.cfOrgSpaceService.space.select.getValue()
    ));
    return observableOf({ success: true });
  }

  resetStoreData = () => {
    if (this.inMarketplaceMode) {
      this.store.dispatch(new ResetCreateServiceInstanceOrgAndSpaceState());
    } else if (this.modeService.isServicesWallMode()) {
      this.store.dispatch(new ResetCreateServiceInstanceState());
    }
  }

<<<<<<< HEAD
=======
  private getIdsFromRoute() {
    const serviceId = getIdFromRoute(this.activatedRoute, 'serviceId');
    const cfId = getIdFromRoute(this.activatedRoute, 'endpointId');
    const appId = getIdFromRoute(this.activatedRoute, 'id');
    return { serviceId, cfId, appId };
  }

>>>>>>> d7ff98b3
  private setupForAppServiceMode() {

    const appId = getIdFromRoute(this.activatedRoute, 'id');
    const cfId = getIdFromRoute(this.activatedRoute, 'endpointId');
    this.appId = appId;
    this.bindAppStepperText = 'Binding Params (Optional)';
    const entityService = this.entityServiceFactory.create<APIResource<IApp>>(
      applicationSchemaKey,
      entityFactory(applicationSchemaKey),
      appId,
      new GetApplication(appId, cfId, [createEntityRelationKey(applicationSchemaKey, spaceSchemaKey)]),
      true);
    return entityService.waitForEntity$.pipe(
      filter(p => !!p),
      tap(app => {
        const spaceEntity = app.entity.entity.space as APIResource<ISpace>;
        this.store.dispatch(
          new SetCreateServiceInstanceCFDetails(cfId, spaceEntity.entity.organization_guid, app.entity.entity.space_guid)
        );
        this.title$ = observableOf(`Create and/or Bind Service Instance to '${app.entity.entity.name}'`);
      }),
      take(1),
      map(o => false)
    );
  }

  private configureForEditServiceInstanceMode() {
    const { endpointId, serviceInstanceId } = this.activatedRoute.snapshot.params;
    const entityService = this.getServiceInstanceEntityService(serviceInstanceId, endpointId);
    return entityService.waitForEntity$.pipe(
      filter(p => !!p),
      tap(serviceInstance => {
        const serviceInstanceEntity = serviceInstance.entity.entity;
        this.csiGuidsService.cfGuid = endpointId;
        this.title$ = observableOf(`Edit Service Instance: ${serviceInstanceEntity.name}`);
        const serviceGuid = serviceInstance.entity.entity.service_guid;
        this.csiGuidsService.serviceGuid = serviceGuid;
        this.cSIHelperService = this.cSIHelperServiceFactory.create(endpointId, serviceGuid);
        this.store.dispatch(new SetCreateServiceInstanceServiceGuid(serviceGuid));
        this.store.dispatch(new SetServiceInstanceGuid(serviceInstance.entity.metadata.guid));
        this.store.dispatch(new SetCreateServiceInstance(
          serviceInstanceEntity.name,
          serviceInstanceEntity.space_guid,
          serviceInstanceEntity.tags,
          ''
        ));
        this.store.dispatch(new SetCreateServiceInstanceServicePlan(serviceInstanceEntity.service_plan_guid));
        const spaceEntityService = this.getSpaceEntityService(serviceInstanceEntity.space_guid, endpointId);
        spaceEntityService.waitForEntity$.pipe(
          filter(p => !!p),
          tap(spaceEntity => {
            this.store.dispatch(new SetCreateServiceInstanceCFDetails(
              endpointId,
              spaceEntity.entity.entity.organization_guid,
              spaceEntity.entity.metadata.guid)
            );
          }),
          take(1)
        ).subscribe();
      }),
      take(1),
      map(o => false),
    );
  }

  private getServiceInstanceEntityService(serviceInstanceId: string, cfId: string) {
    return this.entityServiceFactory.create<APIResource<IServiceInstance>>(
      serviceInstancesSchemaKey,
      entityFactory(serviceInstancesSchemaKey),
      serviceInstanceId,
      new GetServiceInstance(serviceInstanceId,
        cfId),
      true);
  }

  private getSpaceEntityService(spaceGuid: string, cfGuid: string) {
    return this.entityServiceFactory.create<APIResource<ISpace>>(
      spaceSchemaKey,
      entityFactory(spaceSchemaKey),
      spaceGuid,
      new GetSpace(spaceGuid, cfGuid),
      true);
  }

  ngOnDestroy(): void {
    this.store.dispatch(new ResetCreateServiceInstanceState());
  }

  isSpaceScoped = () => this.modeService.spaceScopedDetails.isSpaceScoped;

  private initialiseForMarketplaceMode(): Observable<boolean> {
    const { endpointId, serviceId } = this.activatedRoute.snapshot.params;
    this.csiGuidsService.cfGuid = endpointId;
    this.csiGuidsService.serviceGuid = serviceId;
    this.cSIHelperService = this.cSIHelperServiceFactory.create(endpointId, serviceId);
    const cfDetails = new SetCreateServiceInstanceCFDetails(endpointId);
    if (this.modeService.spaceScopedDetails.isSpaceScoped) {
      cfDetails.spaceGuid = this.modeService.spaceScopedDetails.spaceGuid;
      cfDetails.orgGuid = this.modeService.spaceScopedDetails.orgGuid;
    }
    this.store.dispatch(cfDetails);
    this.store.dispatch(new SetCreateServiceInstanceServiceGuid(serviceId));
    this.title$ = this.cSIHelperService.getServiceName().pipe(map(label => `Create Instance: ${label}`));
    this.marketPlaceMode = true;
    return this.cfOrgSpaceService.cf.list$.pipe(
      filter(p => !!p),
      first(),
      tap(e => this.cfOrgSpaceService.cf.select.next(endpointId)),
      map(o => false),
    );
  }
}<|MERGE_RESOLUTION|>--- conflicted
+++ resolved
@@ -131,16 +131,6 @@
     }
   }
 
-<<<<<<< HEAD
-=======
-  private getIdsFromRoute() {
-    const serviceId = getIdFromRoute(this.activatedRoute, 'serviceId');
-    const cfId = getIdFromRoute(this.activatedRoute, 'endpointId');
-    const appId = getIdFromRoute(this.activatedRoute, 'id');
-    return { serviceId, cfId, appId };
-  }
-
->>>>>>> d7ff98b3
   private setupForAppServiceMode() {
 
     const appId = getIdFromRoute(this.activatedRoute, 'id');
