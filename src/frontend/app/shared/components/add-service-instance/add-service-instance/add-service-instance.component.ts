--- conflicted
+++ resolved
@@ -2,13 +2,8 @@
 import { Component, OnDestroy, AfterContentInit } from '@angular/core';
 import { ActivatedRoute } from '@angular/router';
 import { Store } from '@ngrx/store';
-<<<<<<< HEAD
-import { Observable } from 'rxjs/Observable';
-import { filter, first, map, switchMap, take, tap } from 'rxjs/operators';
-=======
 import { Observable, of as observableOf } from 'rxjs';
 import { map, tap, take, filter, switchMap, first } from 'rxjs/operators';
->>>>>>> 69f9cb64
 
 import { IServiceInstance } from '../../../../core/cf-api-svc.types';
 import { IApp, ISpace } from '../../../../core/cf-api.types';
@@ -19,12 +14,8 @@
 import { PaginationMonitorFactory } from '../../../../shared/monitors/pagination-monitor.factory';
 import { GetApplication } from '../../../../store/actions/application.actions';
 import {
-<<<<<<< HEAD
-  ResetCreateServiceInstanceState,
   SetCreateServiceInstance,
   SetServiceInstanceGuid,
-=======
->>>>>>> 69f9cb64
   SetCreateServiceInstanceCFDetails,
   SetCreateServiceInstanceServiceGuid,
   ResetCreateServiceInstanceState,
@@ -154,7 +145,6 @@
       appId,
       new GetApplication(appId, cfId, [createEntityRelationKey(applicationSchemaKey, spaceSchemaKey)]),
       true);
-<<<<<<< HEAD
     return entityService.waitForEntity$.pipe(
       filter(p => !!p),
       tap(app => {
@@ -162,18 +152,11 @@
         this.store.dispatch(
           new SetCreateServiceInstanceCFDetails(cfId, spaceEntity.entity.organization_guid, app.entity.entity.space_guid)
         );
-        this.title$ = Observable.of(`Create and/or Bind Service Instance to '${app.entity.entity.name}'`);
+        this.title$ = observableOf(`Create and/or Bind Service Instance to '${app.entity.entity.name}'`);
       }),
       take(1),
       map(o => false)
     );
-=======
-    entityService.waitForEntity$.pipe(filter(p => !!p), tap(app => {
-      const spaceEntity = app.entity.entity.space as APIResource<ISpace>;
-      this.store.dispatch(new SetCreateServiceInstanceCFDetails(cfId, spaceEntity.entity.organization_guid, app.entity.entity.space_guid));
-      this.title$ = observableOf(`Create and/or Bind Service Instance to '${app.entity.entity.name}'`);
-    }), take(1)).subscribe();
->>>>>>> 69f9cb64
   }
 
   private configureForEditServiceInstanceMode() {
@@ -185,7 +168,7 @@
       tap(serviceInstance => {
         const serviceInstanceEntity = serviceInstance.entity.entity;
         this.csiGuidsService.cfGuid = cfId;
-        this.title$ = Observable.of(`Edit Service Instance: ${serviceInstanceEntity.name}`);
+        this.title$ = observableOf(`Edit Service Instance: ${serviceInstanceEntity.name}`);
         const serviceGuid = serviceInstance.entity.entity.service_guid;
         this.csiGuidsService.serviceGuid = serviceGuid;
         this.cSIHelperService = this.cSIHelperServiceFactory.create(cfId, serviceGuid);
