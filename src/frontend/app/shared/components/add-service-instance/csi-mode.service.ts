--- conflicted
+++ resolved
@@ -31,12 +31,9 @@
 
   private mode: string;
   public viewDetail: ViewDetail;
-<<<<<<< HEAD
   private cancelUrl: string;
-=======
   // This property is only used when launching the Create Service Instance Wizard from the Marketplace
   spaceScopedDetails: SpaceScopedService = { isSpaceScoped: false };
->>>>>>> 233776c4
 
   constructor(
     private activatedRoute: ActivatedRoute
