import { COMMA, ENTER, SPACE } from '@angular/cdk/keycodes';
import { AfterContentInit, Component, Input, OnDestroy } from '@angular/core';
import { AbstractControl, FormControl, FormGroup, ValidatorFn, Validators } from '@angular/forms';
import { MatChipInputEvent, MatSnackBar } from '@angular/material';
import { ActivatedRoute } from '@angular/router';
import { Store } from '@ngrx/store';
import { BehaviorSubject } from 'rxjs/BehaviorSubject';
import { Observable } from 'rxjs/Observable';
import {
  combineLatest,
  distinctUntilChanged,
  filter,
  first,
  map,
  publishReplay,
  refCount,
  share,
  switchMap,
  tap,
  take,
} from 'rxjs/operators';
import { Subscription } from 'rxjs/Subscription';

import { IServiceInstance } from '../../../../core/cf-api-svc.types';
import { getServiceJsonParams } from '../../../../features/service-catalog/services-helper';
import {
  SetCreateServiceInstanceOrg,
  SetServiceInstanceGuid,
} from '../../../../store/actions/create-service-instance.actions';
import { RouterNav } from '../../../../store/actions/router.actions';
import { CreateServiceBinding } from '../../../../store/actions/service-bindings.actions';
import { CreateServiceInstance, UpdateServiceInstance } from '../../../../store/actions/service-instances.actions';
import { AppState } from '../../../../store/app-state';
import { serviceBindingSchemaKey, serviceInstancesSchemaKey } from '../../../../store/helpers/entity-factory';
import { RequestInfoState } from '../../../../store/reducers/api-request-reducer/types';
import { selectRequestInfo } from '../../../../store/selectors/api.selectors';
import {
  selectCreateServiceInstance,
  selectCreateServiceInstanceSpaceGuid,
} from '../../../../store/selectors/create-service-instance.selectors';
import { APIResource } from '../../../../store/types/api.types';
import { CreateServiceInstanceState } from '../../../../store/types/create-service-instance.types';
import { PaginationMonitorFactory } from '../../../monitors/pagination-monitor.factory';
import { CreateServiceInstanceHelperServiceFactory } from '../create-service-instance-helper-service-factory.service';
import { CreateServiceInstanceHelperService } from '../create-service-instance-helper.service';
import { CsiGuidsService } from '../csi-guids.service';
import { CsiModeService } from '../csi-mode.service';

const enum FormMode {
  CreateServiceInstance = 'create-service-instance',
  BindServiceInstance = 'bind-service-instance',
}
@Component({
  selector: 'app-specify-details-step',
  templateUrl: './specify-details-step.component.html',
  styleUrls: ['./specify-details-step.component.scss'],
})
export class SpecifyDetailsStepComponent implements OnDestroy, AfterContentInit {

  serviceInstancesInit$: Observable<boolean>;
  hasInstances$: Observable<boolean>;
  serviceInstanceName: string;
  serviceInstanceGuid: string;
  selectCreateInstance$: Observable<CreateServiceInstanceState>;
  formModes = [
    {
      label: 'Create and Bind to a new Service Instance',
      key: FormMode.CreateServiceInstance
    },
    {
      label: 'Bind to an Existing Service Instance',
      key: FormMode.BindServiceInstance
    }
  ];
  @Input('showModeSelection')
  showModeSelection = false;

  formMode: FormMode;

  selectExistingInstanceForm: FormGroup;
  createNewInstanceForm: FormGroup;
  serviceInstances$: Observable<APIResource<IServiceInstance>[]>;
  cSIHelperService: CreateServiceInstanceHelperService;
  allServiceInstances$: Observable<APIResource<IServiceInstance>[]>;
  validate: BehaviorSubject<boolean> = new BehaviorSubject(false);
  allServiceInstanceNames: string[];
  tagsVisible = true;
  tagsSelectable = true;
  tagsRemovable = true;
  tagsAddOnBlur = true;
  separatorKeysCodes = [ENTER, COMMA, SPACE];
  tags = [];
  spaceScopeSub: Subscription;
  bindExistingInstance = false;
  subscriptions: Subscription[] = [];

  static isValidJsonValidatorFn = (): ValidatorFn => {
    return (formField: AbstractControl): { [key: string]: any } => {

      try {
        if (formField.value) {
          const jsonObj = JSON.parse(formField.value);
          // Check if jsonObj is actually an obj
          if (jsonObj.constructor !== {}.constructor) {
            throw new Error('not an object');
          }
        }
      } catch (e) {
        return { 'notValidJson': { value: formField.value } };
      }
      return null;
    };
  }
  nameTakenValidator = (): ValidatorFn => {
    return (formField: AbstractControl): { [key: string]: any } =>
      !this.checkName(formField.value) ? { 'nameTaken': { value: formField.value } } : null;
  }

  constructor(
    private store: Store<AppState>,
    private cSIHelperServiceFactory: CreateServiceInstanceHelperServiceFactory,
    private activatedRoute: ActivatedRoute,
    private paginationMonitorFactory: PaginationMonitorFactory,
    private snackBar: MatSnackBar,
    private csiGuidsService: CsiGuidsService,
    private modeService: CsiModeService
  ) {
    this.setupForms();

    this.selectCreateInstance$ = this.store.select(selectCreateServiceInstance).pipe(
      filter(p => !!p && !!p.servicePlanGuid && !!p.spaceGuid && !!p.cfGuid && !!p.serviceGuid),
      share(),
    );
    this.serviceInstances$ = this.selectCreateInstance$.pipe(
      distinctUntilChanged((x, y) => {
        return (x.servicePlanGuid === y.servicePlanGuid && x.spaceGuid === y.spaceGuid);
      }),
      switchMap(guids => {
        this.cSIHelperService = this.cSIHelperServiceFactory.create(guids.cfGuid, guids.serviceGuid);
        return this.cSIHelperService.getServiceInstancesForService(
          guids.servicePlanGuid,
          guids.spaceGuid,
          guids.cfGuid
        );
      }),
      publishReplay(1),
      refCount(),
    );

    this.serviceInstancesInit$ = this.serviceInstances$.pipe(
      filter(p => !!p),
      map(o => false),
    ).startWith(false);
    this.hasInstances$ = this.serviceInstances$.pipe(
      filter(p => !!p),
      map(p => p.length > 0),
    );
  }

<<<<<<< HEAD
    if (this.modeService.isEditServiceInstanceMode()) {
      this.store.select(selectCreateServiceInstance).pipe(
        take(1),
        tap(state => {
          this.createNewInstanceForm.controls.name.setValue(state.name);
          this.createNewInstanceForm.controls.params.setValue(state.parameters);
          this.serviceInstanceGuid = state.serviceInstanceGuid;
          this.serviceInstanceName = state.name;
          this.createNewInstanceForm.updateValueAndValidity();
          if (state.tags) {
            this.tags = [].concat(state.tags.map(t => ({ label: t })));
          }
        })
      ).subscribe();
    }

=======
  onEnter = () => {
    this.formMode = FormMode.CreateServiceInstance;
    this.allServiceInstances$ = this.cSIHelperService.getServiceInstancesForService(null, null, this.csiGuidsService.cfGuid);
    this.subscriptions.push(this.setupFormValidatorData());
>>>>>>> 1ac4eb30
  }

  resetForms = (mode: FormMode) => {
    this.validate.next(false);
    this.createNewInstanceForm.reset();
    this.selectExistingInstanceForm.reset();
    if (mode === FormMode.CreateServiceInstance) {
      this.tags = [];
      this.bindExistingInstance = false;
    } else if (mode === FormMode.BindServiceInstance) {
      this.bindExistingInstance = true;
    }
  }

  private setupFormValidatorData(): Subscription {
    return this.allServiceInstances$.pipe(
      combineLatest(this.store.select(selectCreateServiceInstance)),
      switchMap(([instances, state]) => {
        return this.store.select(selectCreateServiceInstanceSpaceGuid).pipe(
          filter(p => !!p),
          map(spaceGuid => instances.filter(s => {
            let filterSelf = false;
            if (this.modeService.isEditServiceInstanceMode()) {
              filterSelf = s.entity.name === state.name;
            }
            return (s.entity.space_guid === spaceGuid) && !filterSelf;

          }
          )), tap(o => {
            this.allServiceInstanceNames = o.map(s => s.entity.name);
          }));
      })).subscribe();
  }

  private setupForms() {
    this.createNewInstanceForm = new FormGroup({
      name: new FormControl('', [Validators.required, this.nameTakenValidator()]),
      params: new FormControl('', SpecifyDetailsStepComponent.isValidJsonValidatorFn()),
      tags: new FormControl(''),
    });
    this.selectExistingInstanceForm = new FormGroup({
      serviceInstances: new FormControl('', [Validators.required]),
    });
  }

  setOrg = (guid) => this.store.dispatch(new SetCreateServiceInstanceOrg(guid));

  ngOnDestroy(): void {
    this.subscriptions.forEach(s => s.unsubscribe());
  }

  ngAfterContentInit() {
    this.setupValidate();
  }

  onNext = () => {
    return this.store.select(selectCreateServiceInstance).pipe(
      filter(p => !!p),
      switchMap(p => {
        if (this.bindExistingInstance) {
          // Binding an existing instance, therefore, skip creation by returning a dummy response
          return Observable.of({
            creating: false,
            error: false,
            response: {
              result: []
            }
          });
        } else {
          return this.createServiceInstance(p, this.modeService.isEditServiceInstanceMode());
        }
      }),
      filter(s => !s.creating),
      combineLatest(this.store.select(selectCreateServiceInstance)),
      first(),
      switchMap(([request, state]) => {
        if (request.error) {
          return this.handleException();
        } else if (!this.modeService.isEditServiceInstanceMode()) {
          const serviceInstanceGuid = this.setServiceInstanceGuid(request);
          this.store.dispatch(new SetServiceInstanceGuid(serviceInstanceGuid));
          if (!!state.bindAppGuid) {
            return this.createBinding(serviceInstanceGuid, state.cfGuid, state.bindAppGuid, state.bindAppParams)
              .pipe(
                filter(s => {
                  return s && !s.creating;
                }),
                map(req => req.error ? this.handleException(true) : this.routeToServices(state.cfGuid, state.bindAppGuid))
              );
          }
        }
        return Observable.of(this.routeToServices());
      }),
    );
  }

  routeToServices = (cfGuid: string = null, appGuid: string = null) => {
    if (this.modeService.isAppServicesMode()) {
      this.store.dispatch(new RouterNav({ path: ['/applications', cfGuid, appGuid, 'services'] }));
    } else {
      this.store.dispatch(new RouterNav({ path: ['/services'] }));
    }
    return { success: true };
  }

  private setServiceInstanceGuid = (request: { creating: boolean; error: boolean; response: { result: any[]; }; }) =>
    this.bindExistingInstance ? this.selectExistingInstanceForm.controls.serviceInstances.value : request.response.result[0]

  private handleException(bindingFailed: boolean = false) {
    this.displaySnackBar(bindingFailed);
    return Observable.of({ success: false });
  }

  private setupValidate() {
    this.subscriptions.push(this.createNewInstanceForm.statusChanges.pipe(
      map(() => this.validate.next(this.createNewInstanceForm.valid))).subscribe());
    this.subscriptions.push(this.selectExistingInstanceForm.statusChanges.pipe(
      map(() => this.validate.next(this.selectExistingInstanceForm.valid))).subscribe());
  }

  createServiceInstance(createServiceInstance: CreateServiceInstanceState, isUpdate: boolean): Observable<RequestInfoState> {

    const name = this.createNewInstanceForm.controls.name.value;
    const { spaceGuid, cfGuid } = createServiceInstance;
    const servicePlanGuid = createServiceInstance.servicePlanGuid;
    const params = getServiceJsonParams(this.createNewInstanceForm.controls.params.value);
    let tagsStr = null;
    tagsStr = this.tags.length > 0 ? this.tags.map(t => t.label) : [];

    let newServiceInstanceGuid;

    if (!this.modeService.isEditServiceInstanceMode()) {

      newServiceInstanceGuid = name + spaceGuid + servicePlanGuid;
    } else {
      newServiceInstanceGuid = this.serviceInstanceGuid;
    }

    let action;
    if (this.modeService.isEditServiceInstanceMode()) {
      action = new UpdateServiceInstance(cfGuid, newServiceInstanceGuid, name, servicePlanGuid, spaceGuid, params, tagsStr);
    } else {
      action = new CreateServiceInstance(cfGuid, newServiceInstanceGuid, name, servicePlanGuid, spaceGuid, params, tagsStr);
    }
    this.store.dispatch(action);
    return this.store.select(selectRequestInfo(serviceInstancesSchemaKey, newServiceInstanceGuid));
  }

  createBinding = (serviceInstanceGuid: string, cfGuid: string, appGuid: string, params: {}) => {

    const guid = `${cfGuid}-${appGuid}-${serviceInstanceGuid}`;
    params = getServiceJsonParams(params);

    this.store.dispatch(new CreateServiceBinding(
      cfGuid,
      guid,
      appGuid,
      serviceInstanceGuid,
      params
    ));

    return this.store.select(selectRequestInfo(serviceBindingSchemaKey, guid));
  }

  private displaySnackBar(isBindingFailure = false) {
    if (isBindingFailure) {
      this.snackBar.open('Failed to bind app! Please re-check the details.', 'Dismiss');
    } else {
      this.snackBar.open('Failed to create service instance! Please re-check the details.', 'Dismiss');
    }
  }

  addTag(event: MatChipInputEvent): void {
    const input = event.input;
    const value = event.value;
    if ((value || '').trim()) {
      this.tags.push({ label: value.trim() });
    }

    if (input) {
      input.value = '';
    }
  }

  removeTag(tag: any): void {
    const index = this.tags.indexOf(tag);

    if (index >= 0) {
      this.tags.splice(index, 1);
    }
  }

  checkName = (value: string = null) => {
    if (this.allServiceInstanceNames) {
      const specifiedName = value || this.createNewInstanceForm.controls.name.value;
      if (this.modeService.isEditServiceInstanceMode() && specifiedName === this.serviceInstanceName) {
        return true;
      }
      return this.allServiceInstanceNames.indexOf(value || this.createNewInstanceForm.controls.name.value) === -1;
    }
    return true;
  }

}<|MERGE_RESOLUTION|>--- conflicted
+++ resolved
@@ -155,9 +155,6 @@
       filter(p => !!p),
       map(p => p.length > 0),
     );
-  }
-
-<<<<<<< HEAD
     if (this.modeService.isEditServiceInstanceMode()) {
       this.store.select(selectCreateServiceInstance).pipe(
         take(1),
@@ -173,13 +170,12 @@
         })
       ).subscribe();
     }
-
-=======
+  }
+
   onEnter = () => {
     this.formMode = FormMode.CreateServiceInstance;
     this.allServiceInstances$ = this.cSIHelperService.getServiceInstancesForService(null, null, this.csiGuidsService.cfGuid);
     this.subscriptions.push(this.setupFormValidatorData());
->>>>>>> 1ac4eb30
   }
 
   resetForms = (mode: FormMode) => {
