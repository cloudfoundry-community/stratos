<div class="list-component" [ngClass]="{'list-component__table': (view$ | async) === 'table', 'list-component__cards': (view$ | async) === 'cards' }">
  <mat-progress-bar color="primary" *ngIf="!(initialised$ | async) || (showProgressBar$ | async)" mode="indeterminate"></mat-progress-bar>
  <ng-container *ngIf="initialised$ | async">
    <div class="list-component__header" [hidden]="!(hasControls$ | async) && ((noRowsNotFiltering$ | async) && noEntries)">
      <mat-card [ngClass]="{'list-component__header--selected': (dataSource.isSelecting$ | async), 'mat-header-row': (view$ | async) === 'table'}" class="list-component__header-card">
        <div class="list-component__header__left">
          <!-- List Title -->
          <div class="list-component__header__left--text" *ngIf="!(isAddingOrSelecting$ | async) && config.text?.title">{{ config.text?.title }}</div>
          <!-- Time range selector -->
          <div class="list-component__header__left--metrics-range" *ngIf="config.showMetricsRange && !(isAddingOrSelecting$ | async)">
            <app-metrics-range-selector [baseAction]="config.getDataSource().action" (metricsAction)="config.getDataSource().updateMetricsAction($event)"></app-metrics-range-selector>
          </div>
          <!-- Text to show when selecting rows -->
          <div class="list-component__header__left--text" *ngIf="(dataSource.isSelecting$ | async)">{{dataSource.selectedRows.size}} Selected</div>
          <!-- Multi filters, such as filter app wall by cf/org/space -->
          <div class="list-component__header__left--multi-filters" [hidden]="(!(hasRows$ | async) && !filter) || (isAddingOrSelecting$ | async)">
<<<<<<< HEAD
            <ng-container *ngFor="let multiFilterConfig of multiFilterConfigs; first as isFirst">
              <mat-form-field *ngIf="(multiFilterConfig.list$ | async) && (multiFilterConfig.list$ | async).length > 1 || !isFirst" [floatLabel]="'never'">
                <mat-select id="{{multiFilterConfig.key}}" matInput [(value)]="multiFilters[multiFilterConfig.key]" [disabled]="(dataSource.isLoadingPage$ | async) || (multiFilterConfig.loading$ | async) || !(multiFilterConfig.list$ | async).length" (selectionChange)="multiFilterConfig.select.next($event.value)">
                  <mat-option>All</mat-option>
                  <mat-option *ngFor="let selectItem of multiFilterConfig.list$ | async" [value]="selectItem.value">
                    {{selectItem.label}}
                  </mat-option>
                </mat-select>
                <mat-placeholder>{{multiFilterConfig.label}}</mat-placeholder>
              </mat-form-field>
            </ng-container>
=======
            <mat-form-field *ngFor="let multiFilterConfig of multiFilterConfigs" [floatLabel]="'never'">
              <mat-select id="{{multiFilterConfig.key}}" matInput [(value)]="multiFilters[multiFilterConfig.key]" [disabled]="(dataSource.isLoadingPage$ | async) || (multiFilterConfig.loading$ | async) || !(multiFilterConfig.list$ | async) || !(multiFilterConfig.list$ | async).length" (selectionChange)="multiFilterConfig.select.next($event.value)">
                <mat-option>{{ multiFilterConfig.allLabel || 'All' }}</mat-option>
                <mat-option *ngFor="let selectItem of multiFilterConfig.list$ | async" [value]="selectItem.value">
                  {{selectItem.label}}
                </mat-option>
              </mat-select>
              <mat-placeholder>{{multiFilterConfig.label}}</mat-placeholder>
            </mat-form-field>
            <app-stateful-icon *ngIf="(multiFilterConfigsLoading$ | async)" [state]="'busy'"></app-stateful-icon>
>>>>>>> ec79847f
          </div>
        </div>
        <div class="list-component__header__right">
          <!-- Filter by text input -->
          <div class="filter" [hidden]="!config.enableTextFilter || (!(hasRows$ | async) && !filter) || (dataSource.isAdding$ | async)">
            <mat-form-field floatLabel="never" class="list-component__header__right-filter">
              <input matInput [ngModel]="filterString" #filter="ngModel" [disabled]="(dataSource.isLoadingPage$ | async)" name="filter" placeholder="{{config.text?.filter || 'Filter'}}">
            </mat-form-field>
          </div>
          <!-- Sort Button & Drop down -->
          <div class="sort" [hidden]="(view$ | async) === 'table' || sortColumns.length < 1 || (isAddingOrSelecting$ | async) || (!(dataSource.isLoadingPage$ | async) && !(hasRowsOrIsFiltering$ | async))">
            <mat-form-field class="list-component__header__right-sort">
              <mat-select name="sort-field" matInput [(ngModel)]="headerSort.value" shouldPlaceholderFloat="false" [disabled]="(disableActions$ | async)" (selectionChange)="updateListSort($event.value, headerSort.direction)">
                <mat-option *ngFor="let column of sortColumns" [value]="column.columnId">
                  {{column.headerCell()}}
                </mat-option>
              </mat-select>
            </mat-form-field>
            <button mat-icon-button (click)="updateListSort(headerSort.value, 'desc')" [disabled]="(disableActions$ | async)" *ngIf="headerSort.direction==='asc'">
              <mat-icon>sort</mat-icon>
            </button>
            <button mat-icon-button (click)="updateListSort(headerSort.value, 'asc')" [disabled]="(disableActions$ | async)" *ngIf="headerSort.direction==='desc'">
              <mat-icon style="transform: rotate(180deg);">sort</mat-icon>
            </button>
          </div>
          <!-- Multi actions (those applied to selection) -->
          <div *ngIf="(dataSource.isSelecting$ | async)">
            <ng-container *ngFor="let action of multiActions">
              <button mat-icon-button *ngIf="action.visible$ | async" (click)="executeActionMultiple(action)" [disabled]="!(action.enabled$ | async)" matTooltip="{{action.description}}" matTooltipShowDelay="1000">
                <mat-icon>{{action.icon}}</mat-icon>
              </button>
            </ng-container>
          </div>
          <!-- Global actions (those not applied to specific rows) -->
          <div *ngIf="!(isAddingOrSelecting$ | async) && globalActions?.length > 0">
            <ng-container *ngFor="let action of globalActions">
              <button mat-icon-button *ngIf="action.visible$ | async" (click)="executeActionGlobal(action)" [disabled]="!(action.enabled$ | async)" matTooltip="{{action.description}}" matTooltipShowDelay="1000">
                <mat-icon>{{action.icon}}</mat-icon>
              </button>
            </ng-container>
          </div>
          <!-- Add new row form -->
          <div *ngIf="addForm && (dataSource.isAdding$ | async) && !(dataSource.isSelecting$ | async)" class="add-container">
            <div class="spacer"></div>
            <ng-content select="[app-table-add]"></ng-content>
            <button mat-icon-button (click)="dataSource.saveAdd()" [disabled]="!safeAddForm().valid">
              <mat-icon>done</mat-icon>
            </button>
            <button mat-icon-button (click)="dataSource.cancelAdd()">
              <mat-icon>clear</mat-icon>
            </button>
          </div>
          <!-- Add form button -->
          <div *ngIf="addForm && !(isAddingOrSelecting$ | async)">
            <button mat-icon-button [disabled]="(dataSource.isLoadingPage$ | async)" (click)="safeAddForm().reset();dataSource.startAdd();">
              <mat-icon>add</mat-icon>
            </button>
          </div>
          <!-- Select table or cards view button -->
          <div id="list-card-toggle" *ngIf="config.viewType === 'both' && !(isAddingOrSelecting$ | async) && ((dataSource.isLoadingPage$ | async) || (hasRowsOrIsFiltering$ | async))">
            <button mat-icon-button [disabled]="(dataSource.isLoadingPage$ | async)" (click)="updateListView('cards');" *ngIf="(view$ | async)==='table'">
              <mat-icon>grid_on</mat-icon>
            </button>
            <button mat-icon-button [disabled]="(dataSource.isLoadingPage$ | async)" (click)="updateListView('table');" *ngIf="(view$ | async)==='cards'">
              <mat-icon>list</mat-icon>
            </button>
          </div>
          <button id="app-list-refresh-button" mat-icon-button *ngIf="dataSource.refresh && !(isAddingOrSelecting$ | async)" [disabled]="dataSource.isLoadingPage$ | async" (click)="refresh()">
            <mat-icon class="refresh-icon" [ngClass]="{refreshing: (isRefreshing$ | async)}" aria-label="Refresh list data">refresh</mat-icon>
          </button>
        </div>

      </mat-card>
    </div>
    <div class="refresh-button__no-header" *ngIf="dataSource.refresh && !(hasControls$ | async) && (!(hasRowsOrIsFiltering$ | async) && noEntries)">
      <button id="app-list-refresh-button" mat-mini-fab *ngIf="!(isAddingOrSelecting$ | async)" [disabled]="dataSource.isLoadingPage$ | async" (click)="refresh()">
        <mat-icon class="refresh-icon" [ngClass]="{refreshing: (isRefreshing$ | async)}" aria-label="Refresh list data">refresh</mat-icon>
      </button>
    </div>
    <div class="list-component__body">
      <div class="list-component__body-inner" [hidden]="!(hasRows$ | async)" [@list]="(pageState$ | async)">
        <app-cards *ngIf="(view$ | async) === 'cards'" #cards [dataSource]="dataSource" [component]="config.cardComponent" [hidden]="!(hasRows$ | async)"></app-cards>
        <app-table *ngIf="(view$ | async) === 'table'" #table [dataSource]="dataSource" [addActions]="(config.getSingleActions() || []).length > 0" [addSelect]="config.allowSelection || (haveMultiActions | async)" [paginationController]="paginationController" [columns]="columns" [fixedRowHeight]="config.tableFixedRowHeight" [hidden]="!(hasRows$ | async)">
        </app-table>
      </div>
      <mat-card class="list-component__paginator" [hidden]="(hidePaginator$ | async)">
        <mat-paginator [pageSizeOptions]="paginatorSettings.pageSizeOptions" [pageSize]="paginatorSettings.pageSize" [pageIndex]="paginatorSettings.pageIndex" showFirstLastButtons="true" [length]="paginatorSettings.length">
        </mat-paginator>
      </mat-card>
    </div>
    <ng-template #defaultNoEntries>
      <mat-card class="list-component__default-no-entries">
        <mat-card-content>
          <div class="no-rows">{{config.text?.noEntries || 'There are no entries.'}}</div>
        </mat-card-content>
      </mat-card>
    </ng-template>
    <div [hidden]="(showProgressBar$ | async) || (hasRows$ | async)" class="list-component__no-entries">
      <ng-container *ngIf="(noRowsNotFiltering$ | async)">
        <ng-container *ngTemplateOutlet="noEntries ? noEntries : defaultNoEntries">
        </ng-container>
      </ng-container>
      <ng-container *ngIf="(noRowsHaveFilter$ | async)">
        <ng-container *ngTemplateOutlet="noEntriesForCurrentFilter ? noEntriesForCurrentFilter : defaultNoEntries">
        </ng-container>
      </ng-container>
    </div>
  </ng-container>
</div>

<ng-template #refreshButton>
  <button mat-mini-fab *ngIf="!(isAddingOrSelecting$ | async)" [disabled]="dataSource.isLoadingPage$ | async" (click)="refresh()">
    <mat-icon aria-label="Refresh list data">refresh</mat-icon>
  </button>
</ng-template><|MERGE_RESOLUTION|>--- conflicted
+++ resolved
@@ -14,11 +14,10 @@
           <div class="list-component__header__left--text" *ngIf="(dataSource.isSelecting$ | async)">{{dataSource.selectedRows.size}} Selected</div>
           <!-- Multi filters, such as filter app wall by cf/org/space -->
           <div class="list-component__header__left--multi-filters" [hidden]="(!(hasRows$ | async) && !filter) || (isAddingOrSelecting$ | async)">
-<<<<<<< HEAD
             <ng-container *ngFor="let multiFilterConfig of multiFilterConfigs; first as isFirst">
               <mat-form-field *ngIf="(multiFilterConfig.list$ | async) && (multiFilterConfig.list$ | async).length > 1 || !isFirst" [floatLabel]="'never'">
                 <mat-select id="{{multiFilterConfig.key}}" matInput [(value)]="multiFilters[multiFilterConfig.key]" [disabled]="(dataSource.isLoadingPage$ | async) || (multiFilterConfig.loading$ | async) || !(multiFilterConfig.list$ | async).length" (selectionChange)="multiFilterConfig.select.next($event.value)">
-                  <mat-option>All</mat-option>
+                  <mat-option>{{ multiFilterConfig.allLabel || 'All' }}</mat-option>
                   <mat-option *ngFor="let selectItem of multiFilterConfig.list$ | async" [value]="selectItem.value">
                     {{selectItem.label}}
                   </mat-option>
@@ -26,18 +25,6 @@
                 <mat-placeholder>{{multiFilterConfig.label}}</mat-placeholder>
               </mat-form-field>
             </ng-container>
-=======
-            <mat-form-field *ngFor="let multiFilterConfig of multiFilterConfigs" [floatLabel]="'never'">
-              <mat-select id="{{multiFilterConfig.key}}" matInput [(value)]="multiFilters[multiFilterConfig.key]" [disabled]="(dataSource.isLoadingPage$ | async) || (multiFilterConfig.loading$ | async) || !(multiFilterConfig.list$ | async) || !(multiFilterConfig.list$ | async).length" (selectionChange)="multiFilterConfig.select.next($event.value)">
-                <mat-option>{{ multiFilterConfig.allLabel || 'All' }}</mat-option>
-                <mat-option *ngFor="let selectItem of multiFilterConfig.list$ | async" [value]="selectItem.value">
-                  {{selectItem.label}}
-                </mat-option>
-              </mat-select>
-              <mat-placeholder>{{multiFilterConfig.label}}</mat-placeholder>
-            </mat-form-field>
-            <app-stateful-icon *ngIf="(multiFilterConfigsLoading$ | async)" [state]="'busy'"></app-stateful-icon>
->>>>>>> ec79847f
           </div>
         </div>
         <div class="list-component__header__right">
