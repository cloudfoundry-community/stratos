<div class="list-component" [ngClass]="{'list-component__table': (view$ | async) === 'table', 'list-component__cards': (view$ | async) === 'cards' }">
  <mat-progress-bar color="primary" *ngIf="!(hasControls$ | async)" [hidden]="!(dataSource.isLoadingPage$ | async)" [mode]="'query'"></mat-progress-bar>
  <div class="list-component__header" [hidden]="!(hasControls$ | async)">
    <mat-progress-bar color="primary" [hidden]="!(dataSource.isLoadingPage$ | async)" [mode]="'query'"></mat-progress-bar>
    <mat-card [ngClass]="{'list-component__header--selected': (dataSource.isSelecting$ | async), 'mat-header-row': (view$ | async) === 'table'}" class="list-component__header-card">
      <div class="list-component__header__left">
        <div class="list-component__header__left--text" *ngIf="!(isAddingOrSelecting$ | async) && config.text?.title">{{ config.text?.title }}</div>
        <div class="list-component__header__left--text" *ngIf="(dataSource.isSelecting$ | async)">{{dataSource.selectedRows.size}} Selected</div>
        <!-- Multi filters, such as filter app wall by cf/org/space -->
        <div class="list-component__header__left--multi-filters" [hidden]="(!(hasRows$ | async) && !filter) || (isAddingOrSelecting$ | async)">
          <mat-form-field *ngFor="let multiFilterConfig of multiFilterConfigs" [floatLabel]="'never'">
            <mat-select matInput [(value)]="multiFilters[multiFilterConfig.key]" [disabled]="(dataSource.isLoadingPage$ | async) || (multiFilterConfig.loading$ | async) || !(multiFilterConfig.list$ | async).length" (change)="multiFilterConfig.select.next($event.value)">
              <mat-option>All</mat-option>
              <mat-option *ngFor="let selectItem of multiFilterConfig.list$ | async" [value]="selectItem.value">
                {{selectItem.label}}
              </mat-option>
            </mat-select>
            <mat-placeholder>{{multiFilterConfig.label}}</mat-placeholder>
          </mat-form-field>
          <app-stateful-icon *ngIf="(multiFilterConfigsLoading$ | async)" [state]="'busy'"></app-stateful-icon>
        </div>
      </div>
      <div class="list-component__header__right">
        <!-- Filter by text input -->
        <div class="filter" [hidden]="!config.enableTextFilter || (!(hasRows$ | async) && !filter) || (isAddingOrSelecting$ | async)">
          <mat-form-field floatPlaceholder="never">
            <input matInput [ngModel]="filterString" #filter="ngModel" [disabled]="(dataSource.isLoadingPage$ | async)" name="filter" placeholder="{{config.text?.filter || 'Filter'}}">
          </mat-form-field>
        </div>
        <!-- Sort Button & Drop down -->
        <div class="sort" [hidden]="(view$ | async) === 'table' || sortColumns.length < 1 || (isAddingOrSelecting$ | async) || (!(dataSource.isLoadingPage$ | async) && !(hasRowsOrIsFiltering$ | async))">
          <mat-form-field>
            <mat-select matInput #headerSortField shouldPlaceholderFloat="false" [disabled]="(disableActions$ | async)" (change)="updateListSort($event.value, headerSortDirection)">
              <mat-option *ngFor="let column of sortColumns" [value]="column.columnId">
                {{column.headerCell()}}
              </mat-option>
            </mat-select>
          </mat-form-field>
          <button mat-icon-button (click)="updateListSort(headerSortField.value, 'desc')" [disabled]="(disableActions$ | async)" *ngIf="headerSortDirection==='asc'">
            <mat-icon>sort</mat-icon>
          </button>
          <button mat-icon-button (click)="updateListSort(headerSortField.value, 'asc')" [disabled]="(disableActions$ | async)" *ngIf="headerSortDirection==='desc'">
            <mat-icon style="transform: rotate(180deg);">sort</mat-icon>
          </button>
        </div>
        <!-- Multi actions (those applied to selection) -->
        <div *ngIf="(dataSource.isSelecting$ | async)">
          <ng-container *ngFor="let action of multiActions">
            <button mat-icon-button *ngIf="action.visible(row)" (click)="executeActionMultiple(action)" [disabled]="!action.enabled(row)" matTooltip="{{action.description}}" matTooltipShowDelay="2000">
              <mat-icon>{{action.icon}}</mat-icon>
            </button>
          </ng-container>
        </div>
        <!-- Global actions (those not applied to specific rows) -->
        <div *ngIf="!(isAddingOrSelecting$ | async) && globalActions?.length > 0">
          <ng-container *ngFor="let action of globalActions">
            <button mat-icon-button *ngIf="action.visible(row)" (click)="executeActionGlobal(action)" [disabled]="!action.enabled(row)" matTooltip="{{action.description}}" matTooltipShowDelay="2000">
              <mat-icon>{{action.icon}}</mat-icon>
            </button>
          </ng-container>
        </div>
        <!-- Add new row form -->
        <div *ngIf="addForm && (dataSource.isAdding$ | async) && !(dataSource.isSelecting$ | async)" class="add-container">
          <div class="spacer"></div>
          <ng-content select="[app-table-add]"></ng-content>
          <button mat-icon-button (click)="dataSource.saveAdd()" [disabled]="!safeAddForm().valid">
            <mat-icon>done</mat-icon>
          </button>
          <button mat-icon-button (click)="dataSource.cancelAdd()">
            <mat-icon>clear</mat-icon>
          </button>
        </div>
        <!-- Add form button -->
        <div *ngIf="addForm && !(isAddingOrSelecting$ | async)">
          <button mat-icon-button [disabled]="(dataSource.isLoadingPage$ | async)" (click)="safeAddForm().reset();dataSource.startAdd();">
            <mat-icon>add</mat-icon>
          </button>
        </div>
        <!-- Select table or cards view button -->
        <div *ngIf="config.viewType === 'both' && !(isAddingOrSelecting$ | async) && ((dataSource.isLoadingPage$ | async) || (hasRowsOrIsFiltering$ | async))">
          <button mat-icon-button [disabled]="(dataSource.isLoadingPage$ | async)" (click)="updateListView('cards');" *ngIf="(view$ | async)==='table'">
            <mat-icon>grid_on</mat-icon>
          </button>
          <button mat-icon-button [disabled]="(dataSource.isLoadingPage$ | async)" (click)="updateListView('table');" *ngIf="(view$ | async)==='cards'">
          <mat-icon>list</mat-icon>
          </button>
        </div>
      </div>
    </mat-card>
  </div>
  <div class="list-component__body">
<<<<<<< HEAD
    <div class="list-component__body-inner" [@list]="(pageState$ | async)">
      <div class="list-component__animation-container">
        <div *ngIf="dataSource.isLoadingPage$ | async" class="list-component__blocker"></div>
        <app-cards *ngIf="(view$ | async) === 'cards'" #cards [dataSource]="dataSource" [component]="config.cardComponent" [hidden]="!(dataSource.isLoadingPage$ | async) && !(hasRows$ | async)"></app-cards>
        <app-table *ngIf="(view$ | async) === 'table'" #table [listConfig]="config" [paginationController]="paginationController" [columns]="columns" [text]="config.text" [enableFilter]="config.enableTextFilter" [fixedRowHeight]="config.tableFixedRowHeight" [hidden]="!(dataSource.isLoadingPage$ | async) && !(hasRows$ | async)">
        </app-table>
      </div>
=======
    <div class="list-component__body-inner" [hidden]="!(hasRows$ | async)">
      <div *ngIf="dataSource.isLoadingPage$ | async" class="list-component__blocker"></div>
      <app-cards *ngIf="(view$ | async) === 'cards'" #cards [dataSource]="dataSource" [component]="config.cardComponent" [hidden]="!(dataSource.isLoadingPage$ | async) && !(hasRows$ | async)"></app-cards>
      <app-table *ngIf="(view$ | async) === 'table'" #table [listConfig]="config" [paginationController]="paginationController" [columns]="columns" [text]="config.text" [enableFilter]="config.enableTextFilter" [fixedRowHeight]="config.tableFixedRowHeight" [hidden]="!(dataSource.isLoadingPage$ | async) && !(hasRows$ | async)">
      </app-table>
>>>>>>> 927165fd
    </div>
    <mat-card class="list-component__paginator" [hidden]="(hidePaginator$ | async)">
      <mat-paginator #paginator [pageSizeOptions]="paginator.pageSizeOptions" [pageSize]="paginator.pageSizeOptions[0]">
      </mat-paginator>
    </mat-card>
  </div>
  <ng-template #defaultNoEntries>
    <mat-card class="list-component__default-no-entries">
      <mat-card-content>
        <div class="no-rows">{{config.text?.noEntries || 'There are no entries.'}}</div>
      </mat-card-content>
    </mat-card>
  </ng-template>

  <div [hidden]="(dataSource.isLoadingPage$ | async) || (hasRows$ | async)" class="list-component__no-entries">
    <ng-container *ngIf="(noRowsNotFiltering$ | async)">
      <ng-container *ngTemplateOutlet="noEntries ? noEntries : defaultNoEntries">
      </ng-container>
    </ng-container>
    <ng-container *ngIf="(noRowsHaveFilter$ | async)">
      <ng-container *ngTemplateOutlet="noEntriesForCurrentFilter ? noEntriesForCurrentFilter : defaultNoEntries">
      </ng-container>
    </ng-container>
  </div>
</div><|MERGE_RESOLUTION|>--- conflicted
+++ resolved
@@ -89,21 +89,11 @@
     </mat-card>
   </div>
   <div class="list-component__body">
-<<<<<<< HEAD
-    <div class="list-component__body-inner" [@list]="(pageState$ | async)">
-      <div class="list-component__animation-container">
-        <div *ngIf="dataSource.isLoadingPage$ | async" class="list-component__blocker"></div>
-        <app-cards *ngIf="(view$ | async) === 'cards'" #cards [dataSource]="dataSource" [component]="config.cardComponent" [hidden]="!(dataSource.isLoadingPage$ | async) && !(hasRows$ | async)"></app-cards>
-        <app-table *ngIf="(view$ | async) === 'table'" #table [listConfig]="config" [paginationController]="paginationController" [columns]="columns" [text]="config.text" [enableFilter]="config.enableTextFilter" [fixedRowHeight]="config.tableFixedRowHeight" [hidden]="!(dataSource.isLoadingPage$ | async) && !(hasRows$ | async)">
-        </app-table>
-      </div>
-=======
-    <div class="list-component__body-inner" [hidden]="!(hasRows$ | async)">
+    <div class="list-component__body-inner" [hidden]="!(hasRows$ | async)" [@list]="(pageState$ | async)">
       <div *ngIf="dataSource.isLoadingPage$ | async" class="list-component__blocker"></div>
       <app-cards *ngIf="(view$ | async) === 'cards'" #cards [dataSource]="dataSource" [component]="config.cardComponent" [hidden]="!(dataSource.isLoadingPage$ | async) && !(hasRows$ | async)"></app-cards>
       <app-table *ngIf="(view$ | async) === 'table'" #table [listConfig]="config" [paginationController]="paginationController" [columns]="columns" [text]="config.text" [enableFilter]="config.enableTextFilter" [fixedRowHeight]="config.tableFixedRowHeight" [hidden]="!(dataSource.isLoadingPage$ | async) && !(hasRows$ | async)">
       </app-table>
->>>>>>> 927165fd
     </div>
     <mat-card class="list-component__paginator" [hidden]="(hidePaginator$ | async)">
       <mat-paginator #paginator [pageSizeOptions]="paginator.pageSizeOptions" [pageSize]="paginator.pageSizeOptions[0]">
