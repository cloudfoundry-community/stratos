--- conflicted
+++ resolved
@@ -41,11 +41,7 @@
         </div>
         <div class="list-component__header__right">
           <!-- Filter by text input -->
-<<<<<<< HEAD
-          <div class="filter" [hidden]="!config.enableTextFilter || (!(hasRows$ | async) && !filter) || (dataSource.isAdding$ | async) || (maxedResults$ | async)">
-=======
           <div class="filter" [hidden]="!config.enableTextFilter || (!(hasRows$ | async) && !filter) || (dataSource.isAdding$ | async) || (dataSource.maxedResults$ | async)">
->>>>>>> ccaabeda
             <mat-form-field floatLabel="never" class="list-component__header__right-filter">
               <input matInput [ngModel]="filterString" #filter="ngModel" [disabled]="(dataSource.isLoadingPage$ | async)" name="filter" placeholder="{{config.text?.filter || 'Filter'}}">
             </mat-form-field>
@@ -138,11 +134,7 @@
       </mat-card>
     </ng-template>
     <div [hidden]="(showProgressBar$ | async) || (hasRows$ | async) || (dataSource.isLoadingPage$ | async)" class="list-component__no-entries">
-<<<<<<< HEAD
-      <ng-container *ngIf="maxedResults$ | async">
-=======
       <ng-container *ngIf="dataSource.maxedResults$ | async">
->>>>>>> ccaabeda
         <ng-container *ngTemplateOutlet="noEntriesMaxedResults ? noEntriesMaxedResults : defaultNoEntriesMaxedResults">
         </ng-container>
       </ng-container>
