--- conflicted
+++ resolved
@@ -6,13 +6,15 @@
   Input,
   OnDestroy,
   OnInit,
+  TemplateRef,
   ViewChild,
-  TemplateRef,
 } from '@angular/core';
 import { NgForm, NgModel } from '@angular/forms';
-import { MatPaginator, MatSelect, SortDirection, PageEvent } from '@angular/material';
+import { MatPaginator, MatSelect, PageEvent, SortDirection } from '@angular/material';
 import { Store } from '@ngrx/store';
 import { Observable } from 'rxjs/Observable';
+import { combineLatest } from 'rxjs/observable/combineLatest';
+import { map, pairwise, tap } from 'rxjs/operators';
 import { Subscription } from 'rxjs/Subscription';
 
 import { ListFilter, ListPagination, ListSort, ListView, SetListViewAction } from '../../../store/actions/list.actions';
@@ -22,23 +24,16 @@
 import { IListPaginationController, ListPaginationController } from './data-sources-controllers/list-pagination-controller';
 import { ITableColumn } from './list-table/table.types';
 import {
+  defaultPaginationPageSizeOptionsCards,
+  defaultPaginationPageSizeOptionsTable,
   IGlobalListAction,
   IListAction,
+  IListConfig,
   IListMultiFilterConfig,
   IMultiListAction,
   ListConfig,
-  IListConfig,
   ListViewTypes,
-  defaultPaginationPageSizeOptionsCards,
-  defaultPaginationPageSizeOptionsTable,
 } from './list.component.types';
-import { combineLatest } from 'rxjs/observable/combineLatest';
-<<<<<<< HEAD
-import { map, pairwise, tap, distinctUntilChanged } from 'rxjs/operators';
-=======
-import { map } from 'rxjs/operators';
-import { BehaviorSubject } from 'rxjs/BehaviorSubject';
->>>>>>> 26bbee49
 
 
 @Component({
