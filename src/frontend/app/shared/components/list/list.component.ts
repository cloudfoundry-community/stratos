--- conflicted
+++ resolved
@@ -210,23 +210,6 @@
         return this.paginationController.filterByString(filterString);
       });
 
-<<<<<<< HEAD
-    this.multiFilterWidgetObservables = new Array<Subscription>();
-    const multiFiltersLoading = [];
-    Object.values(this.multiFilterConfigs).forEach((filterConfig: IListMultiFilterConfig) => {
-      const sub = filterConfig.select.asObservable().do((filterItem: string) => {
-        this.paginationController.multiFilter(filterConfig, filterItem);
-      });
-      this.multiFilterWidgetObservables.push(sub.subscribe());
-      multiFiltersLoading.push(filterConfig.loading$);
-    });
-
-    this.multiFilterConfigsLoading$ = combineLatest(multiFiltersLoading).pipe(
-      map((isLoading: boolean[]) => !!isLoading.find(bool => bool))
-    );
-
-=======
->>>>>>> eb7b6ef7
     this.sortColumns = this.columns.filter((column: ITableColumn<T>) => {
       return column.sort;
     });
