import { ChangeDetectorRef, NgZone } from '@angular/core';
import { async, ComponentFixture, inject, TestBed } from '@angular/core/testing';
import { NoopAnimationsModule } from '@angular/platform-browser/animations';
import { Store } from '@ngrx/store';
import { BehaviorSubject, of as observableOf } from 'rxjs';
import { switchMap } from 'rxjs/operators';

import { CoreModule } from '../../../core/core.module';
import { ListView } from '../../../store/actions/list.actions';
import { AppState } from '../../../store/app-state';
import { APIResource } from '../../../store/types/api.types';
import { EndpointModel } from '../../../store/types/endpoint.types';
import { createBasicStoreModule, getInitialTestStoreState } from '../../../test-framework/store-test-helper';
import { EntityMonitorFactory } from '../../monitors/entity-monitor.factory.service';
import { PaginationMonitorFactory } from '../../monitors/pagination-monitor.factory';
import { SharedModule } from '../../shared.module';
import { ApplicationStateService } from '../application-state/application-state.service';
import { EndpointCardComponent } from './list-types/cf-endpoints/cf-endpoint-card/endpoint-card.component';
import { EndpointsListConfigService } from './list-types/endpoint/endpoints-list-config.service';
import { ListComponent } from './list.component';
import { ListConfig, ListViewTypes } from './list.component.types';

class MockedNgZone {
  run = fn => fn();
  runOutsideAngular = fn => fn();
}

describe('ListComponent', () => {

  describe('basic tests', () => {

    function createBasicListConfig(): ListConfig<APIResource> {
      return {
        allowSelection: false,
        cardComponent: null,
        defaultView: 'table' as ListView,
        enableTextFilter: false,
        getColumns: () => null,
        getDataSource: () => null,
        getGlobalActions: () => null,
        getInitialised: () => null,
        getMultiActions: () => null,
        getMultiFiltersConfigs: () => null,
        getSingleActions: () => null,
        isLocal: false,
        pageSizeOptions: [1],
        text: null,
        viewType: ListViewTypes.BOTH
      };
    }

    function setup(store: AppState, config: ListConfig<APIResource>, test: (component: ListComponent<APIResource>) => void) {
      TestBed.configureTestingModule({
        imports: [
          createBasicStoreModule(store),
        ],
        providers: [
          { provide: ChangeDetectorRef, useValue: { detectChanges: () => { } } },
          // Fun fact, NgZone will execute something on import which causes an undefined error
          { provide: MockedNgZone, useValue: new MockedNgZone },
        ]
      });
      inject([Store, ChangeDetectorRef, NgZone], (iStore: Store<AppState>, cd: ChangeDetectorRef, ngZone: MockedNgZone) => {
        const component = new ListComponent<APIResource>(iStore, cd, config, ngZone as NgZone);
        test(component);
      })();
    }

    it('initialised - default', (done) => {
      const config = createBasicListConfig();

      config.getInitialised = null;

      setup(getInitialTestStoreState(), config, (component) => {
        const componentDeTyped = (component as any);
        spyOn<any>(componentDeTyped, 'initialise');
        expect(componentDeTyped.initialise).not.toHaveBeenCalled();

        component.ngOnInit();

        component.initialised$.subscribe(res => {
          expect(componentDeTyped.initialise).toHaveBeenCalled();
          expect(res).toBe(true);

          done();
        });
      });
    });

    it('initialised - custom', (done) => {
      const config = createBasicListConfig();
      spyOn<any>(config, 'getInitialised').and.returnValue(observableOf(true));

      setup(getInitialTestStoreState(), config, (component) => {
        const componentDeTyped = (component as any);
        spyOn<any>(componentDeTyped, 'initialise');
        expect(componentDeTyped.initialise).not.toHaveBeenCalled();

        component.ngOnInit();
        expect(config.getInitialised).toHaveBeenCalled();

        component.initialised$.subscribe(res => {
          expect(componentDeTyped.initialise).toHaveBeenCalled();
          expect(res).toBe(true);
          done();
        });
      });
    });
  });

  describe('full test bed', () => {

    let component: ListComponent<EndpointModel>;
    let fixture: ComponentFixture<ListComponent<EndpointModel>>;

    beforeEach(async(() => {
      TestBed.configureTestingModule({
        providers: [
          { provide: ListConfig, useClass: EndpointsListConfigService },
          ApplicationStateService,
          PaginationMonitorFactory,
          EntityMonitorFactory
        ],
        imports: [
          CoreModule,
          SharedModule,
          createBasicStoreModule(),
          NoopAnimationsModule
        ],
      })
        .compileComponents();
    }));

    beforeEach(() => {
      fixture = TestBed.createComponent<ListComponent<EndpointModel>>(ListComponent);
      component = fixture.componentInstance;
      component.columns = [];
    });

    it('should be created', () => {
      fixture.detectChanges();
      expect(component).toBeTruthy();
    });


    describe('Header', () => {
      it('Nothing enabled', () => {
        component.config.getMultiFiltersConfigs = () => [];
        component.config.enableTextFilter = false;
        component.config.viewType = ListViewTypes.CARD_ONLY;
        component.config.defaultView = 'card' as ListView;
        component.config.cardComponent = EndpointCardComponent;
        component.config.text.title = null;
        const columns = component.config.getColumns();
        columns.forEach(column => column.sort = false);
        component.config.getColumns = () => columns;
        fixture.detectChanges();

        const hostElement = fixture.nativeElement;

        // No multi filters
        const multiFilterSection: HTMLElement = hostElement.querySelector('.list-component__header__left--multi-filters');
        expect(multiFilterSection.hidden).toBeFalsy();
        expect(multiFilterSection.childElementCount).toBe(0);

        const headerRightSection = hostElement.querySelector('.list-component__header__right');
        // No text filter
        const filterSection: HTMLElement = headerRightSection.querySelector('.filter');
        expect(filterSection.hidden).toBeTruthy();

        // No sort
        const sortSection: HTMLElement = headerRightSection.querySelector('.sort');
        expect(sortSection.hidden).toBeTruthy();

        component.initialised$.pipe(
          switchMap(() => component.hasControls$)
        ).subscribe(hasControls => {
          expect(hasControls).toBeFalsy();
        });

      });

      it('Everything enabled', () => {
        component.config.getMultiFiltersConfigs = () => {
          return [
            {
              key: 'filterTestKey',
              label: 'filterTestLabel',
              list$: observableOf([
                {
                  label: 'filterItemLabel',
                  item: 'filterItemItem',
                  value: 'filterItemValue'
                },
                {
                  label: 'filterItemLabel2',
                  item: 'filterItemItem2',
                  value: 'filterItemValue2'
                }
              ]),
              loading$: observableOf(false),
              select: new BehaviorSubject(false)
            }
          ];
        };
        component.config.enableTextFilter = true;
        component.config.viewType = ListViewTypes.CARD_ONLY;
        component.config.defaultView = 'card' as ListView;
        component.config.cardComponent = EndpointCardComponent;
        component.config.getColumns = () => [
          {
            columnId: 'filterTestKey',
            headerCell: () => 'a',
            cellDefinition: {
              getValue: (row) => `${row}`
            },
            sort: true,
          }
        ];

        fixture.detectChanges();

        const hostElement = fixture.nativeElement;

        // multi filters
        const multiFilterSection: HTMLElement = hostElement.querySelector('.list-component__header__left--multi-filters');
        expect(multiFilterSection.hidden).toBeFalsy();
        expect(multiFilterSection.childElementCount).toBe(1);

        // text filter
        const headerRightSection = hostElement.querySelector('.list-component__header__right');
        const filterSection: HTMLElement = headerRightSection.querySelector('.filter');
        expect(filterSection.hidden).toBeFalsy();

        // sort - hard to test for sort, as it relies on
        // const sortSection: HTMLElement = headerRightSection.querySelector('.sort');
        // expect(sortSection.hidden).toBeFalsy();
<<<<<<< HEAD
      });
=======
      }));

      it('First filter hidden if only one option', async(() => {
        component.config.getMultiFiltersConfigs = () => {
          return [
            {
              key: 'filterTestKey',
              label: 'filterTestLabel',
              list$: observableOf([
                {
                  label: 'filterItemLabel',
                  item: 'filterItemItem',
                  value: 'filterItemValue'
                },
              ]),
              loading$: observableOf(false),
              select: new BehaviorSubject(false)
            }
          ];
        };
        component.config.enableTextFilter = true;
        component.config.viewType = ListViewTypes.CARD_ONLY;
        component.config.defaultView = 'card' as ListView;
        component.config.cardComponent = EndpointCardComponent;
        component.config.getColumns = () => [
          {
            columnId: 'filterTestKey',
            headerCell: () => 'a',
            cellDefinition: {
              getValue: (row) => `${row}`
            },
            sort: true,
          }
        ];

        fixture.detectChanges();

        const hostElement = fixture.nativeElement;

        // multi filters
        const multiFilterSection: HTMLElement = hostElement.querySelector('.list-component__header__left--multi-filters');
        expect(multiFilterSection.hidden).toBeFalsy();
        expect(multiFilterSection.childElementCount).toBe(0);

      }));
>>>>>>> b46a4bf6
    });


    it('No rows', () => {
      fixture.detectChanges();

      const hostElement = fixture.nativeElement;

      // No paginator
      const sortSection: HTMLElement = hostElement.querySelector('.list-component__paginator');
      expect(sortSection.hidden).toBeTruthy();

      // Shows empty message
      const noEntriesMessage: HTMLElement = hostElement.querySelector('.list-component__default-no-entries');
      expect(noEntriesMessage.hidden).toBeFalsy();
    });

  });

});<|MERGE_RESOLUTION|>--- conflicted
+++ resolved
@@ -235,10 +235,7 @@
         // sort - hard to test for sort, as it relies on
         // const sortSection: HTMLElement = headerRightSection.querySelector('.sort');
         // expect(sortSection.hidden).toBeFalsy();
-<<<<<<< HEAD
-      });
-=======
-      }));
+      });
 
       it('First filter hidden if only one option', async(() => {
         component.config.getMultiFiltersConfigs = () => {
@@ -283,7 +280,6 @@
         expect(multiFilterSection.childElementCount).toBe(0);
 
       }));
->>>>>>> b46a4bf6
     });
 
 
