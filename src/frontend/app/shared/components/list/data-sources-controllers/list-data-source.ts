import { DataSource } from '@angular/cdk/table';
import { Store } from '@ngrx/store';
import { schema } from 'normalizr';
import {
  BehaviorSubject,
  combineLatest,
  Observable,
  of as observableOf,
  OperatorFunction,
  ReplaySubject,
  Subscription,
} from 'rxjs';
import { tag } from 'rxjs-spy/operators';
import { first, publishReplay, refCount, tap, distinctUntilChanged, map, filter } from 'rxjs/operators';

import { MetricsAction } from '../../../../store/actions/metrics.actions';
import { SetResultCount } from '../../../../store/actions/pagination.actions';
import { AppState } from '../../../../store/app-state';
import { getPaginationObservables } from '../../../../store/reducers/pagination-reducer/pagination-reducer.helper';
import { PaginatedAction, PaginationEntityState, PaginationParam, QParam } from '../../../../store/types/pagination.types';
import { PaginationMonitor } from '../../../monitors/pagination-monitor';
import { IListDataSourceConfig } from './list-data-source-config';
import {
  getRowUniqueId,
  IListDataSource,
  ListPaginationMultiFilterChange,
  RowsState,
  RowState,
} from './list-data-source-types';
import { getDataFunctionList } from './local-filtering-sorting';
import { LocalListController } from './local-list-controller';
<<<<<<< HEAD
=======
import { SortDirection } from '@angular/material';
import { ListSort, ListFilter } from '../../../../store/actions/list.actions';
>>>>>>> e8da9af3


export class DataFunctionDefinition {
  type: 'sort' | 'filter';
  orderKey?: string;
  field: string;
  static is(obj) {
    if (obj) {
      const typed = <DataFunctionDefinition>obj;
      return typed.type && typed.orderKey && typed.field;
    }
    return false;
  }
}

export function distinctPageUntilChanged(dataSource) {
  return (oldPage, newPage) => {
    const oldPageKeys = (oldPage || []).map(dataSource.getRowUniqueId).join();
    const newPageKeys = (newPage || []).map(dataSource.getRowUniqueId).join();
    return oldPageKeys === newPageKeys;
  };
}

export type DataFunction<T> = ((entities: T[], paginationState: PaginationEntityState) => T[]);
export abstract class ListDataSource<T, A = T> extends DataSource<T> implements IListDataSource<T> {

  // -------------- Public
  // Core observables
  public pagination$: Observable<PaginationEntityState>;
  public page$: Observable<T[]>;

  // Store related
  public entityKey: string;

  // Add item
  public addItem: T;
  public isAdding$ = new BehaviorSubject<boolean>(false);

  // Select item/s
  public selectedRows$ = new ReplaySubject<Map<string, T>>();
  public selectedRows = new Map<string, T>();
  public isSelecting$ = new BehaviorSubject(false);
  public selectAllChecked = false;

  // Edit item
  public editRow: T;

  // Cached collections
  public filteredRows: Array<T>;
  public transformedEntities: Array<T>;

  // Misc
  public isLoadingPage$: Observable<boolean> = observableOf(false);
  public rowsState: Observable<RowsState>;
  public maxedResults$: Observable<boolean> = observableOf(false);

  public filter$: Observable<ListFilter>;
  public sort$: Observable<ListSort>;

  // ------------- Private
  private externalDestroy: () => void;

  protected store: Store<AppState>;
  public action: PaginatedAction;
  protected sourceScheme: schema.Entity;
  public getRowUniqueId: getRowUniqueId<T>;
  private getEmptyType: () => T;
  public paginationKey: string;
  private transformEntity: OperatorFunction<A[], T[]> = null;
  public isLocal = false;
  public transformEntities?: (DataFunction<T> | DataFunctionDefinition)[] = [];

  private pageSubscription: Subscription;
  private transformedEntitiesSubscription: Subscription;
  private seedSyncSub: Subscription;
  private metricsAction: MetricsAction;

  public refresh: () => void;

  public getRowState: (row: T) => Observable<RowState> = () => observableOf({});

  constructor(
    private config: IListDataSourceConfig<A, T>
  ) {
    super();
    this.init(config);
    const paginationMonitor = new PaginationMonitor(
      this.store,
      this.paginationKey,
      this.sourceScheme
    );
    const { pagination$, entities$ } = getPaginationObservables({
      store: this.store,
      action: this.action,
      paginationMonitor
    },
      this.isLocal
    );

    const transformEntities = this.transformEntities || [];
    // Add any additional functions via an optional listConfig, such as sorting from the column definition
    const listColumns = this.config.listConfig ? this.config.listConfig.getColumns() : [];
    listColumns.forEach(column => {
      if (!column.sort) {
        return;
      }
      if (DataFunctionDefinition.is(column.sort)) {
        transformEntities.push(column.sort as DataFunctionDefinition);
      } else if (typeof column.sort !== 'boolean') {
        transformEntities.push(column.sort as DataFunction<T>);
      }
    });

    const dataFunctions: DataFunction<any>[] = getDataFunctionList(transformEntities);
    const transformedEntities$ = this.attachTransformEntity(entities$, this.transformEntity);
    this.transformedEntitiesSubscription = transformedEntities$.pipe(
      tap(items => this.transformedEntities = items)
    ).subscribe();

    const setResultCount = (paginationEntity: PaginationEntityState, entities: T[]) => {
      // Update result count after local filtering so it matches the size of the filtered entities collection
      // (except if we've maxed out results where the totalResults is miss-matched with entities collection)
      const newLength = paginationEntity.maxedResults && entities.length >= paginationEntity.params['results-per-page'] ?
        paginationEntity.maxedResults : entities.length;
<<<<<<< HEAD
      if (paginationEntity.totalResults !== newLength || paginationEntity.clientPagination.totalResults !== newLength) {
=======
      if (
        paginationEntity.ids[paginationEntity.currentPage] &&
        (paginationEntity.totalResults !== newLength || paginationEntity.clientPagination.totalResults !== newLength)) {
>>>>>>> e8da9af3
        this.store.dispatch(new SetResultCount(this.entityKey, this.paginationKey, newLength));
      }
    };
    this.page$ = this.isLocal ?
      new LocalListController(transformedEntities$, pagination$, setResultCount, dataFunctions).page$
      : transformedEntities$.pipe(publishReplay(1), refCount());

    this.pageSubscription = this.page$.pipe(tap(items => this.filteredRows = items)).subscribe();
    this.pagination$ = pagination$;
    this.isLoadingPage$ = paginationMonitor.fetchingCurrentPage$;

    this.sort$ = this.createSortObservable();

    this.filter$ = this.createFilterObservable();

    this.maxedResults$ = !!this.action.flattenPaginationMax ?
      combineLatest(this.pagination$, this.filter$).pipe(
        distinctUntilChanged(),
        map(([pagination, filters]) => {
          const totalResults = this.isLocal ? pagination.clientPagination.totalResults : pagination.totalResults;
          return this.action.flattenPaginationMax < totalResults;
        }),
      ) : observableOf(false);
  }

  init(config: IListDataSourceConfig<A, T>) {
    this.store = config.store;
    this.action = config.action;
    this.refresh = this.getRefreshFunction(config);
    this.sourceScheme = config.schema;
    this.getRowUniqueId = config.getRowUniqueId;
    this.getEmptyType = config.getEmptyType ? config.getEmptyType : () => ({} as T);
    this.paginationKey = config.paginationKey;
    this.transformEntity = config.transformEntity;
    this.isLocal = config.isLocal || false;
    this.transformEntities = config.transformEntities;
    this.rowsState = config.rowsState;
    this.getRowState = config.getRowState;
    this.externalDestroy = config.destroy || (() => { });
    this.addItem = this.getEmptyType();
    this.entityKey = this.sourceScheme.key;
    if (!this.isLocal && this.config.listConfig) {
      // This is a non-local data source so the results-per-page should match the initial page size. This will avoid making two calls
      // (one for the page size in the action and another when the initial page size is set)
      this.action.initialParams = this.action.initialParams || {};
      this.action.initialParams['results-per-page'] = this.config.listConfig.pageSizeOptions[0];
    }
  }

  private getRefreshFunction(config: IListDataSourceConfig<A, T>) {
    if (config.listConfig && config.listConfig.hideRefresh) {
      return null;
    }
    return config.refresh ? config.refresh : () => {
      this.store.dispatch(this.metricsAction || this.action);
    };
  }

  disconnect() {
    this.pageSubscription.unsubscribe();
    this.transformedEntitiesSubscription.unsubscribe();
    if (this.seedSyncSub) { this.seedSyncSub.unsubscribe(); }
    this.externalDestroy();
  }

  destroy() {
    this.disconnect();
  }

  startAdd() {
    this.addItem = this.getEmptyType();
    this.isAdding$.next(true);
  }
  saveAdd() {
    this.isAdding$.next(false);
  }
  cancelAdd() {
    this.isAdding$.next(false);
  }

  selectedRowToggle(row: T, multiMode: boolean = true) {
    this.getRowState(row).pipe(
      first()
    ).subscribe(rowState => {
      if (rowState.disabled) {
        return;
      }
      const exists = this.selectedRows.has(this.getRowUniqueId(row));
      if (exists) {
        this.selectedRows.delete(this.getRowUniqueId(row));
        this.selectAllChecked = false;
      } else {
        if (!multiMode) {
          this.selectedRows.clear();
        }
        this.selectedRows.set(this.getRowUniqueId(row), row);
        this.selectAllChecked = multiMode && this.selectedRows.size === this.filteredRows.length;
      }
      this.selectedRows$.next(this.selectedRows);
      this.isSelecting$.next(multiMode && this.selectedRows.size > 0);
    });
  }

  selectAllFilteredRows() {
    this.selectAllChecked = !this.selectAllChecked;

    const updatedAllRows = this.filteredRows.reduce((obs, row) => {
      obs.push(this.getRowState(row).pipe(
        first(),
        tap(rowState => {
          if (rowState.disabled) {
            return;
          }
          if (this.selectAllChecked) {
            this.selectedRows.set(this.getRowUniqueId(row), row);
          } else {
            this.selectedRows.delete(this.getRowUniqueId(row));
          }
        })
      ));
      return obs;
    }, []);

    combineLatest(...updatedAllRows).pipe(
      first()
    ).subscribe(() => {
      this.selectedRows$.next(this.selectedRows);
      this.isSelecting$.next(this.selectedRows.size > 0);
    });

  }

  selectClear() {
    this.selectedRows.clear();
    this.selectedRows$.next(this.selectedRows);
    this.isSelecting$.next(false);
  }

  startEdit(rowClone: T) {
    this.editRow = rowClone;
  }

  saveEdit() {
    delete this.editRow;
  }

  cancelEdit() {
    delete this.editRow;
  }

  trackBy = (index: number, item: T) => this.getRowUniqueId(item) || item;

  attachTransformEntity(entities$, entityLettable): Observable<T[]> {
    if (entityLettable) {
      return entities$.pipe(
        this.transformEntity
      );
    } else {
      return entities$;
    }
  }

  connect(): Observable<T[]> {
    return this.page$.pipe(
      tag('actual-page-obs')
    );
  }

  public getFilterFromParams(pag: PaginationEntityState) {
    // If data source is not local then this method must be overridden
    return '';
  }
  public setFilterParam(filterParam: string, pag: PaginationEntityState) {
    // If data source is not local then this method must be overridden
  }

  public setMultiFilter(changes: ListPaginationMultiFilterChange[], params: PaginationParam) {

  }

  protected setQParam(setQ: QParam, qs: QParam[]): boolean {
    const existing = qs.find((q: QParam) => q.key === setQ.key);
    let changed = true;
    if (setQ.value && setQ.value.length) {
      if (existing) {
        // Set existing value
        changed = existing.value !== setQ.value;
        existing.value = setQ.value;
      } else {
        // Add new value
        qs.push(setQ);
      }
    } else {
      if (existing) {
        // Remove existing
        qs.splice(qs.indexOf(existing), 1);
      } else {
        changed = false;
      }
    }
    return changed;
  }

  public updateMetricsAction(newAction: MetricsAction) {
    this.metricsAction = newAction;
    this.store.dispatch(newAction);
  }

  private createSortObservable(): Observable<ListSort> {
    return this.pagination$.pipe(
      map(pag => ({
        direction: pag.params['order-direction'] as SortDirection,
        field: pag.params['order-direction-field']
      })),
      filter(x => !!x),
      distinctUntilChanged((x, y) => {
        return x.direction === y.direction && x.field === y.field;
      }),
      tag('list-sort')
    );
  }

  private createFilterObservable(): Observable<ListFilter> {
    return this.pagination$.pipe(
      map(pag => ({
        string: this.isLocal ? pag.clientPagination.filter.string : this.getFilterFromParams(pag),
        items: { ...pag.clientPagination.filter.items }
      })),
      tag('list-filter')
    );
  }
}<|MERGE_RESOLUTION|>--- conflicted
+++ resolved
@@ -29,11 +29,8 @@
 } from './list-data-source-types';
 import { getDataFunctionList } from './local-filtering-sorting';
 import { LocalListController } from './local-list-controller';
-<<<<<<< HEAD
-=======
 import { SortDirection } from '@angular/material';
 import { ListSort, ListFilter } from '../../../../store/actions/list.actions';
->>>>>>> e8da9af3
 
 
 export class DataFunctionDefinition {
@@ -158,13 +155,9 @@
       // (except if we've maxed out results where the totalResults is miss-matched with entities collection)
       const newLength = paginationEntity.maxedResults && entities.length >= paginationEntity.params['results-per-page'] ?
         paginationEntity.maxedResults : entities.length;
-<<<<<<< HEAD
-      if (paginationEntity.totalResults !== newLength || paginationEntity.clientPagination.totalResults !== newLength) {
-=======
       if (
         paginationEntity.ids[paginationEntity.currentPage] &&
         (paginationEntity.totalResults !== newLength || paginationEntity.clientPagination.totalResults !== newLength)) {
->>>>>>> e8da9af3
         this.store.dispatch(new SetResultCount(this.entityKey, this.paginationKey, newLength));
       }
     };
