import { inject, TestBed } from '@angular/core/testing';

import {
  generateTestCfEndpointServiceProvider,
  getBaseTestModules,
} from '../../../../../test-framework/cloud-foundry-endpoint-service.helper';
import { CfOrgsListConfigService } from './cf-orgs-list-config.service';

describe('CfOrgsListConfigService', () => {
  beforeEach(() => {
    TestBed.configureTestingModule({
<<<<<<< HEAD
      imports: [...getBaseTestModules],
      providers: [...generateTestCfEndpointServiceProvider(), BaseCF]
=======
      providers: [...generateTestCfEndpointServiceProvider(), CfOrgsListConfigService],
      imports: [
        ...getBaseTestModules
      ]
>>>>>>> 48818006

    });
  });

  it('should be created', inject([CfOrgsListConfigService], (service: CfOrgsListConfigService) => {
    expect(service).toBeTruthy();
  }));
});<|MERGE_RESOLUTION|>--- conflicted
+++ resolved
@@ -9,15 +9,10 @@
 describe('CfOrgsListConfigService', () => {
   beforeEach(() => {
     TestBed.configureTestingModule({
-<<<<<<< HEAD
-      imports: [...getBaseTestModules],
-      providers: [...generateTestCfEndpointServiceProvider(), BaseCF]
-=======
       providers: [...generateTestCfEndpointServiceProvider(), CfOrgsListConfigService],
       imports: [
         ...getBaseTestModules
       ]
->>>>>>> 48818006
 
     });
   });
