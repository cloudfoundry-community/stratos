import { Component, Input, OnInit } from '@angular/core';

import { ApplicationService } from '../../../../../../features/applications/application.service';
import { getMappedApps } from '../../../../../../features/applications/routes/routes.helper';
import { TableCellCustom } from '../../../list.types';

@Component({
  selector: 'app-table-cell-app-route',
  templateUrl: './table-cell-app-route.component.html',
  styleUrls: ['./table-cell-app-route.component.scss']
})
<<<<<<< HEAD
export class TableCellAppRouteComponent<T> extends TableCellCustom<T> { }
=======
export class TableCellAppRouteComponent<T> extends TableCellCustom<T>
  implements OnInit {
  @Input('row') row;

  mappedAppsCount: any;
  constructor(private appService: ApplicationService) {
    super();
  }

  ngOnInit() {
    const apps = this.row.entity.apps;
    this.mappedAppsCount = this.row.entity.mappedAppsCount;
    const foundApp = apps && apps.find(a => a.metadata.guid === this.appService.appGuid);
    if (foundApp && foundApp.length !== 0) {
      this.mappedAppsCount = `Already attached`;
    }
  }
}
>>>>>>> 75a05e3f
<|MERGE_RESOLUTION|>--- conflicted
+++ resolved
@@ -1,7 +1,5 @@
-import { Component, Input, OnInit } from '@angular/core';
+import { Component } from '@angular/core';
 
-import { ApplicationService } from '../../../../../../features/applications/application.service';
-import { getMappedApps } from '../../../../../../features/applications/routes/routes.helper';
 import { TableCellCustom } from '../../../list.types';
 
 @Component({
@@ -9,25 +7,4 @@
   templateUrl: './table-cell-app-route.component.html',
   styleUrls: ['./table-cell-app-route.component.scss']
 })
-<<<<<<< HEAD
-export class TableCellAppRouteComponent<T> extends TableCellCustom<T> { }
-=======
-export class TableCellAppRouteComponent<T> extends TableCellCustom<T>
-  implements OnInit {
-  @Input('row') row;
-
-  mappedAppsCount: any;
-  constructor(private appService: ApplicationService) {
-    super();
-  }
-
-  ngOnInit() {
-    const apps = this.row.entity.apps;
-    this.mappedAppsCount = this.row.entity.mappedAppsCount;
-    const foundApp = apps && apps.find(a => a.metadata.guid === this.appService.appGuid);
-    if (foundApp && foundApp.length !== 0) {
-      this.mappedAppsCount = `Already attached`;
-    }
-  }
-}
->>>>>>> 75a05e3f
+export class TableCellAppRouteComponent<T> extends TableCellCustom<T> { }