--- conflicted
+++ resolved
@@ -109,13 +109,9 @@
 
     this.action = action;
 
-<<<<<<< HEAD
-    const statsSub = this.page$.pipe(
-=======
     const statsSub = this.maxedResults$.pipe(
       filter(maxedResults => !maxedResults),
       switchMap(() => this.page$),
->>>>>>> e8da9af3
       // The page observable will fire often, here we're only interested in updating the stats on actual page changes
       distinctUntilChanged(distinctPageUntilChanged(this)),
       withLatestFrom(this.pagination$),
@@ -140,13 +136,8 @@
         return actions;
       }),
       dispatchSequencer.sequence.bind(dispatchSequencer),
-<<<<<<< HEAD
-      tag('stat-obs')).subscribe();
-
-=======
       tag('stat-obs')
     ).subscribe();
->>>>>>> e8da9af3
 
     this.subs = [statsSub];
   }
@@ -185,14 +176,9 @@
     if (cfGuidChanged && !orgChanged && !spaceChanged) {
       this.store.dispatch(new ResetPagination(this.entityKey, this.paginationKey));
     } else if (orgChanged || spaceChanged) {
-<<<<<<< HEAD
-      params.q = qChanges;
-      this.store.dispatch(new SetParams(this.entityKey, this.paginationKey, params, false, true));
-=======
       const newParams = spreadPaginationParams(params);
       newParams.q = qChanges;
       this.store.dispatch(new SetParams(this.entityKey, this.paginationKey, newParams, true, true));
->>>>>>> e8da9af3
     }
   }
 
