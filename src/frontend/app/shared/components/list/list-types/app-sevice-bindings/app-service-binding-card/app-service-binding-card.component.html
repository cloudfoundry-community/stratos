<app-meta-card class="app-service-card">
  <app-meta-card-title>
    <div class="app-service-card__title">
<<<<<<< HEAD
      <p>{{ (serviceInstance$ | async)?.entity.entity.name}}</p>
=======
      {{ (serviceInstance$ | async)?.entity.entity.name}}
>>>>>>> 278b4901
      <app-service-icon [service]="service$ | async"></app-service-icon>
    </div>
  </app-meta-card-title>
  <app-meta-card-item customStyle="long-text">
    <app-meta-card-key></app-meta-card-key>
    <app-meta-card-value>
      {{ (service$ | async)?.entity.entity.description}}
    </app-meta-card-value>
  </app-meta-card-item>
  <app-meta-card-item *ngFor="let data of listData">
    <app-meta-card-key>{{ data.label }}</app-meta-card-key>
    <app-meta-card-value>{{ data.data$ | async }} </app-meta-card-value>
  </app-meta-card-item>
  <app-meta-card-item>
    <app-meta-card-key>Environment Variables</app-meta-card-key>
    <app-meta-card-value>
      <a class="app-service-card__env-link" (click)="showEnvVars()">View</a>
    </app-meta-card-value>
  </app-meta-card-item>
  <app-meta-card-item customStyle="column">
    <app-meta-card-key>Tags</app-meta-card-key>
    <app-meta-card-value>
      <app-chips [chips]="tags$ | async"></app-chips>
    </app-meta-card-value>
  </app-meta-card-item>
</app-meta-card><|MERGE_RESOLUTION|>--- conflicted
+++ resolved
@@ -1,11 +1,7 @@
 <app-meta-card class="app-service-card">
   <app-meta-card-title>
     <div class="app-service-card__title">
-<<<<<<< HEAD
-      <p>{{ (serviceInstance$ | async)?.entity.entity.name}}</p>
-=======
       {{ (serviceInstance$ | async)?.entity.entity.name}}
->>>>>>> 278b4901
       <app-service-icon [service]="service$ | async"></app-service-icon>
     </div>
   </app-meta-card-title>
