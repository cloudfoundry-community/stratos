
import { combineLatest as observableCombineLatest, of as observableOf, Observable } from 'rxjs';
import { Component, OnInit } from '@angular/core';
import { MatDialog } from '@angular/material';
import { Store } from '@ngrx/store';
import { first, map, switchMap, tap, withLatestFrom, filter } from 'rxjs/operators';

import { IService, IServiceBinding, IServiceInstance } from '../../../../../../core/cf-api-svc.types';
import { EntityServiceFactory } from '../../../../../../core/entity-service-factory.service';
import { ApplicationService } from '../../../../../../features/applications/application.service';
import { GetServiceInstance } from '../../../../../../store/actions/service-instances.actions';
import { GetService } from '../../../../../../store/actions/service.actions';
import { AppState } from '../../../../../../store/app-state';
import { entityFactory, serviceInstancesSchemaKey, serviceSchemaKey } from '../../../../../../store/helpers/entity-factory';
import { APIResource, EntityInfo } from '../../../../../../store/types/api.types';
import { AppEnvVarsState } from '../../../../../../store/types/app-metadata.types';
import { AppChip } from '../../../../chips/chips.component';
import { ConfirmationDialogConfig } from '../../../../confirmation-dialog.config';
import { ConfirmationDialogService } from '../../../../confirmation-dialog.service';
import { EnvVarViewComponent } from '../../../../env-var-view/env-var-view.component';
import { MetaCardMenuItem } from '../../../list-cards/meta-card/meta-card-base/meta-card.component';
import { CardCell, IListRowCell, IListRowCellData } from '../../../list.types';
import { DatePipe } from '@angular/common';
import { ServiceActionHelperService } from '../../../../../data-services/service-action-helper.service';
import { CurrentUserPermissionsService } from '../../../../../../core/current-user-permissions.service';
import { CurrentUserPermissions } from '../../../../../../core/current-user-permissions.config';

@Component({
  selector: 'app-app-service-binding-card',
  templateUrl: './app-service-binding-card.component.html',
  styleUrls: ['./app-service-binding-card.component.scss']
})
export class AppServiceBindingCardComponent extends CardCell<APIResource<IServiceBinding>> implements OnInit, IListRowCell {

  listData: IListRowCellData[];
  envVarUrl: string;
  cardMenu: MetaCardMenuItem[];
  service$: Observable<EntityInfo<APIResource<IService>>>;
  serviceInstance$: Observable<EntityInfo<APIResource<IServiceInstance>>>;
  tags$: Observable<AppChip<IServiceInstance>[]>;

  constructor(
    private store: Store<AppState>,
    private dialog: MatDialog,
    private datePipe: DatePipe,
    private confirmDialog: ConfirmationDialogService,
    private entityServiceFactory: EntityServiceFactory,
    private appService: ApplicationService,
    private serviceActionHelperService: ServiceActionHelperService,
    private currentUserPermissionsService: CurrentUserPermissionsService,
  ) {
    super();
<<<<<<< HEAD
    this.cardMenu = [{
            label: 'Detach',
            action: this.detach,
            can: this.appService.waitForAppEntity$.pipe(
              switchMap(app => this.currentUserPermissionsService.can(
                  CurrentUserPermissions.SERVICE_BINDING_EDIT,
                  this.appService.cfGuid,
                  app.entity.entity.space_guid
             )))
          }];
=======
    this.cardMenu = [
      {
        label: 'Unbind',
        action: this.detach
      }
    ];
>>>>>>> 482d9d91
  }
  ngOnInit(): void {
    this.serviceInstance$ = this.entityServiceFactory.create<APIResource<IServiceInstance>>(
      serviceInstancesSchemaKey,
      entityFactory(serviceInstancesSchemaKey),
      this.row.entity.service_instance_guid,
      new GetServiceInstance(this.row.entity.service_instance_guid, this.appService.cfGuid),
      true
    ).entityObs$;

    this.service$ = this.serviceInstance$.pipe(
      switchMap(o => this.entityServiceFactory.create<APIResource<IService>>(
        serviceSchemaKey,
        entityFactory(serviceSchemaKey),
        o.entity.entity.service_guid,
        new GetService(o.entity.entity.service_guid, this.appService.cfGuid),
        true
      ).entityObs$),
      filter(service => !!service)
    );

    this.listData = [
      {
        label: 'Service Name',
        data$: this.service$.pipe(
          map(service => service.entity.entity.label)
        )
      },
      {
        label: 'Service Plan',
        data$: this.serviceInstance$.pipe(
          map(service => service.entity.entity.service_plan.entity.name)
        )
      },
      {
        label: 'Date Created On',
        data$: observableOf(this.datePipe.transform(this.row.metadata.created_at, 'medium'))
      }
    ];

    this.tags$ = this.serviceInstance$.pipe(
      map(o => o.entity.entity.tags.map(t => ({ value: t })))
    );
    this.envVarUrl = `/applications/${this.appService.cfGuid}/${this.appService.appGuid}/service-bindings/${this.row.metadata.guid}/vars`;
  }

  showEnvVars = () => {

    observableCombineLatest(this.service$, this.serviceInstance$, this.appService.appEnvVars.entities$)
      .pipe(
        withLatestFrom(),
        map(([[service, serviceInstance, allEnvVars]]) => {
          const systemEnvJson = (allEnvVars as APIResource<AppEnvVarsState>[])[0].entity.system_env_json;
          const serviceInstanceName = (serviceInstance as EntityInfo<APIResource<IServiceInstance>>).entity.entity.name;
          const serviceLabel = (service as EntityInfo<APIResource<IService>>).entity.entity.label;
          if (systemEnvJson['VCAP_SERVICES'][serviceLabel]) {
            return {
              key: serviceInstanceName,
              value: systemEnvJson['VCAP_SERVICES'][serviceLabel].find(s => s.name === serviceInstanceName)
            };
          }
        }),
        tap(data => {
          this.dialog.open(EnvVarViewComponent, {
            data: data,
            disableClose: false
          });
        }),
        first()
      ).subscribe();

  }

  detach = () => {
    this.serviceActionHelperService.detachServiceBinding(
      [this.row],
      this.row.entity.service_instance_guid,
      this.appService.cfGuid
    );
  }
}<|MERGE_RESOLUTION|>--- conflicted
+++ resolved
@@ -50,25 +50,16 @@
     private currentUserPermissionsService: CurrentUserPermissionsService,
   ) {
     super();
-<<<<<<< HEAD
     this.cardMenu = [{
-            label: 'Detach',
-            action: this.detach,
-            can: this.appService.waitForAppEntity$.pipe(
-              switchMap(app => this.currentUserPermissionsService.can(
-                  CurrentUserPermissions.SERVICE_BINDING_EDIT,
-                  this.appService.cfGuid,
-                  app.entity.entity.space_guid
-             )))
-          }];
-=======
-    this.cardMenu = [
-      {
-        label: 'Unbind',
-        action: this.detach
-      }
-    ];
->>>>>>> 482d9d91
+      label: 'Unbind',
+      action: this.detach,
+      can: this.appService.waitForAppEntity$.pipe(
+        switchMap(app => this.currentUserPermissionsService.can(
+          CurrentUserPermissions.SERVICE_BINDING_EDIT,
+          this.appService.cfGuid,
+          app.entity.entity.space_guid
+        )))
+    }];
   }
   ngOnInit(): void {
     this.serviceInstance$ = this.entityServiceFactory.create<APIResource<IServiceInstance>>(
