import { DatePipe } from '@angular/common';
import { Injectable } from '@angular/core';
import { Store } from '@ngrx/store';

<<<<<<< HEAD
import { CloudFoundrySpaceService } from '../../../../../features/cloud-foundry/services/cloud-foundry-space.service';
import { ListView } from '../../../../../store/actions/list.actions';
import { RouterNav } from '../../../../../store/actions/router.actions';
import { DeleteServiceBinding, DeleteServiceInstance } from '../../../../../store/actions/service-instances.actions';
import { AppState } from '../../../../../store/app-state';
import { APIResource } from '../../../../../store/types/api.types';
import { CfServiceInstance } from '../../../../../store/types/service.types';
import { ITableColumn } from '../../list-table/table.types';
import { IListAction, IListConfig, ListConfig, ListViewTypes } from '../../list.component.types';
import { CfSpacesServiceInstancesDataSource } from './cf-spaces-service-instances-data-source';
import {
  TableCellServiceInstanceAppsAttachedComponent,
} from './table-cell-service-instance-apps-attached/table-cell-service-instance-apps-attached.component';
import {
  TableCellServiceInstanceTagsComponent,
} from './table-cell-service-instance-tags/table-cell-service-instance-tags.component';
import { TableCellServiceNameComponent } from './table-cell-service-name/table-cell-service-name.component';
import { TableCellServicePlanComponent } from './table-cell-service-plan/table-cell-service-plan.component';

@Injectable()
export class CfSpacesServiceInstancesListConfigService implements IListConfig<APIResource<CfServiceInstance>>,
  IListConfig<APIResource<CfServiceInstance>>  {
  viewType = ListViewTypes.TABLE_ONLY;
  dataSource: CfSpacesServiceInstancesDataSource;
  defaultView = 'table' as ListView;
  text = {
    title: null,
    noEntries: 'There are no service instances'
  };

  private serviceInstanceColumns: ITableColumn<APIResource<CfServiceInstance>>[] = [
    {
      columnId: 'name',
      headerCell: () => 'Service Instances',
      cellDefinition: {
        getValue: (row) => `${row.entity.name}`
      },
      cellFlex: '2'
    },
    {
      columnId: 'service',
      headerCell: () => 'Service',
      cellComponent: TableCellServiceNameComponent,
      cellFlex: '1'
    },
    {
      columnId: 'servicePlan',
      headerCell: () => 'Plan',
      cellComponent: TableCellServicePlanComponent,
      cellFlex: '1'
    },
    {
      columnId: 'tags',
      headerCell: () => 'Tags',
      cellComponent: TableCellServiceInstanceTagsComponent,
      cellFlex: '2'
    },
    {
      columnId: 'attachedApps',
      headerCell: () => 'Application Attached',
      cellComponent: TableCellServiceInstanceAppsAttachedComponent,
      cellFlex: '3'
    },
    {
      columnId: 'creation', headerCell: () => 'Creation Date',
      cellDefinition: {
        getValue: (row: APIResource) => `${this.datePipe.transform(row.metadata.created_at, 'medium')}`
      },
      sort: {
        type: 'sort',
        orderKey: 'creation',
        field: 'metadata.created_at'
      },
      cellFlex: '2'
    },
  ];
=======
import { IServiceInstance } from '../../../../../core/cf-api-svc.types';
import { CloudFoundrySpaceService } from '../../../../../features/cloud-foundry/services/cloud-foundry-space.service';
import { AppState } from '../../../../../store/app-state';
import { APIResource } from '../../../../../store/types/api.types';
import { IListConfig } from '../../list.component.types';
import { CfServiceInstancesListConfigBase } from '../cf-services/cf-service-instances-list-config.base';
import { CfSpacesServiceInstancesDataSource } from './cf-spaces-service-instances-data-source';
>>>>>>> 648eeabe

@Injectable()
export class CfSpacesServiceInstancesListConfigService extends CfServiceInstancesListConfigBase
  implements IListConfig<APIResource<IServiceInstance>>  {


<<<<<<< HEAD
  constructor(private store: Store<AppState>, private cfSpaceService: CloudFoundrySpaceService, private datePipe: DatePipe) {
=======
  constructor(store: Store<AppState>, cfSpaceService: CloudFoundrySpaceService, datePipe: DatePipe) {
    super(store, cfSpaceService.cfGuid, datePipe);
>>>>>>> 648eeabe
    this.dataSource = new CfSpacesServiceInstancesDataSource(cfSpaceService.cfGuid, cfSpaceService.spaceGuid, this.store, this);
  }

  getColumns = () => this.serviceInstanceColumns;
  getDataSource = () => this.dataSource;

}<|MERGE_RESOLUTION|>--- conflicted
+++ resolved
@@ -2,84 +2,6 @@
 import { Injectable } from '@angular/core';
 import { Store } from '@ngrx/store';
 
-<<<<<<< HEAD
-import { CloudFoundrySpaceService } from '../../../../../features/cloud-foundry/services/cloud-foundry-space.service';
-import { ListView } from '../../../../../store/actions/list.actions';
-import { RouterNav } from '../../../../../store/actions/router.actions';
-import { DeleteServiceBinding, DeleteServiceInstance } from '../../../../../store/actions/service-instances.actions';
-import { AppState } from '../../../../../store/app-state';
-import { APIResource } from '../../../../../store/types/api.types';
-import { CfServiceInstance } from '../../../../../store/types/service.types';
-import { ITableColumn } from '../../list-table/table.types';
-import { IListAction, IListConfig, ListConfig, ListViewTypes } from '../../list.component.types';
-import { CfSpacesServiceInstancesDataSource } from './cf-spaces-service-instances-data-source';
-import {
-  TableCellServiceInstanceAppsAttachedComponent,
-} from './table-cell-service-instance-apps-attached/table-cell-service-instance-apps-attached.component';
-import {
-  TableCellServiceInstanceTagsComponent,
-} from './table-cell-service-instance-tags/table-cell-service-instance-tags.component';
-import { TableCellServiceNameComponent } from './table-cell-service-name/table-cell-service-name.component';
-import { TableCellServicePlanComponent } from './table-cell-service-plan/table-cell-service-plan.component';
-
-@Injectable()
-export class CfSpacesServiceInstancesListConfigService implements IListConfig<APIResource<CfServiceInstance>>,
-  IListConfig<APIResource<CfServiceInstance>>  {
-  viewType = ListViewTypes.TABLE_ONLY;
-  dataSource: CfSpacesServiceInstancesDataSource;
-  defaultView = 'table' as ListView;
-  text = {
-    title: null,
-    noEntries: 'There are no service instances'
-  };
-
-  private serviceInstanceColumns: ITableColumn<APIResource<CfServiceInstance>>[] = [
-    {
-      columnId: 'name',
-      headerCell: () => 'Service Instances',
-      cellDefinition: {
-        getValue: (row) => `${row.entity.name}`
-      },
-      cellFlex: '2'
-    },
-    {
-      columnId: 'service',
-      headerCell: () => 'Service',
-      cellComponent: TableCellServiceNameComponent,
-      cellFlex: '1'
-    },
-    {
-      columnId: 'servicePlan',
-      headerCell: () => 'Plan',
-      cellComponent: TableCellServicePlanComponent,
-      cellFlex: '1'
-    },
-    {
-      columnId: 'tags',
-      headerCell: () => 'Tags',
-      cellComponent: TableCellServiceInstanceTagsComponent,
-      cellFlex: '2'
-    },
-    {
-      columnId: 'attachedApps',
-      headerCell: () => 'Application Attached',
-      cellComponent: TableCellServiceInstanceAppsAttachedComponent,
-      cellFlex: '3'
-    },
-    {
-      columnId: 'creation', headerCell: () => 'Creation Date',
-      cellDefinition: {
-        getValue: (row: APIResource) => `${this.datePipe.transform(row.metadata.created_at, 'medium')}`
-      },
-      sort: {
-        type: 'sort',
-        orderKey: 'creation',
-        field: 'metadata.created_at'
-      },
-      cellFlex: '2'
-    },
-  ];
-=======
 import { IServiceInstance } from '../../../../../core/cf-api-svc.types';
 import { CloudFoundrySpaceService } from '../../../../../features/cloud-foundry/services/cloud-foundry-space.service';
 import { AppState } from '../../../../../store/app-state';
@@ -87,19 +9,14 @@
 import { IListConfig } from '../../list.component.types';
 import { CfServiceInstancesListConfigBase } from '../cf-services/cf-service-instances-list-config.base';
 import { CfSpacesServiceInstancesDataSource } from './cf-spaces-service-instances-data-source';
->>>>>>> 648eeabe
 
 @Injectable()
 export class CfSpacesServiceInstancesListConfigService extends CfServiceInstancesListConfigBase
   implements IListConfig<APIResource<IServiceInstance>>  {
 
 
-<<<<<<< HEAD
-  constructor(private store: Store<AppState>, private cfSpaceService: CloudFoundrySpaceService, private datePipe: DatePipe) {
-=======
   constructor(store: Store<AppState>, cfSpaceService: CloudFoundrySpaceService, datePipe: DatePipe) {
     super(store, cfSpaceService.cfGuid, datePipe);
->>>>>>> 648eeabe
     this.dataSource = new CfSpacesServiceInstancesDataSource(cfSpaceService.cfGuid, cfSpaceService.spaceGuid, this.store, this);
   }
 
