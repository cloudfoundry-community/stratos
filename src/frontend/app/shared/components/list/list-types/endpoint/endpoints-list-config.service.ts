
import {of as observableOf,  Observable } from 'rxjs';

import {pairwise} from 'rxjs/operators';
import { Injectable } from '@angular/core';
import { MatDialog } from '@angular/material';
import { Store } from '@ngrx/store';

import {
  ConnectEndpointDialogComponent,
} from '../../../../../features/endpoints/connect-endpoint-dialog/connect-endpoint-dialog.component';
import { getFullEndpointApiUrl, getNameForEndpointType } from '../../../../../features/endpoints/endpoint-helpers';
import { DisconnectEndpoint, UnregisterEndpoint } from '../../../../../store/actions/endpoint.actions';
import { ShowSnackBar } from '../../../../../store/actions/snackBar.actions';
import { GetSystemInfo } from '../../../../../store/actions/system.actions';
import { AppState } from '../../../../../store/app-state';
import { EndpointsEffect } from '../../../../../store/effects/endpoint.effects';
import { selectDeletionInfo, selectUpdateInfo } from '../../../../../store/selectors/api.selectors';
import { EndpointModel, endpointStoreNames } from '../../../../../store/types/endpoint.types';
import { EntityMonitorFactory } from '../../../../monitors/entity-monitor.factory.service';
import { InternalEventMonitorFactory } from '../../../../monitors/internal-event-monitor.factory';
import { PaginationMonitorFactory } from '../../../../monitors/pagination-monitor.factory';
import { ITableColumn } from '../../list-table/table.types';
import { IListAction, IListConfig, ListViewTypes } from '../../list.component.types';
import { EndpointsDataSource } from './endpoints-data-source';
import { TableCellEndpointNameComponent } from './table-cell-endpoint-name/table-cell-endpoint-name.component';
import { TableCellEndpointStatusComponent } from './table-cell-endpoint-status/table-cell-endpoint-status.component';
<<<<<<< HEAD
import { Observable } from 'rxjs/Observable';
import { map } from 'rxjs/operators';
=======
>>>>>>> 75a05e3f


function getEndpointTypeString(endpoint: EndpointModel): string {
  return getNameForEndpointType(endpoint.cnsi_type);
}

export const endpointColumns: ITableColumn<EndpointModel>[] = [
  {
    columnId: 'name',
    headerCell: () => 'Name',
    cellComponent: TableCellEndpointNameComponent,
    sort: {
      type: 'sort',
      orderKey: 'name',
      field: 'name'
    },
    cellFlex: '2'
  },
  {
    columnId: 'connection',
    headerCell: () => 'Status',
    cellComponent: TableCellEndpointStatusComponent,
    sort: {
      type: 'sort',
      orderKey: 'connection',
      field: 'info.user'
    },
    cellFlex: '1'
  },
  {
    columnId: 'type',
    headerCell: () => 'Type',
    cellDefinition: {
      getValue: getEndpointTypeString
    },
    sort: {
      type: 'sort',
      orderKey: 'type',
      field: 'cnsi_type'
    },
    cellFlex: '2'
  },
  {
    columnId: 'address',
    headerCell: () => 'Address',
    cellDefinition: {
      getValue: getFullEndpointApiUrl
    },
    sort: {
      type: 'sort',
      orderKey: 'address',
      field: 'api_endpoint.Host'
    },
    cellFlex: '5'
  },
];

@Injectable()
export class EndpointsListConfigService implements IListConfig<EndpointModel> {
  private listActionDelete: IListAction<EndpointModel> = {
    action: (item) => {
      this.store.dispatch(new UnregisterEndpoint(item.guid, item.cnsi_type));
      this.handleDeleteAction(item, ([oldVal, newVal]) => {
        this.store.dispatch(new ShowSnackBar(`Unregistered ${item.name}`));
      });
    },
    label: 'Unregister',
    description: 'Remove the endpoint'
  };

  private listActionDisconnect: IListAction<EndpointModel> = {
    action: (item) => {
      this.store.dispatch(new DisconnectEndpoint(item.guid, item.cnsi_type));
      this.handleUpdateAction(item, EndpointsEffect.disconnectingKey, ([oldVal, newVal]) => {
        this.store.dispatch(new ShowSnackBar(`Disconnected ${item.name}`));
        this.store.dispatch(new GetSystemInfo());
      });
    },
    label: 'Disconnect',
    description: ``, // Description depends on console user permission
<<<<<<< HEAD
    createVisible: (row$: Observable<EndpointModel>) => row$.pipe(map(row => row.connectionStatus === 'connected'))
=======
    createVisible: (row: EndpointModel) => observableOf(row.connectionStatus === 'connected'),
    createEnabled: (row: EndpointModel) => observableOf(true),
>>>>>>> 75a05e3f
  };

  private listActionConnect: IListAction<EndpointModel> = {
    action: (item) => {
      const dialogRef = this.dialog.open(ConnectEndpointDialogComponent, {
        data: {
          name: item.name,
          guid: item.guid,
          type: item.cnsi_type,
        },
        disableClose: true
      });
    },
    label: 'Connect',
    description: '',
<<<<<<< HEAD
    createVisible: (row$: Observable<EndpointModel>) => row$.pipe(map(row => row.connectionStatus === 'disconnected'))
=======
    createVisible: (row: EndpointModel) => observableOf(row.connectionStatus === 'disconnected'),
    createEnabled: (row: EndpointModel) => observableOf(true),
>>>>>>> 75a05e3f
  };

  private singleActions = [
    this.listActionDisconnect,
    this.listActionConnect,
    this.listActionDelete
  ];

  private globalActions = [];

  columns = endpointColumns;
  isLocal = true;
  dataSource: EndpointsDataSource;
  viewType = ListViewTypes.TABLE_ONLY;
  text = {
    title: '',
    filter: 'Filter Endpoints'
  };
  enableTextFilter = true;
  tableFixedRowHeight = true;

  private handleUpdateAction(item, effectKey, handleChange) {
    this.handleAction(selectUpdateInfo(
      endpointStoreNames.type,
      item.guid,
      effectKey,
    ), handleChange);
  }

  private handleDeleteAction(item, handleChange) {
    this.handleAction(selectDeletionInfo(
      endpointStoreNames.type,
      item.guid,
    ), handleChange);
  }

  private handleAction(storeSelect, handleChange) {
    const disSub = this.store.select(storeSelect).pipe(
      pairwise())
      .subscribe(([oldVal, newVal]) => {
        // https://github.com/SUSE/stratos/issues/29 Generic way to handle errors ('Failed to disconnect X')
        if (!newVal.error && (oldVal.busy && !newVal.busy)) {
          handleChange([oldVal, newVal]);
          disSub.unsubscribe();
        }
      });
  }

  constructor(
    private store: Store<AppState>,
    private dialog: MatDialog,
    private paginationMonitorFactory: PaginationMonitorFactory,
    private entityMonitorFactory: EntityMonitorFactory,
    private internalEventMonitorFactory: InternalEventMonitorFactory
  ) {
    this.dataSource = new EndpointsDataSource(
      this.store,
      this,
      paginationMonitorFactory,
      entityMonitorFactory,
      internalEventMonitorFactory
    );
  }

  public getGlobalActions = () => this.globalActions;
  public getMultiActions = () => [];
  public getSingleActions = () => this.singleActions;
  public getColumns = () => this.columns;
  public getDataSource = () => this.dataSource;
  public getMultiFiltersConfigs = () => [];
}<|MERGE_RESOLUTION|>--- conflicted
+++ resolved
@@ -1,7 +1,7 @@
 
-import {of as observableOf,  Observable } from 'rxjs';
+import { of as observableOf, Observable } from 'rxjs';
 
-import {pairwise} from 'rxjs/operators';
+import { pairwise, map } from 'rxjs/operators';
 import { Injectable } from '@angular/core';
 import { MatDialog } from '@angular/material';
 import { Store } from '@ngrx/store';
@@ -25,11 +25,7 @@
 import { EndpointsDataSource } from './endpoints-data-source';
 import { TableCellEndpointNameComponent } from './table-cell-endpoint-name/table-cell-endpoint-name.component';
 import { TableCellEndpointStatusComponent } from './table-cell-endpoint-status/table-cell-endpoint-status.component';
-<<<<<<< HEAD
-import { Observable } from 'rxjs/Observable';
-import { map } from 'rxjs/operators';
-=======
->>>>>>> 75a05e3f
+
 
 
 function getEndpointTypeString(endpoint: EndpointModel): string {
@@ -110,12 +106,7 @@
     },
     label: 'Disconnect',
     description: ``, // Description depends on console user permission
-<<<<<<< HEAD
     createVisible: (row$: Observable<EndpointModel>) => row$.pipe(map(row => row.connectionStatus === 'connected'))
-=======
-    createVisible: (row: EndpointModel) => observableOf(row.connectionStatus === 'connected'),
-    createEnabled: (row: EndpointModel) => observableOf(true),
->>>>>>> 75a05e3f
   };
 
   private listActionConnect: IListAction<EndpointModel> = {
@@ -131,12 +122,7 @@
     },
     label: 'Connect',
     description: '',
-<<<<<<< HEAD
     createVisible: (row$: Observable<EndpointModel>) => row$.pipe(map(row => row.connectionStatus === 'disconnected'))
-=======
-    createVisible: (row: EndpointModel) => observableOf(row.connectionStatus === 'disconnected'),
-    createEnabled: (row: EndpointModel) => observableOf(true),
->>>>>>> 75a05e3f
   };
 
   private singleActions = [
