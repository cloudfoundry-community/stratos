--- conflicted
+++ resolved
@@ -34,10 +34,7 @@
     private userPerms: CurrentUserPermissionsService,
     confirmDialog: ConfirmationDialogService
   ) {
-<<<<<<< HEAD
     super(store, confirmDialog);
-=======
-    super(confirmDialog);
     this.chipsConfig$ = combineLatest(
       this.rowSubject.asObservable(),
       this.configSubject.asObservable().pipe(switchMap(config => config.org$)),
@@ -78,7 +75,6 @@
         return this.getChipConfig(permissions);
       })
     );
->>>>>>> a7ff6447
   }
 
   private createPermissions(row: APIResource<CfUser>, spaces: APIResource<ISpace>[]): ICellPermissionList<SpaceUserRoleNames>[] {
