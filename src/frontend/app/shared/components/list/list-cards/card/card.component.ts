import {
  Component,
  ComponentFactoryResolver,
  Input,
  OnChanges,
  OnInit,
  SimpleChange,
  SimpleChanges,
  Type,
  ViewChild,
  ViewContainerRef
} from '@angular/core';

import { IListDataSource } from '../../data-sources-controllers/list-data-source-types';
import { TableCellCustom } from '../../list-table/table-cell/table-cell-custom';
import { CardAppComponent } from '../../list-types/app/card/card-app.component';
<<<<<<< HEAD
import { CfOrgCardComponent } from '../../list-types/cf-orgs/cf-org-card/cf-org-card.component';

export const listCards = [CardAppComponent, CfOrgCardComponent];
=======
import { EndpointCardComponent } from '../custom-cards/endpoint-card/endpoint-card.component';

export const listCards = [
  CardAppComponent,
  EndpointCardComponent
];
>>>>>>> 6e712e53

@Component({
  selector: 'app-card',
  templateUrl: './card.component.html',
  styleUrls: ['./card.component.scss'],
  entryComponents: [...listCards]
})
export class CardComponent<T> implements OnInit, OnChanges {
  @Input('component') component: Type<{}>;
  @Input('item') item: T;
  @Input('dataSource') dataSource = null as IListDataSource<T>;

  @ViewChild('target', { read: ViewContainerRef })
  target;

  cardComponent: TableCellCustom<T>;

  constructor(private componentFactoryResolver: ComponentFactoryResolver) {}

  ngOnInit() {
    if (!this.component) {
      return;
    }
    const componentFactory = this.componentFactoryResolver.resolveComponentFactory(
      this.component
    );
    // Add to target to ensure ngcontent is correct in new component
    const componentRef = this.target.createComponent(componentFactory);
    this.cardComponent = <TableCellCustom<T>>componentRef.instance;
    this.cardComponent.row = this.item;
    this.cardComponent.dataSource = this.dataSource;
  }

  ngOnChanges(changes: SimpleChanges) {
    const row: SimpleChange = changes.row;
    if (row && this.cardComponent && row.previousValue !== row.currentValue) {
      this.cardComponent.row = row.currentValue;
    }
  }
}<|MERGE_RESOLUTION|>--- conflicted
+++ resolved
@@ -4,54 +4,48 @@
   Input,
   OnChanges,
   OnInit,
-  SimpleChange,
-  SimpleChanges,
   Type,
   ViewChild,
-  ViewContainerRef
+  ViewContainerRef,
+  SimpleChanges,
+  SimpleChange,
 } from '@angular/core';
 
 import { IListDataSource } from '../../data-sources-controllers/list-data-source-types';
 import { TableCellCustom } from '../../list-table/table-cell/table-cell-custom';
 import { CardAppComponent } from '../../list-types/app/card/card-app.component';
-<<<<<<< HEAD
-import { CfOrgCardComponent } from '../../list-types/cf-orgs/cf-org-card/cf-org-card.component';
-
-export const listCards = [CardAppComponent, CfOrgCardComponent];
-=======
 import { EndpointCardComponent } from '../custom-cards/endpoint-card/endpoint-card.component';
 
 export const listCards = [
   CardAppComponent,
   EndpointCardComponent
 ];
->>>>>>> 6e712e53
 
 @Component({
   selector: 'app-card',
   templateUrl: './card.component.html',
   styleUrls: ['./card.component.scss'],
-  entryComponents: [...listCards]
+  entryComponents: [
+    ...listCards,
+  ]
 })
 export class CardComponent<T> implements OnInit, OnChanges {
+
   @Input('component') component: Type<{}>;
   @Input('item') item: T;
   @Input('dataSource') dataSource = null as IListDataSource<T>;
 
-  @ViewChild('target', { read: ViewContainerRef })
-  target;
+  @ViewChild('target', { read: ViewContainerRef }) target;
 
   cardComponent: TableCellCustom<T>;
 
-  constructor(private componentFactoryResolver: ComponentFactoryResolver) {}
+  constructor(private componentFactoryResolver: ComponentFactoryResolver) { }
 
   ngOnInit() {
     if (!this.component) {
       return;
     }
-    const componentFactory = this.componentFactoryResolver.resolveComponentFactory(
-      this.component
-    );
+    const componentFactory = this.componentFactoryResolver.resolveComponentFactory(this.component);
     // Add to target to ensure ngcontent is correct in new component
     const componentRef = this.target.createComponent(componentFactory);
     this.cardComponent = <TableCellCustom<T>>componentRef.instance;
@@ -61,8 +55,13 @@
 
   ngOnChanges(changes: SimpleChanges) {
     const row: SimpleChange = changes.row;
-    if (row && this.cardComponent && row.previousValue !== row.currentValue) {
+    if (
+      row &&
+      this.cardComponent &&
+      row.previousValue !== row.currentValue
+    ) {
       this.cardComponent.row = row.currentValue;
     }
   }
+
 }