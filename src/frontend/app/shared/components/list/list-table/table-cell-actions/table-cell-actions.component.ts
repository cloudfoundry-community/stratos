--- conflicted
+++ resolved
@@ -1,5 +1,5 @@
 
-import {of as observableOf,  Observable ,  combineLatest } from 'rxjs';
+import { of as observableOf, Observable, combineLatest, BehaviorSubject } from 'rxjs';
 import { Component, Input } from '@angular/core';
 import { OnInit } from '@angular/core/src/metadata/lifecycle_hooks';
 import { Store } from '@ngrx/store';
@@ -9,11 +9,6 @@
 import { RowState } from '../../data-sources-controllers/list-data-source-types';
 import { IListAction, ListConfig } from '../../list.component.types';
 import { TableCellCustom } from '../../list.types';
-<<<<<<< HEAD
-import { combineLatest } from 'rxjs/observable/combineLatest';
-import { BehaviorSubject } from 'rxjs/BehaviorSubject';
-=======
->>>>>>> 75a05e3f
 
 @Component({
   selector: 'app-table-cell-actions',
@@ -69,13 +64,8 @@
     this.subjects.push(subject);
 
     this.actions.forEach(action => {
-<<<<<<< HEAD
-      this.obs.visible[action.label] = action.createVisible ? action.createVisible(subject) : Observable.of(true);
-      this.obs.enabled[action.label] = action.createEnabled ? action.createEnabled(subject) : Observable.of(true);
-=======
-      this.obs.visible[action.label] = action.createVisible ? action.createVisible(row) : observableOf(true);
-      this.obs.enabled[action.label] = action.createEnabled ? action.createEnabled(row) : observableOf(true);
->>>>>>> 75a05e3f
+      this.obs.visible[action.label] = action.createVisible ? action.createVisible(subject) : observableOf(true);
+      this.obs.enabled[action.label] = action.createEnabled ? action.createEnabled(subject) : observableOf(true);
     });
 
     this.show$ = combineLatest(Object.values(this.obs.visible)).pipe(
