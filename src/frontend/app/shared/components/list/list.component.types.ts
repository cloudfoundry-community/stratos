import { BehaviorSubject } from 'rxjs/BehaviorSubject';
import { Observable } from 'rxjs/Observable';

import { IListDataSource } from './data-sources-controllers/list-data-source-types';
import { ITableColumn, ITableText } from './list-table/table.types';
import { Type } from '@angular/core';
import { ListView } from '../../../store/actions/list.actions';
import { defaultClientPaginationPageSize } from '../../../store/reducers/pagination-reducer/pagination.reducer';

export enum ListViewTypes {
  CARD_ONLY = 'cardOnly',
  TABLE_ONLY = 'tableOnly',
  BOTH = 'both'
}

export interface IListConfig<T> {
  /**
   * List of actions that are presented as individual buttons and applies to general activities surrounding the list (not specific to rows).
   * For example `Add`
   */
  getGlobalActions: () => IGlobalListAction<T>[];
  /**
   * List of actions that are presented as individual buttons when one or more rows are selected. For example `Delete` of selected rows.
   */
  getMultiActions: () => IMultiListAction<T>[];
  /**
   * List of actions that are presented in a mat-menu for an individual entity. For example `unmap` an application route
   */
  getSingleActions: () => IListAction<T>[];
  /**
   * Collection of column definitions to show when the list is in table mode
   */
  getColumns: () => ITableColumn<T>[];
  /**
   * The data source used to provide list entries. This will be custom per data type
   */
  getDataSource: () => IListDataSource<T>;
  /**
   * Collection of configuration objects to support multiple drops downs for filtering local lists. For example the application wall filters
   * by cloud foundry, organisation and space. This mechanism supports only the showing and storing of such filters. An additional function
   * to the data sources transformEntities collection should be used to apply these custom settings to the data.
   */
  getMultiFiltersConfigs: () => IListMultiFilterConfig[];
  /**
<<<<<<< HEAD
   * A collection of numbers used to define how many entries per page should be shown
=======
   * Local lists expect ALL entries to be fetched by the data sources action. This allows custom sorting and filtering. Non-local lists
   * must sort and filter via their supporting api requests.
   */
  isLocal?: boolean;
  /**
   * A collection of numbers used to define how many entries per page should be shown. If missing a default will be used per table view type
>>>>>>> 98b5ee1c
   */
  pageSizeOptions?: Number[];
  /**
   * What different views the user can select (table/cards)
   */
  viewType: ListViewTypes;
  /**
   * What is the initial view that the list will be displayed as (table/cards)
   */
  defaultView?: ListView;
  /**
   * Override the default list text
   */
  text?: ITableText;
  /**
   * Enable a few text filter... other config required
   */
  enableTextFilter?: boolean;
  /**
   * Fix the height of a table row
   */
  tableFixedRowHeight?: boolean;
  /**
   * The card component used in card view
   */
  cardComponent?: any;
}

export interface IListMultiFilterConfig {
  key: string;
  label: string;
  list$: Observable<IListMultiFilterConfigItem[]>;
  loading$: Observable<boolean>;
  select: BehaviorSubject<any>;
}

export interface IListMultiFilterConfigItem {
  label: string;
  item: any;
  value: string;
}

export const defaultPaginationPageSizeOptionsCards = [defaultClientPaginationPageSize, 30, 80];
export const defaultPaginationPageSizeOptionsTable = [5, 20, 80];

export class ListConfig<T> implements IListConfig<T> {
  isLocal = false;
  pageSizeOptions = defaultPaginationPageSizeOptionsCards;
  viewType = ListViewTypes.BOTH;
  text = null;
  enableTextFilter = false;
  tableFixedRowHeight = false;
  cardComponent = null;
  defaultView = 'table' as ListView;
  getGlobalActions = (): IGlobalListAction<T>[] => null;
  getMultiActions = (): IMultiListAction<T>[] => null;
  getSingleActions = (): IListAction<T>[] => null;
  getColumns = (): ITableColumn<T>[] => null;
  getDataSource = () => null;
  getMultiFiltersConfigs = (): IListMultiFilterConfig[] => [];
}

export interface IBaseListAction<T> {
  icon: string;
  label: string;
  description: string;
  visible: (row: T) => boolean;
  enabled: (row: T) => boolean;
}

export interface IListAction<T> extends IBaseListAction<T> {
  action: (item: T) => void;
}

export interface IMultiListAction<T> extends IBaseListAction<T> {
  action: (items: T[]) => void;
}

export interface IGlobalListAction<T> extends IBaseListAction<T> {
  action: () => void;
}<|MERGE_RESOLUTION|>--- conflicted
+++ resolved
@@ -42,16 +42,7 @@
    */
   getMultiFiltersConfigs: () => IListMultiFilterConfig[];
   /**
-<<<<<<< HEAD
-   * A collection of numbers used to define how many entries per page should be shown
-=======
-   * Local lists expect ALL entries to be fetched by the data sources action. This allows custom sorting and filtering. Non-local lists
-   * must sort and filter via their supporting api requests.
-   */
-  isLocal?: boolean;
-  /**
    * A collection of numbers used to define how many entries per page should be shown. If missing a default will be used per table view type
->>>>>>> 98b5ee1c
    */
   pageSizeOptions?: Number[];
   /**
