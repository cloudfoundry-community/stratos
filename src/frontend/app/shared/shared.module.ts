/* tslint:disable:max-line-length */
import { CdkTableModule } from '@angular/cdk/table';
import { CommonModule } from '@angular/common';
import { NgModule } from '@angular/core';
import { FormsModule, ReactiveFormsModule } from '@angular/forms';
import { RouterModule } from '@angular/router';
import { NgxChartsModule } from '@swimlane/ngx-charts';
import { VirtualScrollModule } from 'angular2-virtual-scroll';

import { CoreModule } from '../core/core.module';
import {
  ApplicationInstanceChartComponent,
} from '../features/applications/application/application-instance-chart/application-instance-chart.component';
import { AppActionMonitorIconComponent } from './components/app-action-monitor-icon/app-action-monitor-icon.component';
import { AppActionMonitorComponent } from './components/app-action-monitor/app-action-monitor.component';
import {
  ApplicationStateIconComponent,
} from './components/application-state/application-state-icon/application-state-icon.component';
import { ApplicationStateIconPipe } from './components/application-state/application-state-icon/application-state-icon.pipe';
import { ApplicationStateComponent } from './components/application-state/application-state.component';
import { ApplicationStateService } from './components/application-state/application-state.service';
import { BooleanIndicatorComponent } from './components/boolean-indicator/boolean-indicator.component';
import { CardAppInstancesComponent } from './components/cards/card-app-instances/card-app-instances.component';
import { CardAppStatusComponent } from './components/cards/card-app-status/card-app-status.component';
import { CardAppUptimeComponent } from './components/cards/card-app-uptime/card-app-uptime.component';
import { CardAppUsageComponent } from './components/cards/card-app-usage/card-app-usage.component';
import { CardCfInfoComponent } from './components/cards/card-cf-info/card-cf-info.component';
import { CardCfOrgUsageComponent } from './components/cards/card-cf-org-usage/card-cf-org-usage.component';
import {
  CardCfOrgUserDetailsComponent,
} from './components/cards/card-cf-org-user-details/card-cf-org-user-details.component';
import { CardCfRecentAppsComponent } from './components/cards/card-cf-recent-apps/card-cf-recent-apps.component';
import { CompactAppCardComponent } from './components/cards/card-cf-recent-apps/compact-app-card/compact-app-card.component';
import { CardCfSpaceDetailsComponent } from './components/cards/card-cf-space-details/card-cf-space-details.component';
import { CardCfUsageComponent } from './components/cards/card-cf-usage/card-cf-usage.component';
import { CardCfUserInfoComponent } from './components/cards/card-cf-user-info/card-cf-user-info.component';
import { CardNumberMetricComponent } from './components/cards/card-number-metric/card-number-metric.component';
import { CardStatusComponent } from './components/cards/card-status/card-status.component';
import { CfAuthModule } from './components/cf-auth/cf-auth.module';
import { AppChipsComponent } from './components/chips/chips.component';
import { CliCommandComponent } from './components/cli-info/cli-command/cli-command.component';
import { CliInfoComponent } from './components/cli-info/cli-info.component';
import { CodeBlockComponent } from './components/code-block/code-block.component';
import { ConfirmationDialogService } from './components/confirmation-dialog.service';
import { DetailsCardComponent } from './components/details-card/details-card.component';
import { DialogConfirmComponent } from './components/dialog-confirm/dialog-confirm.component';
import { DialogErrorComponent } from './components/dialog-error/dialog-error.component';
import { DisplayValueComponent } from './components/display-value/display-value.component';
import { EditableDisplayValueComponent } from './components/editable-display-value/editable-display-value.component';
import { EndpointsMissingComponent } from './components/endpoints-missing/endpoints-missing.component';
import { EnvVarViewComponent } from './components/env-var-view/env-var-view.component';
import { FileInputComponent } from './components/file-input/file-input.component';
import { FocusDirective } from './components/focus.directive';
import { GithubCommitAuthorComponent } from './components/github-commit-author/github-commit-author.component';
import { IntroScreenComponent } from './components/intro-screen/intro-screen.component';
import { listCardComponents } from './components/list/list-cards/card.types';
import {
  AppEventDetailDialogComponentComponent,
} from './components/list/list-cards/custom-cards/card-app-event/app-event-detail-dialog-component/app-event-detail-dialog-component.component';
import { MetaCardComponent } from './components/list/list-cards/meta-card/meta-card-base/meta-card.component';
import { MetaCardItemComponent } from './components/list/list-cards/meta-card/meta-card-item/meta-card-item.component';
import { MetaCardKeyComponent } from './components/list/list-cards/meta-card/meta-card-key/meta-card-key.component';
import { MetaCardTitleComponent } from './components/list/list-cards/meta-card/meta-card-title/meta-card-title.component';
import { MetaCardValueComponent } from './components/list/list-cards/meta-card/meta-card-value/meta-card-value.component';
import {
  TableCellRequestMonitorIconComponent,
} from './components/list/list-table/table-cell-request-monitor-icon/table-cell-request-monitor-icon.component';
import { listTableComponents } from './components/list/list-table/table.types';
import {
  EventTabActorIconPipe,
} from './components/list/list-types/app-event/table-cell-event-action/event-tab-actor-icon.pipe';
import { ListComponent } from './components/list/list.component';
import { ListConfig } from './components/list/list.component.types';
import { LoadingPageComponent } from './components/loading-page/loading-page.component';
import { LogViewerComponent } from './components/log-viewer/log-viewer.component';
import { MetadataItemComponent } from './components/metadata-item/metadata-item.component';
import { MetricsChartComponent } from './components/metrics-chart/metrics-chart.component';
import { NestedTabsComponent } from './components/nested-tabs/nested-tabs.component';
import { NoContentMessageComponent } from './components/no-content-message/no-content-message.component';
import { PageHeaderModule } from './components/page-header/page-header.module';
import { RingChartComponent } from './components/ring-chart/ring-chart.component';
import { RunningInstancesComponent } from './components/running-instances/running-instances.component';
import { ServiceIconComponent } from './components/service-icon/service-icon.component';
import { SshViewerComponent } from './components/ssh-viewer/ssh-viewer.component';
import { StatefulIconComponent } from './components/stateful-icon/stateful-icon.component';
import { SteppersModule } from './components/stepper/steppers.module';
import { StratosTitleComponent } from './components/stratos-title/stratos-title.component';
import { TileGridComponent } from './components/tile/tile-grid/tile-grid.component';
import { TileGroupComponent } from './components/tile/tile-group/tile-group.component';
import { TileComponent } from './components/tile/tile/tile.component';
import { UniqueDirective } from './components/unique.directive';
import { UsageGaugeComponent } from './components/usage-gauge/usage-gauge.component';
import { UserProfileBannerComponent } from './components/user-profile-banner/user-profile-banner.component';
import { CfOrgSpaceDataService } from './data-services/cf-org-space-service.service';
import { CfUserService } from './data-services/cf-user.service';
import { CloudFoundryService } from './data-services/cloud-foundry.service';
import { EntityMonitorFactory } from './monitors/entity-monitor.factory.service';
import { InternalEventMonitorFactory } from './monitors/internal-event-monitor.factory';
import { PaginationMonitorFactory } from './monitors/pagination-monitor.factory';
import { MbToHumanSizePipe } from './pipes/mb-to-human-size.pipe';
import { PercentagePipe } from './pipes/percentage.pipe';
import { UptimePipe } from './pipes/uptime.pipe';
import { UsageBytesPipe } from './pipes/usage-bytes.pipe';
import { ValuesPipe } from './pipes/values.pipe';
<<<<<<< HEAD
import { CardNumberMetricComponent } from './components/cards/card-number-metric/card-number-metric.component';
import { CardCfRecentAppsComponent } from './components/cards/card-cf-recent-apps/card-cf-recent-apps.component';
import { CompactAppCardComponent } from './components/cards/card-cf-recent-apps/compact-app-card/compact-app-card.component';
import { StratosTitleComponent } from './components/stratos-title/stratos-title.component';
import { IntroScreenComponent } from './components/intro-screen/intro-screen.component';
import { CloudFoundryService } from './data-services/cloud-foundry.service';
import { CliInfoComponent } from './components/cli-info/cli-info.component';
import { CliCommandComponent } from './components/cli-info/cli-command/cli-command.component';
=======
>>>>>>> 648eeabe

@NgModule({
  imports: [
    CommonModule,
    CoreModule,
    PageHeaderModule,
    RouterModule,
    SteppersModule,
    VirtualScrollModule,
    CfAuthModule,
    CdkTableModule,
    NgxChartsModule,
  ],
  declarations: [
    LoadingPageComponent,
    DisplayValueComponent,
    StatefulIconComponent,
    EditableDisplayValueComponent,
    MbToHumanSizePipe,
    PercentagePipe,
    UptimePipe,
    UsageBytesPipe,
    ValuesPipe,
    LoadingPageComponent,
    DetailsCardComponent,
    FocusDirective,
    UniqueDirective,
    CodeBlockComponent,
    EventTabActorIconPipe,
    LogViewerComponent,
    AppEventDetailDialogComponentComponent,
    NoContentMessageComponent,
    EndpointsMissingComponent,
    DialogErrorComponent,
    SshViewerComponent,
    ApplicationStateIconPipe,
    ApplicationStateIconComponent,
    ApplicationStateComponent,
    TileComponent,
    TileGroupComponent,
    TileGridComponent,
    MetadataItemComponent,
    UsageGaugeComponent,
    CardStatusComponent,
    CardAppStatusComponent,
    CardAppInstancesComponent,
    CardAppUsageComponent,
    RunningInstancesComponent,
    DialogConfirmComponent,
    CardAppUptimeComponent,
    ListComponent,
    ...listCardComponents,
    ...listTableComponents,
    CardCfUsageComponent,
    CardCfInfoComponent,
    CardCfUserInfoComponent,
    FileInputComponent,
    MetaCardComponent,
    MetaCardTitleComponent,
    MetaCardItemComponent,
    MetaCardKeyComponent,
    MetaCardValueComponent,
    NestedTabsComponent,
    CardCfOrgUsageComponent,
    CardCfOrgUserDetailsComponent,
    BooleanIndicatorComponent,
    CardCfSpaceDetailsComponent,
    AppChipsComponent,
    CardNumberMetricComponent,
    CardCfRecentAppsComponent,
    CompactAppCardComponent,
    ServiceIconComponent,
    EnvVarViewComponent,
    RingChartComponent,
    MetricsChartComponent,
    ApplicationInstanceChartComponent,
    StratosTitleComponent,
    IntroScreenComponent,
    CliInfoComponent,
<<<<<<< HEAD
    CliCommandComponent
=======
    CliCommandComponent,
    GithubCommitAuthorComponent,
    UserProfileBannerComponent,
    AppActionMonitorComponent,
    AppActionMonitorIconComponent,
    UserProfileBannerComponent,
    TableCellRequestMonitorIconComponent
>>>>>>> 648eeabe
  ],
  exports: [
    FormsModule,
    ReactiveFormsModule,
    LoadingPageComponent,
    DialogErrorComponent,
    PageHeaderModule,
    DisplayValueComponent,
    EditableDisplayValueComponent,
    DetailsCardComponent,
    SteppersModule,
    StatefulIconComponent,
    MbToHumanSizePipe,
    ValuesPipe,
    PercentagePipe,
    UsageBytesPipe,
    UptimePipe,
    SteppersModule,
    FocusDirective,
    UniqueDirective,
    CodeBlockComponent,
    LogViewerComponent,
    NoContentMessageComponent,
    EndpointsMissingComponent,
    ApplicationStateComponent,
    SshViewerComponent,
    TileComponent,
    TileGroupComponent,
    TileGridComponent,
    CardStatusComponent,
    MetadataItemComponent,
    CardAppStatusComponent,
    CardAppInstancesComponent,
    UsageGaugeComponent,
    CardAppUsageComponent,
    DialogConfirmComponent,
    CardAppUptimeComponent,
    ListComponent,
    CardCfUsageComponent,
    CardCfInfoComponent,
    CardCfUserInfoComponent,
    FileInputComponent,
    MetaCardComponent,
    MetaCardTitleComponent,
    MetaCardItemComponent,
    MetaCardKeyComponent,
    MetaCardValueComponent,
    NestedTabsComponent,
    CardCfOrgUsageComponent,
    CardCfOrgUserDetailsComponent,
    CardCfSpaceDetailsComponent,
    RingChartComponent,
    AppChipsComponent,
    CardNumberMetricComponent,
    CardCfRecentAppsComponent,
    CompactAppCardComponent,
    EnvVarViewComponent,
    ServiceIconComponent,
    MetricsChartComponent,
    ApplicationInstanceChartComponent,
    StratosTitleComponent,
    IntroScreenComponent,
<<<<<<< HEAD
    CliInfoComponent,
    CliCommandComponent
=======
    UserProfileBannerComponent,
    CliInfoComponent,
    CliCommandComponent,
    GithubCommitAuthorComponent,
    AppActionMonitorComponent,
    CliCommandComponent,
    AppActionMonitorIconComponent
>>>>>>> 648eeabe
  ],
  entryComponents: [
    AppEventDetailDialogComponentComponent,
    DialogConfirmComponent,
    EnvVarViewComponent
  ],
  providers: [
    ListConfig,
    ApplicationStateService,
    CfOrgSpaceDataService,
    CfUserService,
    ConfirmationDialogService,
    EntityMonitorFactory,
    PaginationMonitorFactory,
    CloudFoundryService,
    InternalEventMonitorFactory
  ]
})
export class SharedModule { }<|MERGE_RESOLUTION|>--- conflicted
+++ resolved
@@ -102,17 +102,6 @@
 import { UptimePipe } from './pipes/uptime.pipe';
 import { UsageBytesPipe } from './pipes/usage-bytes.pipe';
 import { ValuesPipe } from './pipes/values.pipe';
-<<<<<<< HEAD
-import { CardNumberMetricComponent } from './components/cards/card-number-metric/card-number-metric.component';
-import { CardCfRecentAppsComponent } from './components/cards/card-cf-recent-apps/card-cf-recent-apps.component';
-import { CompactAppCardComponent } from './components/cards/card-cf-recent-apps/compact-app-card/compact-app-card.component';
-import { StratosTitleComponent } from './components/stratos-title/stratos-title.component';
-import { IntroScreenComponent } from './components/intro-screen/intro-screen.component';
-import { CloudFoundryService } from './data-services/cloud-foundry.service';
-import { CliInfoComponent } from './components/cli-info/cli-info.component';
-import { CliCommandComponent } from './components/cli-info/cli-command/cli-command.component';
-=======
->>>>>>> 648eeabe
 
 @NgModule({
   imports: [
@@ -192,9 +181,6 @@
     StratosTitleComponent,
     IntroScreenComponent,
     CliInfoComponent,
-<<<<<<< HEAD
-    CliCommandComponent
-=======
     CliCommandComponent,
     GithubCommitAuthorComponent,
     UserProfileBannerComponent,
@@ -202,7 +188,6 @@
     AppActionMonitorIconComponent,
     UserProfileBannerComponent,
     TableCellRequestMonitorIconComponent
->>>>>>> 648eeabe
   ],
   exports: [
     FormsModule,
@@ -265,10 +250,6 @@
     ApplicationInstanceChartComponent,
     StratosTitleComponent,
     IntroScreenComponent,
-<<<<<<< HEAD
-    CliInfoComponent,
-    CliCommandComponent
-=======
     UserProfileBannerComponent,
     CliInfoComponent,
     CliCommandComponent,
@@ -276,7 +257,6 @@
     AppActionMonitorComponent,
     CliCommandComponent,
     AppActionMonitorIconComponent
->>>>>>> 648eeabe
   ],
   entryComponents: [
     AppEventDetailDialogComponentComponent,
