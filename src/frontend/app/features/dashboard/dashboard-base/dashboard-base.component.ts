import { BreakpointObserver, Breakpoints } from '@angular/cdk/layout';
import { AfterContentInit, Component, OnDestroy, OnInit, ViewChild } from '@angular/core';
import { MatDrawer } from '@angular/material';
import { ActivatedRoute, ActivatedRouteSnapshot, NavigationEnd, Route, Router } from '@angular/router';
import { Store } from '@ngrx/store';
import { Subscription } from 'rxjs';
import { debounceTime, filter, withLatestFrom } from 'rxjs/operators';
import { EndpointHealthCheck } from '../../../core/endpoints-health-checks';
import { EndpointsService } from '../../../core/endpoints.service';
import { GetCFInfo } from '../../../store/actions/cloud-foundry.actions';
import { GetCurrentUsersRelations } from '../../../store/actions/permissions.actions';
import { GetUserFavoritesAction } from '../../../store/actions/user-favourites-actions/get-user-favorites-action';
import { AppState } from '../../../store/app-state';
import { PageHeaderService } from './../../../core/page-header-service/page-header.service';
import { ChangeSideNavMode, CloseSideNav, OpenSideNav } from './../../../store/actions/dashboard-actions';
import { DashboardState } from './../../../store/reducers/dashboard-reducer';
import { SideNavItem } from './../side-nav/side-nav.component';
<<<<<<< HEAD
import { EndpointHealthCheck } from '../../../core/endpoints-health-checks';
import { GetCFInfo } from '../../../store/actions/cloud-foundry.actions';
import { TabNavService } from '../../../tab-nav.service';
=======

>>>>>>> 7eabb7d1


@Component({
  selector: 'app-dashboard-base',
  templateUrl: './dashboard-base.component.html',
  styleUrls: ['./dashboard-base.component.scss']
})

export class DashboardBaseComponent implements OnInit, OnDestroy, AfterContentInit {

  constructor(
    public pageHeaderService: PageHeaderService,
    private store: Store<AppState>,
    private breakpointObserver: BreakpointObserver,
    private router: Router,
    private activatedRoute: ActivatedRoute,
    private endpointsService: EndpointsService,
    public tabNavService: TabNavService
  ) { }

  private openCloseSub: Subscription;
  private closeSub: Subscription;

  public fullView: boolean;

  private routeChangeSubscription: Subscription;

  private breakpointSub: Subscription;

  @ViewChild('sidenav') public sidenav: MatDrawer;

  sideNavTabs: SideNavItem[] = this.getNavigationRoutes();

  sideNaveMode = 'side';
  dispatchRelations() {
    this.store.dispatch(new GetCurrentUsersRelations());
  }

  ngOnInit() {
    this.endpointsService.registerHealthCheck(
      new EndpointHealthCheck('cf', (endpoint) => this.store.dispatch(new GetCFInfo(endpoint.guid)))
    );
    this.dispatchRelations();
    this.store.dispatch(new GetUserFavoritesAction());
    const dashboardState$ = this.store.select('dashboard');
    this.fullView = this.isFullView(this.activatedRoute.snapshot);
    this.routeChangeSubscription = this.router.events.pipe(
      filter((event) => event instanceof NavigationEnd),
      withLatestFrom(dashboardState$)
    ).subscribe(([event, dashboard]) => {
      this.fullView = this.isFullView(this.activatedRoute.snapshot);
      if (dashboard.sideNavMode === 'over' && dashboard.sidenavOpen) {
        this.sidenav.close();
      }
    });
  }

  ngOnDestroy() {
    this.routeChangeSubscription.unsubscribe();
    this.breakpointSub.unsubscribe();
    this.closeSub.unsubscribe();
    this.openCloseSub.unsubscribe();
  }

  isFullView(route: ActivatedRouteSnapshot): boolean {
    while (route.firstChild) {
      route = route.firstChild;
      if (route.data.uiFullView) {
        return true;
      }
    }
    return false;
  }

  ngAfterContentInit() {

    this.closeSub = this.sidenav.openedChange.pipe(filter(isOpen => !isOpen)).subscribe(() => {
      this.store.dispatch(new CloseSideNav());
    });

    const dashboardState$ = this.store.select('dashboard');
    this.openCloseSub = dashboardState$
      .subscribe((dashboard: DashboardState) => {
        dashboard.sidenavOpen ? this.sidenav.open() : this.sidenav.close();
        this.sidenav.mode = dashboard.sideNavMode;
      });

  }

  private getNavigationRoutes(): SideNavItem[] {
    let navItems = this.collectNavigationRoutes('', this.router.config);

    // Sort by name
    navItems = navItems.sort((a: SideNavItem, b: SideNavItem) => a.label.localeCompare(b.label));

    // Sort by position
    navItems = navItems.sort((a: SideNavItem, b: SideNavItem) => {
      const posA = a.position ? a.position : 99;
      const posB = b.position ? b.position : 99;
      return posA - posB;
    });

    return navItems;
  }

  private collectNavigationRoutes(path: string, routes: Route[]): SideNavItem[] {
    if (!routes) {
      return [];
    }
    return routes.reduce((nav, route) => {
      if (route.data && route.data.stratosNavigation) {
        const item = {
          ...route.data.stratosNavigation,
          link: path + '/' + route.path
        };
        if (item.requiresEndpointType) {
          item.hidden = this.endpointsService.doesNotHaveConnectedEndpointType(item.requiresEndpointType);
        }
        nav.push(item);
      }

      const navs = this.collectNavigationRoutes(route.path, route.children);
      return nav.concat(navs);
    }, []);
  }
}<|MERGE_RESOLUTION|>--- conflicted
+++ resolved
@@ -1,10 +1,9 @@
-import { BreakpointObserver, Breakpoints } from '@angular/cdk/layout';
 import { AfterContentInit, Component, OnDestroy, OnInit, ViewChild } from '@angular/core';
 import { MatDrawer } from '@angular/material';
 import { ActivatedRoute, ActivatedRouteSnapshot, NavigationEnd, Route, Router } from '@angular/router';
 import { Store } from '@ngrx/store';
 import { Subscription } from 'rxjs';
-import { debounceTime, filter, withLatestFrom } from 'rxjs/operators';
+import { filter, withLatestFrom } from 'rxjs/operators';
 import { EndpointHealthCheck } from '../../../core/endpoints-health-checks';
 import { EndpointsService } from '../../../core/endpoints.service';
 import { GetCFInfo } from '../../../store/actions/cloud-foundry.actions';
@@ -12,16 +11,10 @@
 import { GetUserFavoritesAction } from '../../../store/actions/user-favourites-actions/get-user-favorites-action';
 import { AppState } from '../../../store/app-state';
 import { PageHeaderService } from './../../../core/page-header-service/page-header.service';
-import { ChangeSideNavMode, CloseSideNav, OpenSideNav } from './../../../store/actions/dashboard-actions';
+import { CloseSideNav } from './../../../store/actions/dashboard-actions';
 import { DashboardState } from './../../../store/reducers/dashboard-reducer';
 import { SideNavItem } from './../side-nav/side-nav.component';
-<<<<<<< HEAD
-import { EndpointHealthCheck } from '../../../core/endpoints-health-checks';
-import { GetCFInfo } from '../../../store/actions/cloud-foundry.actions';
 import { TabNavService } from '../../../tab-nav.service';
-=======
-
->>>>>>> 7eabb7d1
 
 
 @Component({
@@ -35,7 +28,6 @@
   constructor(
     public pageHeaderService: PageHeaderService,
     private store: Store<AppState>,
-    private breakpointObserver: BreakpointObserver,
     private router: Router,
     private activatedRoute: ActivatedRoute,
     private endpointsService: EndpointsService,
