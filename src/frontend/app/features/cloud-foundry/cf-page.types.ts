import { Injectable } from '@angular/core';

@Injectable()
<<<<<<< HEAD
export class BaseCF {
  guid: string;
}

@Injectable()
export class BaseCFOrg {
  guid: string;
=======
export class ActiveRouteCfOrgSpace {
  cfGuid: string;
  orgGuid: string;
  spaceGuid: string;
>>>>>>> 11c3ac86
}<|MERGE_RESOLUTION|>--- conflicted
+++ resolved
@@ -1,18 +1,8 @@
 import { Injectable } from '@angular/core';
 
 @Injectable()
-<<<<<<< HEAD
-export class BaseCF {
-  guid: string;
-}
-
-@Injectable()
-export class BaseCFOrg {
-  guid: string;
-=======
 export class ActiveRouteCfOrgSpace {
   cfGuid: string;
   orgGuid: string;
   spaceGuid: string;
->>>>>>> 11c3ac86
 }