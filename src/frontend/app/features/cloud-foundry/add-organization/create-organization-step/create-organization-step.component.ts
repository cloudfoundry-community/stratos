
import {of as observableOf,  Observable ,  Subscription } from 'rxjs';
import { Component, OnDestroy, OnInit } from '@angular/core';
import { AbstractControl, FormControl, FormGroup, ValidatorFn, Validators } from '@angular/forms';
import { ActivatedRoute } from '@angular/router';
import { Store } from '@ngrx/store';
import { filter, map, tap } from 'rxjs/operators';

import { IOrganization } from '../../../../core/cf-api.types';
import { StepOnNextFunction } from '../../../../shared/components/stepper/step/step.component';
import { PaginationMonitorFactory } from '../../../../shared/monitors/pagination-monitor.factory';
import { CreateOrganization } from '../../../../store/actions/organization.actions';
import { AppState } from '../../../../store/app-state';
import { entityFactory, organizationSchemaKey } from '../../../../store/helpers/entity-factory';
import { getPaginationObservables } from '../../../../store/reducers/pagination-reducer/pagination-reducer.helper';
import { selectRequestInfo } from '../../../../store/selectors/api.selectors';
import { APIResource } from '../../../../store/types/api.types';
import { CloudFoundryEndpointService } from '../../services/cloud-foundry-endpoint.service';

@Component({
  selector: 'app-create-organization-step',
  templateUrl: './create-organization-step.component.html',
  styleUrls: ['./create-organization-step.component.scss']
})
export class CreateOrganizationStepComponent implements OnInit, OnDestroy {

  orgSubscription: Subscription;
  submitSubscription: Subscription;
  cfGuid: string;
  allOrgs: string[];
  orgs$: Observable<APIResource<IOrganization>[]>;
  cfUrl: string;
  addOrg: FormGroup;

  get orgName(): any { return this.addOrg ? this.addOrg.get('orgName') : { value: '' }; }

  constructor(
    private store: Store<AppState>,
    private activatedRoute: ActivatedRoute,
    private paginationMonitorFactory: PaginationMonitorFactory,
  ) {
    this.cfGuid = activatedRoute.snapshot.params.cfId;
  }

  ngOnInit() {
    this.addOrg = new FormGroup({
      orgName: new FormControl('', [<any>Validators.required, this.nameTakenValidator()]),
    });
    const action = CloudFoundryEndpointService.createGetAllOrganizations(this.cfGuid);
    this.orgs$ = getPaginationObservables<APIResource>(
      {
        store: this.store,
        action,
        paginationMonitor: this.paginationMonitorFactory.create(
          action.paginationKey,
          entityFactory(organizationSchemaKey)
        )
      },
      true
    ).entities$.pipe(
      filter(o => !!o),
      map(o => o.map(org => org.entity.name)),
      tap((o) => this.allOrgs = o)
    );

    this.orgSubscription = this.orgs$.subscribe();
  }

  nameTakenValidator = (): ValidatorFn => {
    return (formField: AbstractControl): { [key: string]: any } =>
      !this.validate(formField.value) ? { 'nameTaken': { value: formField.value } } : null;
  }

  validate = (value: string = null) => this.allOrgs ? this.allOrgs.indexOf(value || this.orgName.value) === -1 : true;

  submit: StepOnNextFunction = () => {
    const orgName = this.addOrg.value['orgName'];
    this.store.dispatch(new CreateOrganization(orgName, this.cfGuid));

<<<<<<< HEAD
    return this.store.select(selectRequestInfo(organizationSchemaKey, orgName)).pipe(
      filter(requestInfo => !!requestInfo && !requestInfo.creating),
      map(requestInfo => ({
        success: !requestInfo.error,
        redirect: !requestInfo.error,
        message: requestInfo.error ? `Failed to create organization: ${requestInfo.message}` : ''
      }))
    );
=======
    this.submitSubscription = this.store.select(selectRequestInfo(organizationSchemaKey, orgName)).pipe(
      filter(o => !!o && !o.creating),
      map(o => {
        if (o.error) {
          this.displaySnackBar();
        } else {
          this.store.dispatch(
            new RouterNav({
              path: ['/cloud-foundry', this.cfGuid, 'organizations']
            })
          );
        }
      })
    ).subscribe();
    return observableOf({ success: true });
>>>>>>> 75a05e3f
  }

  ngOnDestroy() {
    this.orgSubscription.unsubscribe();
  }
}<|MERGE_RESOLUTION|>--- conflicted
+++ resolved
@@ -1,9 +1,8 @@
-
-import {of as observableOf,  Observable ,  Subscription } from 'rxjs';
 import { Component, OnDestroy, OnInit } from '@angular/core';
 import { AbstractControl, FormControl, FormGroup, ValidatorFn, Validators } from '@angular/forms';
 import { ActivatedRoute } from '@angular/router';
 import { Store } from '@ngrx/store';
+import { Observable, Subscription } from 'rxjs';
 import { filter, map, tap } from 'rxjs/operators';
 
 import { IOrganization } from '../../../../core/cf-api.types';
@@ -16,6 +15,7 @@
 import { selectRequestInfo } from '../../../../store/selectors/api.selectors';
 import { APIResource } from '../../../../store/types/api.types';
 import { CloudFoundryEndpointService } from '../../services/cloud-foundry-endpoint.service';
+
 
 @Component({
   selector: 'app-create-organization-step',
@@ -77,7 +77,6 @@
     const orgName = this.addOrg.value['orgName'];
     this.store.dispatch(new CreateOrganization(orgName, this.cfGuid));
 
-<<<<<<< HEAD
     return this.store.select(selectRequestInfo(organizationSchemaKey, orgName)).pipe(
       filter(requestInfo => !!requestInfo && !requestInfo.creating),
       map(requestInfo => ({
@@ -86,23 +85,6 @@
         message: requestInfo.error ? `Failed to create organization: ${requestInfo.message}` : ''
       }))
     );
-=======
-    this.submitSubscription = this.store.select(selectRequestInfo(organizationSchemaKey, orgName)).pipe(
-      filter(o => !!o && !o.creating),
-      map(o => {
-        if (o.error) {
-          this.displaySnackBar();
-        } else {
-          this.store.dispatch(
-            new RouterNav({
-              path: ['/cloud-foundry', this.cfGuid, 'organizations']
-            })
-          );
-        }
-      })
-    ).subscribe();
-    return observableOf({ success: true });
->>>>>>> 75a05e3f
   }
 
   ngOnDestroy() {
