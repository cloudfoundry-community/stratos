import { async, ComponentFixture, TestBed } from '@angular/core/testing';

import { CloudFoundryComponent } from './cloud-foundry.component';
import {
  getBaseTestModules,
  getBaseProviders,
  generateTestCfServiceProvider
} from '../../../test-framework/cloud-foundry-endpoint-service.helper';
import { createBasicStoreModule } from '../../../test-framework/store-test-helper';
import { PaginationMonitorFactory } from '../../../shared/monitors/pagination-monitor.factory';
import { CloudFoundryService } from '../cloud-foundry.service';

describe('CloudFoundryComponent', () => {
  let component: CloudFoundryComponent;
  let fixture: ComponentFixture<CloudFoundryComponent>;

  beforeEach(
    async(() => {
      TestBed.configureTestingModule({
        declarations: [CloudFoundryComponent],
        imports: [...getBaseTestModules],
<<<<<<< HEAD
        providers: [PaginationMonitorFactory, CloudFoundryService]
=======
        providers: [PaginationMonitorFactory, generateTestCfServiceProvider()]
>>>>>>> 68956284
      }).compileComponents();
    })
  );

  beforeEach(() => {
    fixture = TestBed.createComponent(CloudFoundryComponent);
    component = fixture.componentInstance;
    fixture.detectChanges();
  });

  it('should create', () => {
    expect(component).toBeTruthy();
  });
});<|MERGE_RESOLUTION|>--- conflicted
+++ resolved
@@ -8,7 +8,6 @@
 } from '../../../test-framework/cloud-foundry-endpoint-service.helper';
 import { createBasicStoreModule } from '../../../test-framework/store-test-helper';
 import { PaginationMonitorFactory } from '../../../shared/monitors/pagination-monitor.factory';
-import { CloudFoundryService } from '../cloud-foundry.service';
 
 describe('CloudFoundryComponent', () => {
   let component: CloudFoundryComponent;
@@ -19,11 +18,7 @@
       TestBed.configureTestingModule({
         declarations: [CloudFoundryComponent],
         imports: [...getBaseTestModules],
-<<<<<<< HEAD
-        providers: [PaginationMonitorFactory, CloudFoundryService]
-=======
         providers: [PaginationMonitorFactory, generateTestCfServiceProvider()]
->>>>>>> 68956284
       }).compileComponents();
     })
   );
