import { Component } from '@angular/core';
import { Observable } from 'rxjs';
import { filter, first, map, tap } from 'rxjs/operators';

import { environment } from '../../../../../../environments/environment';
import { CurrentUserPermissions } from '../../../../../core/current-user-permissions.config';
import {
  getActionsFromExtensions,
  getTabsFromExtensions,
  StratosActionMetadata,
  StratosActionType,
  StratosTabType,
} from '../../../../../core/extension/extension-service';
import { IHeaderBreadcrumb } from '../../../../../shared/components/page-header/page-header.types';
import { ISubHeaderTabs } from '../../../../../shared/components/page-subheader/page-subheader.types';
import { CfUserService } from '../../../../../shared/data-services/cf-user.service';
import { entityFactory, EntitySchema, organizationSchemaKey } from '../../../../../store/helpers/entity-factory';
import { getActiveRouteCfOrgSpaceProvider } from '../../../cf.helpers';
import { CloudFoundryEndpointService } from '../../../services/cloud-foundry-endpoint.service';
import { CloudFoundryOrganizationService } from '../../../services/cloud-foundry-organization.service';
<<<<<<< HEAD
import {
  getTabsFromExtensions,
  StratosTabType,
  StratosActionMetadata,
  getActionsFromExtensions,
  StratosActionType
} from '../../../../../core/extension/extension-service';
import { getFavoriteFromCfEntity } from '../../../../../core/user-favorite-helpers';
import { UserFavorite } from '../../../../../store/types/user-favorites.types';
=======
>>>>>>> db95ccee

@Component({
  selector: 'app-cloud-foundry-organization-base',
  templateUrl: './cloud-foundry-organization-base.component.html',
  styleUrls: ['./cloud-foundry-organization-base.component.scss'],
  providers: [
    getActiveRouteCfOrgSpaceProvider,
    CfUserService,
    CloudFoundryEndpointService,
    CloudFoundryOrganizationService
  ]
})
export class CloudFoundryOrganizationBaseComponent {

  tabLinks: ISubHeaderTabs[] = [
    {
      link: 'summary',
      label: 'Summary'
    },
    {
      link: 'spaces',
      label: 'Spaces'
    },
    {
      link: 'users',
      label: 'Users',
    }
  ];

  public breadcrumbs$: Observable<IHeaderBreadcrumb[]>;

  public name$: Observable<string>;

  // Used to hide tab that is not yet implemented when in production
  public isDevEnvironment = !environment.production;

  public permsOrgEdit = CurrentUserPermissions.ORGANIZATION_EDIT;
  public permsSpaceCreate = CurrentUserPermissions.SPACE_CREATE;
  public schema: EntitySchema;

  public extensionActions: StratosActionMetadata[] = getActionsFromExtensions(StratosActionType.CloudFoundryOrg);

  public favorite$: Observable<UserFavorite>;

  constructor(
    public cfEndpointService: CloudFoundryEndpointService,
    public cfOrgService: CloudFoundryOrganizationService,
<<<<<<< HEAD
    private currentUserPermissionsService: CurrentUserPermissionsService
=======
>>>>>>> db95ccee
  ) {
    this.schema = entityFactory(organizationSchemaKey);
    this.favorite$ = cfOrgService.org$.pipe(
      first(),
      map(org => getFavoriteFromCfEntity(org.entity, organizationSchemaKey))
    );
    this.name$ = cfOrgService.org$.pipe(
      map(org => org.entity.entity.name),
      filter(name => !!name),
      first()
    );
    this.breadcrumbs$ = this.getBreadcrumbs();

    this.canUpdateRoles$ = this.getUpdatePermissionsObservable();

    // Add any tabs from extensions
    this.tabLinks = this.tabLinks.concat(getTabsFromExtensions(StratosTabType.CloudFoundryOrg));
  }

  private getUpdatePermissionsObservable() {
    return canUpdateOrgSpaceRoles(
      this.currentUserPermissionsService,
      this.cfOrgService.cfGuid,
      this.cfOrgService.orgGuid,
      CurrentUserPermissionsChecker.ALL_SPACES);
  }

  private getBreadcrumbs() {
    return this.cfEndpointService.endpoint$.pipe(
      map(endpoint => ([
        {
          breadcrumbs: [
            {
              value: endpoint.entity.name,
              routerLink: `/cloud-foundry/${endpoint.entity.guid}/organizations`
            }
          ]
        }
      ])),
      first()
    );
<<<<<<< HEAD
=======

    // Add any tabs from extensions
    this.tabLinks = this.tabLinks.concat(getTabsFromExtensions(StratosTabType.CloudFoundryOrg));
>>>>>>> db95ccee
  }
}<|MERGE_RESOLUTION|>--- conflicted
+++ resolved
@@ -1,6 +1,6 @@
 import { Component } from '@angular/core';
 import { Observable } from 'rxjs';
-import { filter, first, map, tap } from 'rxjs/operators';
+import { filter, first, map } from 'rxjs/operators';
 
 import { environment } from '../../../../../../environments/environment';
 import { CurrentUserPermissions } from '../../../../../core/current-user-permissions.config';
@@ -11,25 +11,15 @@
   StratosActionType,
   StratosTabType,
 } from '../../../../../core/extension/extension-service';
+import { getFavoriteFromCfEntity } from '../../../../../core/user-favorite-helpers';
 import { IHeaderBreadcrumb } from '../../../../../shared/components/page-header/page-header.types';
 import { ISubHeaderTabs } from '../../../../../shared/components/page-subheader/page-subheader.types';
 import { CfUserService } from '../../../../../shared/data-services/cf-user.service';
 import { entityFactory, EntitySchema, organizationSchemaKey } from '../../../../../store/helpers/entity-factory';
+import { UserFavorite } from '../../../../../store/types/user-favorites.types';
 import { getActiveRouteCfOrgSpaceProvider } from '../../../cf.helpers';
 import { CloudFoundryEndpointService } from '../../../services/cloud-foundry-endpoint.service';
 import { CloudFoundryOrganizationService } from '../../../services/cloud-foundry-organization.service';
-<<<<<<< HEAD
-import {
-  getTabsFromExtensions,
-  StratosTabType,
-  StratosActionMetadata,
-  getActionsFromExtensions,
-  StratosActionType
-} from '../../../../../core/extension/extension-service';
-import { getFavoriteFromCfEntity } from '../../../../../core/user-favorite-helpers';
-import { UserFavorite } from '../../../../../store/types/user-favorites.types';
-=======
->>>>>>> db95ccee
 
 @Component({
   selector: 'app-cloud-foundry-organization-base',
@@ -77,10 +67,7 @@
   constructor(
     public cfEndpointService: CloudFoundryEndpointService,
     public cfOrgService: CloudFoundryOrganizationService,
-<<<<<<< HEAD
-    private currentUserPermissionsService: CurrentUserPermissionsService
-=======
->>>>>>> db95ccee
+    // private currentUserPermissionsService: CurrentUserPermissionsService
   ) {
     this.schema = entityFactory(organizationSchemaKey);
     this.favorite$ = cfOrgService.org$.pipe(
@@ -94,19 +81,19 @@
     );
     this.breadcrumbs$ = this.getBreadcrumbs();
 
-    this.canUpdateRoles$ = this.getUpdatePermissionsObservable();
+    // this.canUpdateRoles$ = this.getUpdatePermissionsObservable();
 
     // Add any tabs from extensions
     this.tabLinks = this.tabLinks.concat(getTabsFromExtensions(StratosTabType.CloudFoundryOrg));
   }
 
-  private getUpdatePermissionsObservable() {
-    return canUpdateOrgSpaceRoles(
-      this.currentUserPermissionsService,
-      this.cfOrgService.cfGuid,
-      this.cfOrgService.orgGuid,
-      CurrentUserPermissionsChecker.ALL_SPACES);
-  }
+  // private getUpdatePermissionsObservable() {
+  //   return canUpdateOrgSpaceRoles(
+  //     this.currentUserPermissionsService,
+  //     this.cfOrgService.cfGuid,
+  //     this.cfOrgService.orgGuid,
+  //     CurrentUserPermissionsChecker.ALL_SPACES);
+  // }
 
   private getBreadcrumbs() {
     return this.cfEndpointService.endpoint$.pipe(
@@ -122,11 +109,5 @@
       ])),
       first()
     );
-<<<<<<< HEAD
-=======
-
-    // Add any tabs from extensions
-    this.tabLinks = this.tabLinks.concat(getTabsFromExtensions(StratosTabType.CloudFoundryOrg));
->>>>>>> db95ccee
   }
 }