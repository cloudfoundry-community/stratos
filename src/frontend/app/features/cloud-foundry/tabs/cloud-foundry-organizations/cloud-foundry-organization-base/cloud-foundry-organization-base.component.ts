--- conflicted
+++ resolved
@@ -19,14 +19,9 @@
   cfUserService: CfUserService,
   paginationMonitorFactory: PaginationMonitorFactory,
   cfEndpointService: CloudFoundryEndpointService
-<<<<<<< HEAD
 ) {
-  const { cfId, orgId } = activatedRoute.snapshot.params;
-=======
-) => {
   const { orgId } = activatedRoute.snapshot.params;
   const { cfGuid } = cfEndpointService;
->>>>>>> d667b8ee
   return new CloudFoundryOrganisationService(
     cfGuid,
     orgId,
