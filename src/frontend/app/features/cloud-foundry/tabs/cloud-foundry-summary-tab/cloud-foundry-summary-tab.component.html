--- conflicted
+++ resolved
@@ -7,39 +7,7 @@
     </app-tile-group>
     <app-tile-group>
       <app-tile>
-<<<<<<< HEAD
-        <app-card-number-metric icon="apps" label="Applications" value="{{ (cfEndpointService.allApps$ | async)?.length }}"></app-card-number-metric>
-      </app-tile>
-      <app-tile>
-        <app-card-number-metric icon="domain" label="Orgs" value="{{ (cfEndpointService.orgs$ | async)?.length }}"></app-card-number-metric>
-      </app-tile>
-      <app-tile>
-        <app-card-number-metric icon="person" label="Users" value="{{ (cfEndpointService.users$ | async)?.length }}"></app-card-number-metric>
-      </app-tile>
-      <app-tile>
-        <app-card-number-metric units="mb" label="Memory Usage" value="{{ (cfEndpointService.totalMem$ | async) }}"></app-card-number-metric>
-      </app-tile>
-    </app-tile-group>
-    <app-tile-group>
-      <app-tile>
-        <app-card-cf-recent-apps></app-card-cf-recent-apps>
-      </app-tile>
-      <!--
-      <app-tile>
-        <mat-card>
-          Recent Events (crash events only?)
-
-        </mat-card>
-      </app-tile>
-    -->
-    </app-tile-group>
-    <!--
-    <app-tile-group>
-      <app-tile>
-        <app-card-cf-usage></app-card-cf-usage>
-=======
         <app-card-number-metric [link]="appLink" icon="apps" label="Applications" value="{{ (cfEndpointService.allApps$ | async)?.length }}"></app-card-number-metric>
->>>>>>> 21e4ed00
       </app-tile>
       <app-tile>
         <app-card-number-metric link="/cloud-foundry/{{cfEndpointService.cfGuid}}/organizations" icon="domain" label="Orgs" value="{{ (cfEndpointService.orgs$ | async)?.length }}"></app-card-number-metric>
@@ -56,6 +24,5 @@
         <app-card-cf-recent-apps></app-card-cf-recent-apps>
       </app-tile>
     </app-tile-group>
-  -->
   </app-tile-grid>
 </div>