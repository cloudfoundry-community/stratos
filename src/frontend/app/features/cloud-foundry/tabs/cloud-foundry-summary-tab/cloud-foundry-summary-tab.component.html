--- conflicted
+++ resolved
@@ -22,11 +22,7 @@
       </app-tile-group>
       <app-tile-group>
         <app-tile>
-<<<<<<< HEAD
-          <app-card-cf-recent-apps [allApps$]="cfEndpointService.allApps$" [loading$]="cfEndpointService.loadingApps$" (refresh)="cfEndpointService.fetchApps()"></app-card-cf-recent-apps>
-=======
-          <app-card-cf-recent-apps *ngIf="!(detailsLoading$ | async)" [allApps$]="cfEndpointService.allApps$"></app-card-cf-recent-apps>
->>>>>>> 7ed14140
+          <app-card-cf-recent-apps *ngIf="!(detailsLoading$ | async)" [allApps$]="cfEndpointService.allApps$" [loading$]="cfEndpointService.loadingApps$" (refresh)="cfEndpointService.fetchApps()"></app-card-cf-recent-apps>
         </app-tile>
       </app-tile-group>
     </app-loading-page>
