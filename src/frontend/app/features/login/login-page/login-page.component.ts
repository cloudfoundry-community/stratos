--- conflicted
+++ resolved
@@ -37,37 +37,14 @@
 
   ngOnInit() {
     this.subscription =
-<<<<<<< HEAD
-      this.store.select(s => [s.auth, s.endpoints])
-        .subscribe(([auth, endpoints]: [AuthState, EndpointState]) => {
-          if (!auth.loggingIn && auth.loggedIn && auth.sessionData && auth.sessionData.valid) {
-            this.subscription.unsubscribe(); // Ensure to unsub otherwise GoToState gets caught in loop
-            this.store.dispatch(new RouterNav({ path: [auth.redirectPath || '/'] }, null));
-          } else {
-            this.loggedIn = auth.loggedIn;
-            this.loggingIn = auth.loggingIn;
-            this.error = auth.error && !auth.sessionData;
-
-            if (this.error) {
-              this.message = auth.error && auth.errorResponse && auth.errorResponse.status === 401 ?
-                `Username and password combination incorrect. Please try again.` : `Couldn't log in, please try again.`;
-            } else if (auth.verifying) {
-              this.message = 'Verifying session...';
-            } else if (endpoints.loading) {
-              this.message = 'Retrieving Cloud Foundry metadata...';
-            } else if (auth.loggingIn) {
-              this.message = 'Logging in...';
-            }
-=======
-      this.store.select(s => [s.auth, s.cnsis])
-        .subscribe(([auth, cnsis]: [AuthState, CNSISState]) => {
+      this.store.select(s => ({ auth: s.auth, endpoints: s.endpoints }))
+        .subscribe(({ auth, endpoints }) => {
           const loggedIn = !auth.loggingIn && auth.loggedIn;
           const validSession = auth.sessionData && auth.sessionData.valid;
           if (loggedIn && validSession) {
             this.handleSuccess(auth);
           } else {
-            this.handleOther(auth, cnsis);
->>>>>>> ea66313a
+            this.handleOther(auth, endpoints);
           }
         });
   }
@@ -86,7 +63,7 @@
     this.store.dispatch(new RouterNav({ path: [auth.redirectPath || '/'] }, null));
   }
 
-  private handleOther(auth, cnsis) {
+  private handleOther(auth: AuthState, endpoints: EndpointState) {
     this.loggedIn = auth.loggedIn;
     this.loggingIn = auth.loggingIn;
     // auth.sessionData will be populated if user has been redirected here after attempting to access a protected page without
@@ -106,7 +83,7 @@
       }
     } else if (auth.verifying) {
       this.message = 'Verifying session...';
-    } else if (cnsis.loading) {
+    } else if (endpoints.loading) {
       this.message = 'Retrieving Cloud Foundry metadata...';
     } else if (auth.loggingIn) {
       this.message = 'Logging in...';
