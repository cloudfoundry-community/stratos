import { CfUserService } from './../../../../shared/data-services/cf-user.service';

import { Component, Inject, NgZone, OnDestroy, OnInit } from '@angular/core';
import { ActivatedRoute, Router } from '@angular/router';
import { Store } from '@ngrx/store';
import { combineLatest as observableCombineLatest, Observable, of as observableOf, Subscription } from 'rxjs';
import { delay, filter, first, map, mergeMap, tap, withLatestFrom, startWith, switchMap } from 'rxjs/operators';
import { IApp, IOrganization, ISpace } from '../../../../core/cf-api.types';
import { EntityService } from '../../../../core/entity-service';
import { ConfirmationDialogConfig } from '../../../../shared/components/confirmation-dialog.config';
import { ConfirmationDialogService } from '../../../../shared/components/confirmation-dialog.service';
import { IHeaderBreadcrumb } from '../../../../shared/components/page-header/page-header.types';
import { ENTITY_SERVICE } from '../../../../shared/entity.tokens';
import { AppMetadataTypes, GetAppStatsAction, GetAppSummaryAction } from '../../../../store/actions/app-metadata.actions';
import { ResetPagination } from '../../../../store/actions/pagination.actions';
import { RouterNav } from '../../../../store/actions/router.actions';
import { AppState } from '../../../../store/app-state';
import { applicationSchemaKey, appStatsSchemaKey, entityFactory } from '../../../../store/helpers/entity-factory';
import { endpointEntitiesSelector } from '../../../../store/selectors/endpoint.selectors';
import { APIResource } from '../../../../store/types/api.types';
import { EndpointModel } from '../../../../store/types/endpoint.types';
import { ApplicationService, ApplicationData } from '../../application.service';
import { EndpointsService } from './../../../../core/endpoints.service';
import { RestageApplication } from '../../../../store/actions/application.actions';
import { ApplicationStateData } from '../../../../shared/components/application-state/application-state.service';
import { ActionState } from '../../../../store/reducers/api-request-reducer/types';
import {
  getTabsFromExtensions,
  StratosTabType,
  StratosActionMetadata,
  getActionsFromExtensions,
  StratosActionType
} from '../../../../core/extension/extension-service';
<<<<<<< HEAD
import { IPageSideNavTab } from '../../../dashboard/page-side-nav/page-side-nav.component';
=======
import { CurrentUserPermissions } from '../../../../core/current-user-permissions.config';
import { CurrentUserPermissionsService } from '../../../../core/current-user-permissions.service';
>>>>>>> eecd133e

// Confirmation dialogs
const appStopConfirmation = new ConfirmationDialogConfig(
  'Stop Application',
  'Are you sure you want to stop this Application?',
  'Stop'
);
const appStartConfirmation = new ConfirmationDialogConfig(
  'Start Application',
  'Are you sure you want to start this Application?',
  'Start'
);
const appRestartConfirmation = new ConfirmationDialogConfig(
  'Restart Application',
  'Are you sure you want to restart this Application?',
  'Restart'
);
const appRestageConfirmation = new ConfirmationDialogConfig(
  'Restage Application',
  'Are you sure you want to restage this Application?',
  'Restage'
);

@Component({
  selector: 'app-application-tabs-base',
  templateUrl: './application-tabs-base.component.html',
  styleUrls: ['./application-tabs-base.component.scss']
})
export class ApplicationTabsBaseComponent implements OnInit, OnDestroy {
  public schema = entityFactory(applicationSchemaKey);
  public manageAppPermission = CurrentUserPermissions.APPLICATION_MANAGE;
  public appState$: Observable<ApplicationStateData>;
  isBusyUpdating$: Observable<{ updating: boolean }>;

  public extensionActions: StratosActionMetadata[] = getActionsFromExtensions(StratosActionType.Application);

  constructor(
    private route: ActivatedRoute,
    private router: Router,
    public applicationService: ApplicationService,
    @Inject(ENTITY_SERVICE) private entityService: EntityService<APIResource>,
    private store: Store<AppState>,
    private confirmDialog: ConfirmationDialogService,
    private endpointsService: EndpointsService,
    private ngZone: NgZone,
    private currentUserPermissionsService: CurrentUserPermissionsService
  ) {
    const endpoints$ = store.select(endpointEntitiesSelector);
    this.breadcrumbs$ = applicationService.waitForAppEntity$.pipe(
      withLatestFrom(
        endpoints$,
        applicationService.appOrg$,
        applicationService.appSpace$
      ),
      map(([app, endpoints, org, space]) => {
        return this.getBreadcrumbs(
          app.entity.entity,
          endpoints[app.entity.entity.cfGuid],
          org,
          space
        );
      }),
      first()
    );
    this.applicationService.applicationStratProject$
      .pipe(first())
      .subscribe(stratProject => {
        if (
          stratProject &&
          stratProject.deploySource &&
          stratProject.deploySource.type === 'github'
        ) {
          this.tabLinks.push({ link: 'github', label: 'GitHub' });
        }
      });
    this.endpointsService.hasMetrics(applicationService.cfGuid).subscribe(hasMetrics => {
      if (hasMetrics) {
        this.tabLinks.push({
          link: 'metrics',
          label: 'Metrics'
        });
      }
    });

    const appDoesNotHaveEnvVars$ = this.applicationService.appSpace$.pipe(
      switchMap(space => this.currentUserPermissionsService.can(CurrentUserPermissions.APPLICATION_VIEW_ENV_VARS,
        this.applicationService.cfGuid, space.metadata.guid)
      ),
      map(can => !can)
    );

    this.tabLinks = [
      { link: 'summary', label: 'Summary' },
      { link: 'instances', label: 'Instances' },
      { link: 'routes', label: 'Routes' },
      { link: 'log-stream', label: 'Log Stream' },
      { link: 'services', label: 'Services' },
      { link: 'variables', label: 'Variables', hidden: appDoesNotHaveEnvVars$ },
      { link: 'events', label: 'Events' }
    ];

    // Add any tabs from extensions
    this.tabLinks = this.tabLinks.concat(getTabsFromExtensions(StratosTabType.Application));
  }

  public breadcrumbs$: Observable<IHeaderBreadcrumb[]>;
  isFetching$: Observable<boolean>;
  applicationActions$: Observable<string[]>;
  summaryDataChanging$: Observable<boolean>;
  appSub$: Subscription;
  entityServiceAppRefresh$: Subscription;
  autoRefreshString = 'auto-refresh';

  autoRefreshing$ = this.entityService.updatingSection$.pipe(map(
    update => update[this.autoRefreshString] || { busy: false }
  ));
<<<<<<< HEAD
  header = 'Applications';
  tabLinks: IPageSideNavTab[] = [
    { link: 'summary', label: 'Summary', matIcon: 'description' },
    { link: 'instances', label: 'Instances', matIcon: 'library_books' },
    { link: 'routes', label: 'Routes', matIconFont: 'stratos-icons', matIcon: 'network_route' },
    { link: 'log-stream', label: 'Log Stream', matIcon: 'featured_play_list' },
    { link: 'services', label: 'Services', matIconFont: 'stratos-icons', matIcon: 'service' },
    { link: 'variables', label: 'Variables', matIcon: 'lock' },
    { link: 'events', label: 'Events', matIcon: 'watch_later' }
  ];
=======

  tabLinks: ISubHeaderTabs[];
>>>>>>> eecd133e

  private getBreadcrumbs(
    application: IApp,
    endpoint: EndpointModel,
    org: APIResource<IOrganization>,
    space: APIResource<ISpace>
  ) {
    const baseCFUrl = `/cloud-foundry/${application.cfGuid}`;
    const baseOrgUrl = `${baseCFUrl}/organizations/${org.metadata.guid}`;

    const baseSpaceBreadcrumbs = [
      { value: endpoint.name, routerLink: `${baseCFUrl}/organizations` },
      { value: org.entity.name, routerLink: `${baseOrgUrl}/spaces` }
    ];

    return [
      {
        breadcrumbs: [{ value: 'Applications', routerLink: '/applications' }]
      },
      {
        key: 'space',
        breadcrumbs: [
          ...baseSpaceBreadcrumbs,
          { value: space.entity.name, routerLink: `${baseOrgUrl}/spaces/${space.metadata.guid}/apps` }
        ]
      },
      {
        key: 'space-services',
        breadcrumbs: [
          ...baseSpaceBreadcrumbs,
          { value: space.entity.name, routerLink: `${baseOrgUrl}/spaces/${space.metadata.guid}/service-instances` }
        ]
      },
      {
        key: 'space-routes',
        breadcrumbs: [
          ...baseSpaceBreadcrumbs,
          { value: space.entity.name, routerLink: `${baseOrgUrl}/spaces/${space.metadata.guid}/routes` }
        ]
      },
      {
        key: 'marketplace-services',
        breadcrumbs: [
          { value: 'Marketplace', routerLink: `/marketplace` }
        ]
      },
      {
        key: 'service-wall',
        breadcrumbs: [
          { value: 'Services', routerLink: `/services` }
        ]
      },
      {
        key: 'space-summary',
        breadcrumbs: [
          ...baseSpaceBreadcrumbs,
          { value: space.entity.name, routerLink: `${baseOrgUrl}/spaces/${space.metadata.guid}/summary` }
        ]
      },
      {
        key: 'org',
        breadcrumbs: [
          { value: endpoint.name, routerLink: `${baseCFUrl}/organizations` },
          { value: org.entity.name, routerLink: `${baseOrgUrl}/summary` },
        ]
      },
      {
        key: 'cf',
        breadcrumbs: [
          { value: endpoint.name, routerLink: `${baseCFUrl}/summary` }
        ]
      }
    ];
  }

  private confirmAndPollForState(
    confirmConfig: ConfirmationDialogConfig,
    onConfirm: (appData: ApplicationData) => void,
    updateKey: string,
    requiredAppState: string,
    onSuccess: () => void) {
    this.applicationService.application$.pipe(
      first(),
      tap(appData => {
        this.confirmDialog.open(confirmConfig, () => {
          onConfirm(appData);
          this.pollEntityService(updateKey, requiredAppState).pipe(
            first(),
          ).subscribe(onSuccess);
        });
      })
    ).subscribe();
  }

  private updateApp(confirmConfig: ConfirmationDialogConfig, updateKey: string, requiredAppState: string, onSuccess: () => void) {
    this.confirmAndPollForState(
      confirmConfig,
      appData => this.applicationService.updateApplication({ state: requiredAppState }, [AppMetadataTypes.STATS], appData.app.entity),
      updateKey,
      requiredAppState,
      onSuccess
    );
  }

  stopApplication() {
    this.updateApp(appStopConfirmation, 'stopping', 'STOPPED', () => {
      // On app reaching the 'STOPPED' state clear the app's stats pagination section
      const { cfGuid, appGuid } = this.applicationService;
      this.store.dispatch(new ResetPagination(appStatsSchemaKey, new GetAppStatsAction(appGuid, cfGuid).paginationKey));
    });
  }

  restageApplication() {
    const { cfGuid, appGuid } = this.applicationService;
    this.confirmAndPollForState(
      appRestageConfirmation,
      () => this.store.dispatch(new RestageApplication(appGuid, cfGuid)),
      'starting',
      'STARTED',
      () => { }
    );
  }

  pollEntityService(state, stateString): Observable<any> {
    return this.entityService
      .poll(1000, state).pipe(
        delay(1),
        filter(({ resource }) => {
          return resource.entity.state === stateString;
        }),
      );
  }

  startApplication() {
    this.updateApp(appStartConfirmation, 'starting', 'STARTED', () => { });
  }

  private dispatchAppStats = () => {
    const { cfGuid, appGuid } = this.applicationService;
    this.store.dispatch(new GetAppStatsAction(appGuid, cfGuid));
  }

  private updatingSectionBusy(section: ActionState) {
    return section && section.busy;
  }

  restartApplication() {
    this.confirmDialog.open(appRestartConfirmation, () => {

      this.applicationService.application$.pipe(
        first(),
        mergeMap(appData => {
          this.applicationService.updateApplication({ state: 'STOPPED' }, [], appData.app.entity);
          return observableCombineLatest(
            observableOf(appData),
            this.pollEntityService('stopping', 'STOPPED').pipe(first())
          );
        }),
        mergeMap(([appData, updateData]) => {
          this.applicationService.updateApplication({ state: 'STARTED' }, [], appData.app.entity);
          return this.pollEntityService('starting', 'STARTED').pipe(first());
        }),
      ).subscribe(null, this.dispatchAppStats, this.dispatchAppStats);

    });
  }

  redirectToDeletePage() {
    this.router.navigate(['./delete'], { relativeTo: this.route });
  }

  ngOnInit() {
    const { cfGuid, appGuid } = this.applicationService;
    // Auto refresh
    this.ngZone.runOutsideAngular(() => {
      this.entityServiceAppRefresh$ = this.entityService
        .poll(10000, this.autoRefreshString).pipe(
          tap(({ resource }) => {
            this.ngZone.run(() => {
              this.store.dispatch(new GetAppSummaryAction(appGuid, cfGuid));
              if (resource && resource.entity && resource.entity.state === 'STARTED') {
                this.store.dispatch(new GetAppStatsAction(appGuid, cfGuid));
              }
            });
          }))
        .subscribe();
    });

    this.appSub$ = this.entityService.entityMonitor.entityRequest$.subscribe(requestInfo => {
      if (
        requestInfo.deleting.deleted ||
        requestInfo.error
      ) {
        this.store.dispatch(new RouterNav({ path: ['applications'] }));
      }
    });

    this.isFetching$ = this.applicationService.isFetchingApp$;

    this.isBusyUpdating$ = this.entityService.updatingSection$.pipe(
      map(updatingSection => {
        const updating = this.updatingSectionBusy(updatingSection['restaging']) ||
          this.updatingSectionBusy(updatingSection['Updating-Existing-Application']);
        return { updating };
      }),
      startWith({ updating: true })
    );

    const initialFetch$ = observableCombineLatest(
      this.applicationService.isFetchingApp$,
      this.applicationService.isFetchingEnvVars$,
      this.applicationService.isFetchingStats$
    ).pipe(
      map(([isFetchingApp, isFetchingEnvVars, isFetchingStats]) => {
        return isFetchingApp || isFetchingEnvVars || isFetchingStats;
      }));

    this.summaryDataChanging$ = observableCombineLatest(
      initialFetch$,
      this.applicationService.isUpdatingApp$,
      this.autoRefreshing$
    ).pipe(map(([isFetchingApp, isUpdating, autoRefresh]) => {
      if (autoRefresh.busy) {
        return false;
      }
      return !!(isFetchingApp || isUpdating);
    }));
  }

  ngOnDestroy() {
    this.appSub$.unsubscribe();
    this.entityServiceAppRefresh$.unsubscribe();
  }
}<|MERGE_RESOLUTION|>--- conflicted
+++ resolved
@@ -31,12 +31,9 @@
   getActionsFromExtensions,
   StratosActionType
 } from '../../../../core/extension/extension-service';
-<<<<<<< HEAD
 import { IPageSideNavTab } from '../../../dashboard/page-side-nav/page-side-nav.component';
-=======
 import { CurrentUserPermissions } from '../../../../core/current-user-permissions.config';
 import { CurrentUserPermissionsService } from '../../../../core/current-user-permissions.service';
->>>>>>> eecd133e
 
 // Confirmation dialogs
 const appStopConfirmation = new ConfirmationDialogConfig(
@@ -128,16 +125,6 @@
       map(can => !can)
     );
 
-    this.tabLinks = [
-      { link: 'summary', label: 'Summary' },
-      { link: 'instances', label: 'Instances' },
-      { link: 'routes', label: 'Routes' },
-      { link: 'log-stream', label: 'Log Stream' },
-      { link: 'services', label: 'Services' },
-      { link: 'variables', label: 'Variables', hidden: appDoesNotHaveEnvVars$ },
-      { link: 'events', label: 'Events' }
-    ];
-
     // Add any tabs from extensions
     this.tabLinks = this.tabLinks.concat(getTabsFromExtensions(StratosTabType.Application));
   }
@@ -153,7 +140,6 @@
   autoRefreshing$ = this.entityService.updatingSection$.pipe(map(
     update => update[this.autoRefreshString] || { busy: false }
   ));
-<<<<<<< HEAD
   header = 'Applications';
   tabLinks: IPageSideNavTab[] = [
     { link: 'summary', label: 'Summary', matIcon: 'description' },
@@ -164,10 +150,6 @@
     { link: 'variables', label: 'Variables', matIcon: 'lock' },
     { link: 'events', label: 'Events', matIcon: 'watch_later' }
   ];
-=======
-
-  tabLinks: ISubHeaderTabs[];
->>>>>>> eecd133e
 
   private getBreadcrumbs(
     application: IApp,
