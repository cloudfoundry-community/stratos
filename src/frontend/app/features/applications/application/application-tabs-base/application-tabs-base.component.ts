--- conflicted
+++ resolved
@@ -33,25 +33,10 @@
 import { EndpointModel } from '../../../../store/types/endpoint.types';
 import { ApplicationData, ApplicationService } from '../../application.service';
 import { EndpointsService } from './../../../../core/endpoints.service';
-<<<<<<< HEAD
-import { RestageApplication } from '../../../../store/actions/application.actions';
-import { ApplicationStateData } from '../../../../shared/components/application-state/application-state.service';
-import { ActionState } from '../../../../store/reducers/api-request-reducer/types';
-import {
-  getTabsFromExtensions,
-  StratosTabType,
-  StratosActionMetadata,
-  getActionsFromExtensions,
-  StratosActionType
-} from '../../../../core/extension/extension-service';
-import { IPageSideNavTab } from '../../../dashboard/page-side-nav/page-side-nav.component';
-import { CurrentUserPermissions } from '../../../../core/current-user-permissions.config';
-import { CurrentUserPermissionsService } from '../../../../core/current-user-permissions.service';
-=======
->>>>>>> 7eabb7d1
 import { GitSCMService, GitSCMType } from './../../../../shared/data-services/scm/scm.service';
 import { UserFavorite } from './../../../../store/types/user-favorites.types';
 import { IAppFavMetadata } from '../../../../cf-favourite-types';
+import { IPageSideNavTab } from '../../../dashboard/page-side-nav/page-side-nav.component';
 
 
 // Confirmation dialogs
@@ -139,28 +124,26 @@
       map(can => !can)
     );
 
-<<<<<<< HEAD
-=======
     this.tabLinks = [
-      { link: 'summary', label: 'Summary' },
-      { link: 'instances', label: 'Instances' },
-      { link: 'routes', label: 'Routes' },
-      { link: 'log-stream', label: 'Log Stream' },
-      { link: 'services', label: 'Services' },
-      { link: 'variables', label: 'Variables', hidden: appDoesNotHaveEnvVars$ },
-      { link: 'events', label: 'Events' }
+      { link: 'summary', label: 'Summary', matIcon: 'description' },
+      { link: 'instances', label: 'Instances', matIcon: 'library_books' },
+      { link: 'routes', label: 'Routes', matIconFont: 'stratos-icons', matIcon: 'network_route' },
+      { link: 'log-stream', label: 'Log Stream', matIcon: 'featured_play_list' },
+      { link: 'services', label: 'Services', matIconFont: 'stratos-icons', matIcon: 'service' },
+      { link: 'variables', label: 'Variables', matIcon: 'lock', hidden: appDoesNotHaveEnvVars$ },
+      { link: 'events', label: 'Events', matIcon: 'watch_later' }
     ];
 
     this.endpointsService.hasMetrics(applicationService.cfGuid).subscribe(hasMetrics => {
       if (hasMetrics) {
         this.tabLinks.push({
           link: 'metrics',
-          label: 'Metrics'
+          label: 'Metrics',
+          matIcon: 'bar_chart'
         });
       }
     });
 
->>>>>>> 7eabb7d1
     // Add any tabs from extensions
     this.tabLinks = this.tabLinks.concat(getTabsFromExtensions(StratosTabType.Application));
 
@@ -199,15 +182,7 @@
     update => update[this.autoRefreshString] || { busy: false }
   ));
   header = 'Applications';
-  tabLinks: IPageSideNavTab[] = [
-    { link: 'summary', label: 'Summary', matIcon: 'description' },
-    { link: 'instances', label: 'Instances', matIcon: 'library_books' },
-    { link: 'routes', label: 'Routes', matIconFont: 'stratos-icons', matIcon: 'network_route' },
-    { link: 'log-stream', label: 'Log Stream', matIcon: 'featured_play_list' },
-    { link: 'services', label: 'Services', matIconFont: 'stratos-icons', matIcon: 'service' },
-    { link: 'variables', label: 'Variables', matIcon: 'lock' },
-    { link: 'events', label: 'Events', matIcon: 'watch_later' }
-  ];
+  tabLinks: IPageSideNavTab[];
 
   private getBreadcrumbs(
     application: IApp,
