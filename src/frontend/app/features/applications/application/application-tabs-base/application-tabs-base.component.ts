--- conflicted
+++ resolved
@@ -34,19 +34,6 @@
 import { EndpointModel } from '../../../../store/types/endpoint.types';
 import { ApplicationData, ApplicationService } from '../../application.service';
 import { EndpointsService } from './../../../../core/endpoints.service';
-<<<<<<< HEAD
-import { RestageApplication } from '../../../../store/actions/application.actions';
-import { ApplicationStateData } from '../../../../shared/components/application-state/application-state.service';
-import { ActionState } from '../../../../store/reducers/api-request-reducer/types';
-import {
-  getTabsFromExtensions,
-  StratosTabType,
-  StratosActionMetadata,
-  getActionsFromExtensions,
-  StratosActionType
-} from '../../../../core/extension/extension-service';
-=======
->>>>>>> cdfac3ce
 import { GitSCMService, GitSCMType } from './../../../../shared/data-services/scm/scm.service';
 
 
@@ -94,10 +81,7 @@
     private confirmDialog: ConfirmationDialogService,
     private endpointsService: EndpointsService,
     private ngZone: NgZone,
-<<<<<<< HEAD
-=======
     private currentUserPermissionsService: CurrentUserPermissionsService,
->>>>>>> cdfac3ce
     scmService: GitSCMService
   ) {
     const endpoints$ = store.select(endpointEntitiesSelector);
@@ -117,21 +101,6 @@
       }),
       first()
     );
-<<<<<<< HEAD
-    this.applicationService.applicationStratProject$
-      .pipe(first())
-      .subscribe(stratProject => {
-        if (
-          stratProject &&
-          stratProject.deploySource &&
-          (stratProject.deploySource.type === 'github' || stratProject.deploySource.type === 'gitscm')
-        ) {
-          const gitscm = stratProject.deploySource.scm || stratProject.deploySource.type;
-          const scm = scmService.getSCM(gitscm as GitSCMType);
-          this.tabLinks.push({ link: 'gitscm', label: scm.getLabel() });
-        }
-      });
-=======
 
     const appDoesNotHaveEnvVars$ = this.applicationService.appSpace$.pipe(
       switchMap(space => this.currentUserPermissionsService.can(CurrentUserPermissions.APPLICATION_VIEW_ENV_VARS,
@@ -150,7 +119,6 @@
       { link: 'events', label: 'Events' }
     ];
 
->>>>>>> cdfac3ce
     this.endpointsService.hasMetrics(applicationService.cfGuid).subscribe(hasMetrics => {
       if (hasMetrics) {
         this.tabLinks.push({
