--- conflicted
+++ resolved
@@ -1,12 +1,6 @@
-import { GitSCMType } from './../../../../../../shared/data-services/scm/scm.service';
-import { GitHubSCM } from './../../../../../../shared/data-services/scm/github-scm';
 import { Component, OnInit } from '@angular/core';
 import { Observable } from 'rxjs';
-<<<<<<< HEAD
-import { combineLatest, distinct, map, tap } from 'rxjs/operators';
-=======
 import { combineLatest, distinct, map, startWith } from 'rxjs/operators';
->>>>>>> cdfac3ce
 
 import { IAppSummary } from '../../../../../../core/cf-api.types';
 import { GitSCMService } from '../../../../../../shared/data-services/scm/scm.service';
@@ -14,11 +8,7 @@
 import { getFullEndpointApiUrl } from '../../../../../endpoints/endpoint-helpers';
 import { ApplicationMonitorService } from '../../../../application-monitor.service';
 import { ApplicationData, ApplicationService } from '../../../../application.service';
-<<<<<<< HEAD
-import { GitSCMService } from '../../../../../../shared/data-services/scm/scm.service';
-=======
 import { GitSCMType } from './../../../../../../shared/data-services/scm/scm.service';
->>>>>>> cdfac3ce
 
 const isDockerHubRegEx = /^([a-zA-Z0-9_-]+)\/([a-zA-Z0-9_-]+):([a-zA-Z0-9_.-]+)/g;
 
@@ -43,11 +33,7 @@
 
   sshStatus$: Observable<string>;
 
-<<<<<<< HEAD
-  deploySource$: Observable<any>;
-=======
   deploySource$: Observable<{ type: string, [name: string]: any }>;
->>>>>>> cdfac3ce
 
   ngOnInit() {
     this.cardTwoFetching$ = this.applicationService.application$.pipe(
@@ -70,17 +56,11 @@
     );
 
     this.deploySource$ = this.applicationService.applicationStratProject$.pipe(
-<<<<<<< HEAD
-      map(project => {
-        if (!!project) {
-          const deploySource =  { ... project.deploySource } as any;
-=======
       combineLatest(this.applicationService.application$)
     ).pipe(
       map(([project, app]) => {
         if (!!project) {
           const deploySource = { ...project.deploySource } as any;
->>>>>>> cdfac3ce
 
           // Legacy
           if (deploySource.type === 'github') {
@@ -88,19 +68,6 @@
             deploySource.scm = 'github';
           }
 
-<<<<<<< HEAD
-          const scmType = deploySource.scm  as GitSCMType;
-          const scm = this.scmService.getSCM(scmType);
-          deploySource.label = scm.getLabel();
-          deploySource.commitURL = scm.getCommitURL(deploySource.project, deploySource.commit);
-          deploySource.icon = scm.getIcon();
-          return deploySource;
-        } else {
-          return null;
-        }
-      })
-    );
-=======
           if (deploySource.type === 'gitscm') {
             const scmType = deploySource.scm as GitSCMType;
             const scm = this.scmService.getSCM(scmType);
@@ -132,6 +99,5 @@
     isDockerHubRegEx.lastIndex = 0;
     const res = isDockerHubRegEx.exec(dockerImage);
     return res && res.length === 4 ? `https://hub.docker.com/r/${res[1]}/${res[2]}` : null;
->>>>>>> cdfac3ce
   }
 }