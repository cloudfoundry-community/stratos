import { AppState } from '../../../../../../store/app-state';
import { Component, OnInit } from '@angular/core';
import { ActivatedRoute } from '@angular/router';
import { Observable } from 'rxjs/Rx';

import { ApplicationData, ApplicationService } from '../../../../application.service';
import { EntityInfo } from '../../../../../../store/types/api.types';
import { AppSummary } from '../../../../../../store/types/app-metadata.types';

import { Store } from '@ngrx/store';
import { ApplicationMonitorService } from '../../../../application-monitor.service';
<<<<<<< HEAD
import { Http, Headers } from '@angular/http';
=======
import { getFullEndpointApiUrl } from '../../../../../endpoints/endpoint-helpers';
>>>>>>> 75a401ad

@Component({
  selector: 'app-build-tab',
  templateUrl: './build-tab.component.html',
  styleUrls: ['./build-tab.component.scss'],
  providers: [
    ApplicationMonitorService,
  ]
})
export class BuildTabComponent implements OnInit {
  constructor(private http: Http, private route: ActivatedRoute, private applicationService: ApplicationService, private store: Store<AppState>) { }

  appService = this.applicationService;

  cardTwoFetching$: Observable<boolean>;

  public async: any;

  getFullApiUrl = getFullEndpointApiUrl;

  ngOnInit() {
    this.cardTwoFetching$ = this.appService.application$
      .combineLatest(
      this.appService.appSummary$
      )
      .map(([app, appSummary]: [ApplicationData, EntityInfo<AppSummary>]) => {
        return app.fetching || appSummary.entityRequestInfo.fetching;
      }).distinct();
  }

  testMetrics() {
    console.log('TESTING METRICS.....');

    const headers = new Headers({ 'x-cap-cnsi-list': this.appService.cfGuid });
    const requestArgs = {
      headers: headers
    };
    
    const appMetrics = this.http.get('/pp/v1/metrics/cf/app/' + this.appService.appGuid + '/query?query=firehose_container_metric_memory_bytes{}', requestArgs).subscribe();


    const cfMetrics = this.http.get('/pp/v1/metrics/cf/query?query=firehose_value_metric_rep_container_count{}', requestArgs).subscribe();

  }  
}<|MERGE_RESOLUTION|>--- conflicted
+++ resolved
@@ -9,11 +9,8 @@
 
 import { Store } from '@ngrx/store';
 import { ApplicationMonitorService } from '../../../../application-monitor.service';
-<<<<<<< HEAD
 import { Http, Headers } from '@angular/http';
-=======
 import { getFullEndpointApiUrl } from '../../../../../endpoints/endpoint-helpers';
->>>>>>> 75a401ad
 
 @Component({
   selector: 'app-build-tab',
