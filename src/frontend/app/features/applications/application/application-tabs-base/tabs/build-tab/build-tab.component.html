<div class="summary" *ngIf="applicationService.application$ | async as appSvc">
  <app-tile-grid>
    <app-tile-group>
      <app-tile>
        <app-card-app-status></app-card-app-status>
      </app-tile>
      <app-tile>
        <app-card-app-instances></app-card-app-instances>
      </app-tile>
      <app-tile>
        <app-card-app-uptime></app-card-app-uptime>
      </app-tile>
    </app-tile-group>
    <app-tile-group>
      <app-tile>
        <mat-card>
          <mat-card-header>
            <mat-card-title>Application Info</mat-card-title>
          </mat-card-header>
          <mat-card-content>
            <div class="app-metadata">
              <div class="app-metadata__two-cols">
                <app-metadata-item icon="memory" label="Memory Quota">{{ appSvc.app.entity.memory | mbToHumanSize }}</app-metadata-item>
                <app-metadata-item icon="storage" label="Disk Quota">{{ appSvc.app.entity.disk_quota | mbToHumanSize}}</app-metadata-item>
                <app-metadata-item icon="date_range" label="Created">{{ appSvc.app.metadata.created_at | date:'medium' }}</app-metadata-item>
                <app-metadata-item icon="access_time" label="Modified">{{ appSvc.app.entity.package_updated_at ? (appSvc.app.entity.package_updated_at | date:'medium') : '-' }}</app-metadata-item>
                <app-metadata-item icon="developer_mode" label="SSH Enabled">{{ sshStatus$ | async }}</app-metadata-item>
              </div>
              <div class="app-metadata__two-cols">
                <app-metadata-item icon="touch_app" label="App State">{{ appSvc.app.entity.state }}</app-metadata-item>
                <app-metadata-item icon="card_travel" label="Package State">{{ appSvc.app.entity.package_state }}</app-metadata-item>
                <app-metadata-item icon="service" iconFont="stratos-icons" label="Services">{{(applicationService.appSummary$ | async)?.entity?.entity.services?.length || '0' }}</app-metadata-item>
                <app-metadata-item icon="network_route" iconFont="stratos-icons" label="Routes">{{(applicationService.appSummary$ | async)?.entity?.entity?.routes?.length || '0' }}</app-metadata-item>
              </div>
            </div>
          </mat-card-content>
        </mat-card>
      </app-tile>
      <app-tile size="1of3">
        <mat-card>
          <mat-card-header>
            <mat-card-title>Cloud Foundry</mat-card-title>
          </mat-card-header>
          <mat-card-content>
            <app-metadata-item icon="title" label="Name">
              <a [routerLink]="['/cloud-foundry/' + appSvc.cf?.guid]" matTooltip="CF API URL: {{ getFullApiUrl(appSvc.cf) }}">{{ appSvc.cf?.name}}</a>
            </app-metadata-item>
            <ng-container *ngIf="applicationService.appOrg$ | async as appOrg">
              <app-metadata-item iconFont="stratos-icons" icon="organization" label="Organization">
                <a [routerLink]="['/cloud-foundry/' + appSvc.cf?.guid + '/organizations/' + appOrg.metadata.guid]">{{ appOrg.entity.name }}</a>
              </app-metadata-item>
              <app-metadata-item *ngIf="applicationService.appSpace$ | async as appSpace" icon="language" label="Space">
                <a [routerLink]="['/cloud-foundry/' + appSvc.cf?.guid + '/organizations/' + appOrg.metadata?.guid + '/spaces/' + appSpace.metadata?.guid]">{{ appSpace.entity.name }}</a>
              </app-metadata-item>
              <app-metadata-item icon="keyboard" label="CLI Info" class="cli-link">
                <a [routerLink]="['/applications/' + appSvc.cf?.guid + '/' + appSvc.app?.metadata.guid + '/cli']">View</a>
              </app-metadata-item>
            </ng-container>
          </mat-card-content>
        </mat-card>
      </app-tile>
    </app-tile-group>

    <!-- Misc -->
    <app-tile-group>
      <app-tile>
        <mat-card>
          <mat-card-header>
            <mat-card-title>Build Info</mat-card-title>
          </mat-card-header>
          <mat-card-content>
            <app-metadata-item icon="build" label="Buildpack">
              <app-view-buildpack [buildPack]="appSvc.app.entity.buildpack || appSvc.app.entity.detected_buildpack"></app-view-buildpack>
            </app-metadata-item>
            <app-metadata-item icon="code" label="Stack">{{ appSvc.app.entity.stack?.entity.name || '-' }}</app-metadata-item>
          </mat-card-content>
        </mat-card>
      </app-tile>
<<<<<<< HEAD
      <app-tile *ngIf="(deploySource$ | async) as deploySource; else notDeployedFromStratos">
=======
      <app-tile id="app-build-tab-deployment-info">
>>>>>>> cdfac3ce
        <mat-card>
          <mat-card-header>
            <mat-card-title>Deployment Info</mat-card-title>
          </mat-card-header>
          <mat-card-content *ngIf="(deploySource$ | async) as deploySource; else notDeployedFromStratos">
            <span [ngSwitch]="deploySource.type">
<<<<<<< HEAD
                <app-metadata-item *ngSwitchCase="'giturl'" icon="code" label="Git Url">
                    <div matTooltip="{{ deploySource.branch + ' ' + (deploySource.commit | slice:0:8)}}"
                    [matTooltipHideDelay]="1500">
		                  {{(applicationService.applicationStratProject$| async)?.deploySource.url}}
                  </div>
                </app-metadata-item>
                <app-metadata-item *ngSwitchCase="'gitscm'" [iconFont]="deploySource.icon.fontName" [icon]="deploySource.icon.iconName" [label]="deploySource.label">
                    <a href="{{ deploySource.commitURL }}"
                      rel="noopener noreferrer" target="_blank">
                      {{ deploySource.commit | slice:0:8 }}
                    </a>
                  </app-metadata-item>
                  <app-metadata-item *ngSwitchCase="'filefolder'" icon="folder" label="Folder">
                    Deployed from local folder
                  </app-metadata-item>
                  <app-metadata-item *ngSwitchCase="'archive'" icon="insert_drive_file" label="File">
                    Deployed from local file
                  </app-metadata-item>
                </span>
=======
              <app-metadata-item *ngSwitchCase="'giturl'" icon="code" label="Git Url">
                <div matTooltip="{{ deploySource.branch + ' ' + (deploySource.commit | slice:0:8)}}" [matTooltipHideDelay]="1500">
                  {{(applicationService.applicationStratProject$| async)?.deploySource.url}}
                </div>
              </app-metadata-item>
              <app-metadata-item *ngSwitchCase="'gitscm'" [iconFont]="deploySource.icon.fontName" [icon]="deploySource.icon.iconName" [label]="deploySource.label">
                <a href="{{ deploySource.commitURL }}" rel="noopener noreferrer" target="_blank">
                  {{ deploySource.commit | slice:0:8 }}
                </a>
              </app-metadata-item>
              <app-metadata-item *ngSwitchCase="'filefolder'" icon="folder" label="Folder">
                Deployed from local folder
              </app-metadata-item>
              <app-metadata-item *ngSwitchCase="'archive'" icon="insert_drive_file" label="File">
                Deployed from local file
              </app-metadata-item>
              <app-metadata-item *ngSwitchCase="'docker'" iconFont="stratos-icons" icon="docker" label="Docker Image">
                <a *ngIf="deploySource.dockerUrl; else noDockerUrl" href="{{ deploySource.dockerUrl }}" rel="noopener noreferrer" target="_blank">
                  {{deploySource.dockerImage}}
                </a>
                <ng-template #noDockerUrl>{{deploySource.dockerImage}}</ng-template>
              </app-metadata-item>
            </span>
>>>>>>> cdfac3ce
          </mat-card-content>
          <ng-template #notDeployedFromStratos>
            <mat-card-content>None</mat-card-content>
          </ng-template>
        </mat-card>
      </app-tile>
    </app-tile-group>
  </app-tile-grid><|MERGE_RESOLUTION|>--- conflicted
+++ resolved
@@ -76,38 +76,13 @@
           </mat-card-content>
         </mat-card>
       </app-tile>
-<<<<<<< HEAD
-      <app-tile *ngIf="(deploySource$ | async) as deploySource; else notDeployedFromStratos">
-=======
       <app-tile id="app-build-tab-deployment-info">
->>>>>>> cdfac3ce
         <mat-card>
           <mat-card-header>
             <mat-card-title>Deployment Info</mat-card-title>
           </mat-card-header>
           <mat-card-content *ngIf="(deploySource$ | async) as deploySource; else notDeployedFromStratos">
             <span [ngSwitch]="deploySource.type">
-<<<<<<< HEAD
-                <app-metadata-item *ngSwitchCase="'giturl'" icon="code" label="Git Url">
-                    <div matTooltip="{{ deploySource.branch + ' ' + (deploySource.commit | slice:0:8)}}"
-                    [matTooltipHideDelay]="1500">
-		                  {{(applicationService.applicationStratProject$| async)?.deploySource.url}}
-                  </div>
-                </app-metadata-item>
-                <app-metadata-item *ngSwitchCase="'gitscm'" [iconFont]="deploySource.icon.fontName" [icon]="deploySource.icon.iconName" [label]="deploySource.label">
-                    <a href="{{ deploySource.commitURL }}"
-                      rel="noopener noreferrer" target="_blank">
-                      {{ deploySource.commit | slice:0:8 }}
-                    </a>
-                  </app-metadata-item>
-                  <app-metadata-item *ngSwitchCase="'filefolder'" icon="folder" label="Folder">
-                    Deployed from local folder
-                  </app-metadata-item>
-                  <app-metadata-item *ngSwitchCase="'archive'" icon="insert_drive_file" label="File">
-                    Deployed from local file
-                  </app-metadata-item>
-                </span>
-=======
               <app-metadata-item *ngSwitchCase="'giturl'" icon="code" label="Git Url">
                 <div matTooltip="{{ deploySource.branch + ' ' + (deploySource.commit | slice:0:8)}}" [matTooltipHideDelay]="1500">
                   {{(applicationService.applicationStratProject$| async)?.deploySource.url}}
@@ -131,7 +106,6 @@
                 <ng-template #noDockerUrl>{{deploySource.dockerImage}}</ng-template>
               </app-metadata-item>
             </span>
->>>>>>> cdfac3ce
           </mat-card-content>
           <ng-template #notDeployedFromStratos>
             <mat-card-content>None</mat-card-content>
