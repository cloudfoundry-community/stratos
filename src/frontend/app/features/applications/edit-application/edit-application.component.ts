--- conflicted
+++ resolved
@@ -109,30 +109,21 @@
     let obs$: Observable<any>;
     if (Object.keys(updates).length) {
       // We had at least one value to change - send update action
-<<<<<<< HEAD
-      obs$ = this.applicationService.updateApplication(updates, [AppMetadataTypes.SUMMARY]).map(v => (
+      obs$ = this.applicationService.updateApplication(updates, [AppMetadataTypes.SUMMARY]).pipe(map(v => (
         {
           success: !v.error,
           message: `Could not update application: ${v.message}`
-        }));
-=======
-      obs$ = this.applicationService.updateApplication(updates, [AppMetadataTypes.SUMMARY]).pipe(map(v => ({ success: !v.error })));
->>>>>>> 75a05e3f
+        })));
     } else {
       obs$ = observableOf({ success: true });
     }
 
-<<<<<<< HEAD
-    return obs$.take(1).map(res => {
-=======
     return obs$.pipe(take(1), map(res => {
-      this.error = !res.success;
->>>>>>> 75a05e3f
       return {
         ...res,
         redirect: res.success
       };
-    }), );
+    }));
   }
 
   clearSub() {
