import { AfterContentInit, Component, Inject, Input, OnDestroy, OnInit, ViewChild } from '@angular/core';
import { NgForm } from '@angular/forms';
import { ActivatedRoute } from '@angular/router';
import { Store } from '@ngrx/store';
import { combineLatest as observableCombineLatest, Observable, timer as observableTimer, of as observableOf, Subscription } from 'rxjs';
import { filter, map, take, tap, withLatestFrom, switchMap } from 'rxjs/operators';

import { EntityServiceFactory } from '../../../../core/entity-service-factory.service';
import { StepOnNextFunction } from '../../../../shared/components/stepper/step/step.component';
import { PaginationMonitorFactory } from '../../../../shared/monitors/pagination-monitor.factory';
import {
  FetchBranchesForProject,
  FetchCommit,
  SaveAppDetails,
  SetAppSourceDetails,
  SetBranch,
  SetDeployBranch,
  ProjectDoesntExist,
} from '../../../../store/actions/deploy-applications.actions';
import { AppState } from '../../../../store/app-state';
import { entityFactory, gitBranchesSchemaKey, gitCommitSchemaKey } from '../../../../store/helpers/entity-factory';
import { getPaginationObservables } from '../../../../store/reducers/pagination-reducer/pagination-reducer.helper';
import {
  selectDeployBranchName,
  selectNewProjectCommit,
  selectPEProjectName,
  selectProjectExists,
  selectSourceType,
} from '../../../../store/selectors/deploy-application.selector';
import { APIResource, EntityInfo } from '../../../../store/types/api.types';
import { GitAppDetails, SourceType } from '../../../../store/types/deploy-application.types';
import { GitBranch, GitCommit, GitRepo } from '../../../../store/types/git.types';
import { PaginatedAction } from '../../../../store/types/pagination.types';
import { GitSCMService, GitSCMType } from '../../../../shared/data-services/scm/scm.service';
import { GitSCM } from '../../../../shared/data-services/scm/scm';

@Component({
  selector: 'app-deploy-application-step2',
  templateUrl: './deploy-application-step2.component.html',
  styleUrls: ['./deploy-application-step2.component.scss']
})
export class DeployApplicationStep2Component
  implements OnInit, OnDestroy, AfterContentInit {

  @Input() isRedeploy = false;

  branchesSubscription: Subscription;
  commitInfo: GitCommit;
  sourceTypes: SourceType[] = [
    { name: 'Public GitHub', id: 'github', group: 'gitscm' },
    { name: 'Public GitLab', id: 'gitlab', group: 'gitscm' },
    { name: 'Public Git URL', id: 'giturl' },
    { name: 'Application Archive File', id: 'file' },
    { name: 'Application Folder', id: 'folder' },
  ];
  sourceType$: Observable<SourceType>;
  INITIAL_SOURCE_TYPE = 0; // GitHub by default
  repositoryBranches$: Observable<any>;
  validate: Observable<boolean>;
  projectInfo$: Observable<GitRepo>;
  commitSubscription: Subscription;

  // ngModel Properties
  sourceType: SourceType;
  repositoryBranch: GitBranch = { name: null, commit: null };
  repository: string;
  stepperText = 'Please specify the source';

  // Git URL
  gitUrl: string;
  gitUrlBranchName: string;

  // Observables for source types
  sourceTypeGithub$: Observable<boolean>;
  sourceTypeNeedsUpload$: Observable<boolean>;

  scm: GitSCM;

<<<<<<< HEAD
  // We don't have any repositories to suggest initially - need user to start typing
  suggestedRepos$: Observable<string[]>;

  cachedSuggestions = {};

=======
>>>>>>> cdfac3ce
  // Local FS data when file or folder upload
  // @Input('fsSourceData') fsSourceData;

  lastProjectName: string = null;

  @ViewChild('sourceSelectionForm') sourceSelectionForm: NgForm;
  subscriptions: Array<Subscription> = [];

  @ViewChild('fsChooser') fsChooser;

  ngOnDestroy(): void {
    this.subscriptions.forEach(p => p.unsubscribe());
    if (this.commitSubscription) {
      this.commitSubscription.unsubscribe();
    }
    if (this.branchesSubscription) {
      this.branchesSubscription.unsubscribe();
    }
  }

  constructor(
    private entityServiceFactory: EntityServiceFactory,
    private store: Store<AppState>,
    private route: ActivatedRoute,
    private paginationMonitorFactory: PaginationMonitorFactory,
    private scmService: GitSCMService
  ) { }

  onNext: StepOnNextFunction = () => {
    // Set the details based on which source type is selected
    let details: GitAppDetails;
    if (this.sourceType.group === 'gitscm') {
      details = {
        projectName: this.repository,
        branch: this.repositoryBranch,
        url: this.scm.getCloneURL(this.repository)
      };
    } else if (this.sourceType.id === 'giturl') {
      details = {
        projectName: this.gitUrl,
        branch: {
          name: this.gitUrlBranchName
        }
      };
    }

    this.store.dispatch(new SaveAppDetails(details));
    return observableOf({ success: true, data: this.sourceSelectionForm.form.value.fsLocalSource });
  }

  ngOnInit() {
    if (this.isRedeploy) {
      this.stepperText = 'Review source details';
    }

    this.sourceType$ = this.store.select(selectSourceType);

    this.sourceTypeGithub$ = this.sourceType$.pipe(
      filter(type => type && !!type.id),
      map(type => type.group === 'gitscm')
    );

    this.sourceTypeNeedsUpload$ = this.sourceType$.pipe(
      filter(type => type && !!type.id),
      map(type => type.id === 'folder' || type.id === 'file')
    );

    const fetchBranches = this.store
      .select(selectProjectExists)
      .pipe(
        filter(state => state && !state.checking && !state.error && state.exists),
        tap(state => {
          if (this.branchesSubscription) {
            this.branchesSubscription.unsubscribe();
          }
          const fetchBranchesAction = new FetchBranchesForProject(this.scm, state.name);
          this.branchesSubscription = getPaginationObservables<APIResource>(
            {
              store: this.store,
              action: fetchBranchesAction,
              paginationMonitor: this.paginationMonitorFactory.create(
                fetchBranchesAction.paginationKey,
                entityFactory(gitBranchesSchemaKey)
              )
            },
            true
          ).entities$.subscribe();
        })
      )
      .subscribe();

    this.subscriptions.push(fetchBranches);

    const paginationAction = {
      entityKey: gitBranchesSchemaKey,
      paginationKey: 'branches'
    } as PaginatedAction;
    this.projectInfo$ = this.store.select(selectProjectExists).pipe(
      filter(p => !!p),
      map(p => (!!p.exists && !!p.data) ? p.data : null),
      tap(p => {
        if (!!p && !this.isRedeploy) {
          this.store.dispatch(new SetDeployBranch(p.default_branch));
        }
      })
    );

    const deployBranchName$ = this.store.select(selectDeployBranchName);
    const deployCommit$ = this.store.select(selectNewProjectCommit);

    const paginationMonitor = this.paginationMonitorFactory.create<APIResource<GitBranch>>(
      paginationAction.paginationKey,
      entityFactory(gitBranchesSchemaKey)
    );

    this.repositoryBranches$ = paginationMonitor.currentPage$.pipe(
      map(branches => branches.map(branch => branch.entity)),
      withLatestFrom(deployBranchName$),
      filter(([branches, branchName]) => !!branchName),
      tap(([branches, branchName]) => {
        this.repositoryBranch = branches.find(
          branch => branch.name === branchName
        );
      }),
      map(([p, q]) => p)
    );

    const updateBranchAndCommit = observableCombineLatest(
      this.repositoryBranches$,
      deployBranchName$,
      this.projectInfo$,
      deployCommit$
    ).pipe(
      tap(([branches, name, projectInfo, commit]) => {
        const branch = branches.find(b => b.name === name);
<<<<<<< HEAD
        if (branch && !!projectInfo && branch.projectId ===  projectInfo.full_name) {
=======
        if (branch && !!projectInfo && branch.projectId === projectInfo.full_name) {
>>>>>>> cdfac3ce
          this.store.dispatch(new SetBranch(branch));
          const commitSha = commit || branch.commit.sha;
          const entityKey = projectInfo.full_name + '-' + commitSha;
          const commitEntityService = this.entityServiceFactory.create<EntityInfo>(
            gitCommitSchemaKey,
            entityFactory(gitCommitSchemaKey),
            entityKey,
            new FetchCommit(this.scm, commitSha, projectInfo.full_name),
          );

          if (this.commitSubscription) {
            this.commitSubscription.unsubscribe();
          }
          this.commitSubscription = commitEntityService.waitForEntity$.pipe(
            map(p => p.entity.entity),
            tap(p => this.commitInfo = p)
          ).subscribe();
        }
      })
    );

    this.subscriptions.push(updateBranchAndCommit.subscribe());

    const setInitialSourceType$ = this.store.select(selectSourceType).pipe(
      filter(p => !p),
      take(1),
      tap(p => {
        this.setSourceType(this.sourceTypes[this.INITIAL_SOURCE_TYPE]);
      })
    );

    const setSourceTypeModel$ = this.store.select(selectSourceType).pipe(
      filter(p => !!p),
      tap(p => {
        this.sourceType = this.sourceTypes.find(s => s.id === p.id);

        const newScm = this.scmService.getSCM(this.sourceType.id as GitSCMType);
        if (!!newScm) {
          // User selected one of the SCM options
          if (this.scm && newScm.getType() !== this.scm.getType()) {
            // User changed the SCM type, so reset the project and branch
            this.repository = null;
            this.commitInfo = null;
            this.repositoryBranch = null;
            this.store.dispatch(new SetBranch(null));
            this.store.dispatch(new ProjectDoesntExist(''));
            this.store.dispatch(new SaveAppDetails({ projectName: '', branch: null }));
          }
          this.scm = newScm;
        }
      })
    );

    const setProjectName = this.store.select(selectPEProjectName).pipe(
      filter(p => !!p),
      take(1),
      tap(p => {
        this.repository = p;
      })
    );

    this.subscriptions.push(setInitialSourceType$.subscribe());
    this.subscriptions.push(setSourceTypeModel$.subscribe());
    this.subscriptions.push(setProjectName.subscribe());

    this.subscriptions.push(this.sourceSelectionForm.valueChanges.subscribe(form => {
      if (form.projectName !== this.lastProjectName) {
        // Go and fetch the matching list of repositories and make that the auto-complete list
        this.suggestedRepos$ = this.updateSuggestedRepositories(form.projectName);
      }
      this.lastProjectName = form.projectName;
    }));
  }

  updateSuggestedRepositories(name: string): Observable<string[]> {
    if (!name || name.length < 3) {
      return observableOf([] as string[]);
    }

    const cacheName = this.scm.getType() + ':' + name;
    if (this.cachedSuggestions[cacheName]) {
      return observableOf(this.cachedSuggestions[cacheName]);
    }

    return observableTimer(500).pipe(
      take(1),
      switchMap(() => this.scm.getMacthingRepositories(name)),
      tap(suggestions => this.cachedSuggestions[cacheName] = suggestions)
    );
  }

  setSourceType = event => this.store.dispatch(new SetAppSourceDetails(event));

  updateBranchName(branch: GitBranch) {
    this.store.dispatch(new SetDeployBranch(branch.name));
  }

  ngAfterContentInit() {
    this.validate = this.sourceSelectionForm.statusChanges.pipe(map(() => {
      return this.sourceSelectionForm.valid || this.isRedeploy;
    }));
  }
}<|MERGE_RESOLUTION|>--- conflicted
+++ resolved
@@ -76,14 +76,11 @@
 
   scm: GitSCM;
 
-<<<<<<< HEAD
   // We don't have any repositories to suggest initially - need user to start typing
   suggestedRepos$: Observable<string[]>;
 
   cachedSuggestions = {};
 
-=======
->>>>>>> cdfac3ce
   // Local FS data when file or folder upload
   // @Input('fsSourceData') fsSourceData;
 
@@ -219,11 +216,7 @@
     ).pipe(
       tap(([branches, name, projectInfo, commit]) => {
         const branch = branches.find(b => b.name === name);
-<<<<<<< HEAD
-        if (branch && !!projectInfo && branch.projectId ===  projectInfo.full_name) {
-=======
         if (branch && !!projectInfo && branch.projectId === projectInfo.full_name) {
->>>>>>> cdfac3ce
           this.store.dispatch(new SetBranch(branch));
           const commitSha = commit || branch.commit.sha;
           const entityKey = projectInfo.full_name + '-' + commitSha;
