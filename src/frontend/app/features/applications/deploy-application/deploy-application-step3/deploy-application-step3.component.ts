import { HttpClient, HttpHeaders } from '@angular/common/http';
<<<<<<< HEAD
import { Component, Input, OnDestroy } from '@angular/core';
import { MatSnackBar } from '@angular/material';
import { Store } from '@ngrx/store';
import { BehaviorSubject } from 'rxjs/BehaviorSubject';
import { Observable } from 'rxjs/Observable';
import { interval } from 'rxjs/observable/interval';
import { catchError, filter, map, switchMap, takeWhile } from 'rxjs/operators';
=======
import { Component, Input, OnDestroy, OnInit } from '@angular/core';
import { MatSnackBar } from '@angular/material';
import { Store } from '@ngrx/store';
import { QueueingSubject } from 'queueing-subject/lib';
import websocketConnect from 'rxjs-websockets';
import { BehaviorSubject } from 'rxjs/BehaviorSubject';
import { Observable } from 'rxjs/Observable';
import { interval } from 'rxjs/observable/interval';
import { catchError, filter, map, mergeMap, share, switchMap, takeWhile, tap, first } from 'rxjs/operators';
>>>>>>> 648eeabe
import { Subscription } from 'rxjs/Subscription';

import { environment } from '../../../../../environments/environment';
import {
  CfAppsDataSource,
  createGetAllAppAction,
} from '../../../../shared/components/list/list-types/app/cf-apps-data-source';
import { StepOnNextFunction } from '../../../../shared/components/stepper/step/step.component';
import { CfOrgSpaceDataService } from '../../../../shared/data-services/cf-org-space-service.service';
import { GetAppEnvVarsAction } from '../../../../store/actions/app-metadata.actions';
import { DeleteDeployAppSection } from '../../../../store/actions/deploy-applications.actions';
import { RouterNav } from '../../../../store/actions/router.actions';
import { AppState } from '../../../../store/app-state';
<<<<<<< HEAD
import { DeployApplicationDeployer } from '../deploy-application-deployer';
import { FileScannerInfo } from '../deploy-application-step2/deploy-application-fs/deploy-application-fs-scanner';
=======
import { organizationSchemaKey, spaceSchemaKey } from '../../../../store/helpers/entity-factory';
import { selectEntity } from '../../../../store/selectors/api.selectors';
import { selectDeployAppState } from '../../../../store/selectors/deploy-application.selector';
import { AppData, DeployApplicationSource, SocketEventTypes } from '../../../../store/types/deploy-application.types';
import { createGetApplicationAction } from '../../application.service';
>>>>>>> 648eeabe

// Interval to check for new application
const APP_CHECK_INTERVAL = 3000;

const proxyAPIVersion = environment.proxyAPIVersion;

@Component({
  selector: 'app-deploy-application-step3',
  templateUrl: './deploy-application-step3.component.html',
  styleUrls: ['./deploy-application-step3.component.scss']
})
export class DeployApplicationStep3Component implements OnDestroy {

<<<<<<< HEAD
  @Input('isRedeploy') isRedeploy: string;
  appGuid: string;

  // Validation poller
  validSub: Subscription;
  valid$ = new BehaviorSubject<boolean>(false);

=======
  @Input('appGuid') appGuid: string;
  fetchedApp = false;
  streamTitle = 'Preparing...';
  messages: Observable<string>;
  appData: AppData;
  proxyAPIVersion = environment.proxyAPIVersion;
  cfGuid: string;
  orgGuid: string;
  spaceGuid: string;

  // Validation poller
  valid$ = this.createValidationPoller();

  error$ = new BehaviorSubject<boolean>(false);
>>>>>>> 648eeabe
  // Observable for when the deploy modal can be closed
  closeable$: Observable<boolean>;

  private deployer: DeployApplicationDeployer;

  private deploySub: Subscription;
  private errorSub: Subscription;

  private fsData: FileScannerInfo;

  constructor(
    private store: Store<AppState>,
    private snackBar: MatSnackBar,
    public cfOrgSpaceService: CfOrgSpaceDataService,
    private http: HttpClient,
  ) {
<<<<<<< HEAD
    this.deployer = new DeployApplicationDeployer(store, cfOrgSpaceService, http);
    this.initDeployer();
  }

  private initDeployer() {
    // Observables
    this.errorSub = this.deployer.status$.pipe(
      filter((status) => status.error)
    ).subscribe(status => this.snackBar.open(status.errorMsg, 'Dismiss'));
=======
    this.closeable$ = Observable.combineLatest(
      this.valid$,
      this.error$).pipe(
        map(([valid, errored]) => {
          return valid || errored;
        })
      );
  }

  ngOnDestroy() {
    this.store.dispatch(new DeleteDeployAppSection());
  }

  onEnter = () => {
    this.store.select(selectDeployAppState).pipe(
      filter(appDetail => !!appDetail.cloudFoundryDetails
        && !!appDetail.applicationSource
        && !!appDetail.applicationSource.projectName),
      mergeMap(appDetails => {
        const orgSubscription = this.store.select(selectEntity(organizationSchemaKey, appDetails.cloudFoundryDetails.org));
        const spaceSubscription = this.store.select(selectEntity(spaceSchemaKey, appDetails.cloudFoundryDetails.space));
        return Observable.of(appDetails).combineLatest(orgSubscription, spaceSubscription);
      }),
      first(),
      tap(([appDetail, org, space]) => {
        this.cfGuid = appDetail.cloudFoundryDetails.cloudFoundry;
        this.orgGuid = appDetail.cloudFoundryDetails.org;
        this.spaceGuid = appDetail.cloudFoundryDetails.space;
        const host = window.location.host;
        const streamUrl = (
          `wss://${host}/pp/${this.proxyAPIVersion}/${this.cfGuid}/${this.orgGuid}/${this.spaceGuid}/deploy` +
          `?org=${org.entity.name}&space=${space.entity.name}`
        );

        const inputStream = new QueueingSubject<string>();
        this.messages = websocketConnect(streamUrl, inputStream)
          .messages.pipe(
            catchError(e => {
              return [];
            }),
            share(),
            map(message => {
              const json = JSON.parse(message);
              return json;
            }),
            filter(l => !!l),
            tap((log) => {
              // Deal with control messages
              if (log.type !== SocketEventTypes.DATA) {
                this.processWebSocketMessage(log);
              }
            }),
            filter((log) => log.type === SocketEventTypes.DATA),
            map((log) => log.message)
          );
        inputStream.next(this.sendProjectInfo(appDetail.applicationSource));
      })
    ).subscribe();
  }

  sendProjectInfo = (appSource: DeployApplicationSource) => {
    if (appSource.type.id === 'git') {
      if (appSource.type.subType === 'github') {
        return this.sendGitHubSourceMetadata(appSource);
      }
      if (appSource.type.subType === 'giturl') {
        return this.sendGitUrlSourceMetadata(appSource);
      }
    }
    return '';
  }

  sendGitHubSourceMetadata = (appSource: DeployApplicationSource) => {
    const github = {
      project: appSource.projectName,
      branch: appSource.branch.name,
      type: appSource.type.subType,
      commit: appSource.commit
    };
>>>>>>> 648eeabe

    this.closeable$ = Observable.combineLatest(
      this.valid$,
      this.deployer.status$).pipe(
        map(([validated, status]) => {
          return validated || status.error;
        })
      );
    this.deploySub = this.deployer.status$.pipe(
      filter(status => status.deploying),
    ).subscribe(deploying => {
      // Deploying
        // Set this up here to avoid any fun with redeploy case and the deploying flag
        this.validSub = this.createValidationPoller().pipe(
          takeWhile(valid => !valid)
        ).subscribe(null, null, () => {
          this.valid$.next(true);
        });
    });
  }

<<<<<<< HEAD
  private destroyDeployer() {
    this.deploySub.unsubscribe();
    this.errorSub.unsubscribe();
  }

  ngOnDestroy() {
    this.store.dispatch(new DeleteDeployAppSection());
    this.destroyDeployer();
    this.deployer.close();
  }

  onEnter = (fsDeployer: DeployApplicationDeployer) => {
    // If we were passed data, then we came from the File System step
    if (this.isRedeploy) {
      this.appGuid = this.isRedeploy;
    }
=======
  sendGitUrlSourceMetadata = (appSource: DeployApplicationSource) => {
    const gitUrl = {
      url: appSource.projectName,
      branch: appSource.branch.name,
      type: appSource.type.subType
    };

    const msg = {
      message: JSON.stringify(gitUrl),
      timestamp: Math.round((new Date()).getTime() / 1000),
      type: SocketEventTypes.SOURCE_GITURL
    };
    return JSON.stringify(msg);
  }

  processWebSocketMessage = (log) => {
    switch (log.type) {
      case SocketEventTypes.MANIFEST:
        this.streamTitle = 'Starting deployment...';
        // This info is will be used to retrieve the app Id
        this.appData = JSON.parse(log.message).Applications[0];
        break;
      case SocketEventTypes.EVENT_PUSH_STARTED:
        this.streamTitle = 'Deploying...';
        this.deploying = true;
        break;
      case SocketEventTypes.EVENT_PUSH_COMPLETED:
        // Done
        this.streamTitle = 'Deployed';
        this.deploying = false;
        break;
      case SocketEventTypes.CLOSE_SUCCESS:
        this.close(log, null, null);
        break;
      case SocketEventTypes.CLOSE_INVALID_MANIFEST:
        this.close(log, 'Deploy Failed - Invalid manifest!',
          'Failed to deploy app! Please make sure that a valid manifest.yaml was provided!');
        break;
      case SocketEventTypes.CLOSE_NO_MANIFEST:
        this.close(log, 'Deploy Failed - No manifest present!',
          'Failed to deploy app! Please make sure that a valid manifest.yaml is present!');
        break;
      case SocketEventTypes.CLOSE_FAILED_CLONE:
        this.close(log, 'Deploy Failed - Failed to clone repository!',
          'Failed to deploy app! Please make sure the repository is public!');
        break;
      case SocketEventTypes.CLOSE_FAILED_NO_BRANCH:
        this.close(log, 'Deploy Failed - Failed to located branch!',
          'Failed to deploy app! Please make sure that branch exists!');
        break;
      case SocketEventTypes.CLOSE_FAILURE:
      case SocketEventTypes.CLOSE_PUSH_ERROR:
      case SocketEventTypes.CLOSE_NO_SESSION:
      case SocketEventTypes.CLOSE_NO_CNSI:
      case SocketEventTypes.CLOSE_NO_CNSI_USERTOKEN:
        this.close(log, 'Deploy Failed!',
          'Failed to deploy app!');
        break;
      case SocketEventTypes.SOURCE_REQUIRED:
      case SocketEventTypes.EVENT_CLONED:
      case SocketEventTypes.EVENT_FETCHED_MANIFEST:
      case SocketEventTypes.MANIFEST:
        break;
      default:
      // noop
    }
  }

  close(log, title, error) {
    this.error$.next(true);
>>>>>>> 648eeabe

    if (fsDeployer) {
      // Kill off the deployer we created in out constructor and use the one supplied to us
      this.destroyDeployer();
      this.deployer = fsDeployer;
      this.initDeployer();
    }

    // Start deploying
    this.deployer.open();
    if (fsDeployer) {
      // Ask the existing deployer to continue deploying
      this.deployer.deploy();
    }
  }

  onNext: StepOnNextFunction = () => {
    // Delete Deploy App Section
    this.store.dispatch(new DeleteDeployAppSection());
    // Take user to applications
<<<<<<< HEAD
    const { cfGuid } = this.deployer;
    this.store.dispatch(new RouterNav({ path: ['applications', cfGuid, this.appGuid] }));
=======
    this.store.dispatch(new RouterNav({ path: ['applications', this.cfGuid, this.appGuid] }));
>>>>>>> 648eeabe
    return Observable.of({ success: true });
  }

  private createValidationPoller(): Observable<boolean> {
    return this.isRedeploy ? this.handleRedeployValidation() : this.handleDeployValidation();
  }

  private handleRedeployValidation(): Observable<boolean> {
    return interval(500).pipe(
      map(() => {
        if (this.deployer.deploying) {
          return false;
        } else {
          const { cfGuid } = this.deployer;
          this.store.dispatch(createGetAllAppAction(CfAppsDataSource.paginationKey));
          this.store.dispatch(new GetAppEnvVarsAction(this.appGuid, cfGuid));
          return true;
        }
      }),
    );
  }

  /**
   * Create a poller that will be used to periodically check for the new application.
   */
<<<<<<< HEAD
  private handleDeployValidation(): Observable<boolean> {
    return interval(APP_CHECK_INTERVAL).pipe(
      takeWhile(() => !this.appGuid),
      filter(() => this.deployer.deploying),
      switchMap(() => {
        const { cfGuid, orgGuid, spaceGuid, appData } = this.deployer;
        const headers = new HttpHeaders({ 'x-cap-cnsi-list': cfGuid });
        return this.http.get(`/pp/${proxyAPIVersion}/proxy/v2/apps?q=space_guid:${spaceGuid}&q=name:${appData.Name}`,
          { headers: headers })
          .pipe(
            map(info => {
              if (info && info[cfGuid]) {
                const apps = info[cfGuid];
                if (apps.total_results === 1) {
                  this.appGuid = apps.resources[0].metadata.guid;
                  // New app - so refresh the application wall data
                  this.store.dispatch(createGetAllAppAction(CfAppsDataSource.paginationKey));
                  return true;
                }
              }
              return false;
            }),
            catchError(err => [
              // ignore
            ])
          );
=======
  private createValidationPoller(): Observable<boolean> {
    return interval(APP_CHECK_INTERVAL).pipe(
      takeWhile(() => !this.fetchedApp),
      filter(() => this.deploying),
      switchMap(() => {
        if (this.appGuid) {
          this.store.dispatch(createGetAllAppAction(CfAppsDataSource.paginationKey));
          this.store.dispatch(new GetAppEnvVarsAction(this.appGuid, this.cfGuid));
          this.fetchedApp = true;
          return Observable.of(true);
        } else {
          const headers = new HttpHeaders({ 'x-cap-cnsi-list': this.cfGuid });
          return this.http.get(`/pp/${this.proxyAPIVersion}/proxy/v2/apps?q=space_guid:${this.spaceGuid}&q=name:${this.appData.Name}`,
            { headers: headers }).pipe(
              map(info => {
                if (info && info[this.cfGuid]) {
                  const apps = info[this.cfGuid];
                  if (apps.total_results === 1) {
                    this.appGuid = apps.resources[0].metadata.guid;
                    this.fetchedApp = true;
                    // New app - so refresh the application wall data
                    this.store.dispatch(createGetAllAppAction(CfAppsDataSource.paginationKey));
                    return true;
                  }
                }
                return false;
              }),
              catchError(err => [
                // ignore
              ])
            );
        }
>>>>>>> 648eeabe
      })
    );
  }
}<|MERGE_RESOLUTION|>--- conflicted
+++ resolved
@@ -1,5 +1,4 @@
 import { HttpClient, HttpHeaders } from '@angular/common/http';
-<<<<<<< HEAD
 import { Component, Input, OnDestroy } from '@angular/core';
 import { MatSnackBar } from '@angular/material';
 import { Store } from '@ngrx/store';
@@ -7,20 +6,8 @@
 import { Observable } from 'rxjs/Observable';
 import { interval } from 'rxjs/observable/interval';
 import { catchError, filter, map, switchMap, takeWhile } from 'rxjs/operators';
-=======
-import { Component, Input, OnDestroy, OnInit } from '@angular/core';
-import { MatSnackBar } from '@angular/material';
-import { Store } from '@ngrx/store';
-import { QueueingSubject } from 'queueing-subject/lib';
-import websocketConnect from 'rxjs-websockets';
-import { BehaviorSubject } from 'rxjs/BehaviorSubject';
-import { Observable } from 'rxjs/Observable';
-import { interval } from 'rxjs/observable/interval';
-import { catchError, filter, map, mergeMap, share, switchMap, takeWhile, tap, first } from 'rxjs/operators';
->>>>>>> 648eeabe
 import { Subscription } from 'rxjs/Subscription';
 
-import { environment } from '../../../../../environments/environment';
 import {
   CfAppsDataSource,
   createGetAllAppAction,
@@ -31,21 +18,11 @@
 import { DeleteDeployAppSection } from '../../../../store/actions/deploy-applications.actions';
 import { RouterNav } from '../../../../store/actions/router.actions';
 import { AppState } from '../../../../store/app-state';
-<<<<<<< HEAD
 import { DeployApplicationDeployer } from '../deploy-application-deployer';
 import { FileScannerInfo } from '../deploy-application-step2/deploy-application-fs/deploy-application-fs-scanner';
-=======
-import { organizationSchemaKey, spaceSchemaKey } from '../../../../store/helpers/entity-factory';
-import { selectEntity } from '../../../../store/selectors/api.selectors';
-import { selectDeployAppState } from '../../../../store/selectors/deploy-application.selector';
-import { AppData, DeployApplicationSource, SocketEventTypes } from '../../../../store/types/deploy-application.types';
-import { createGetApplicationAction } from '../../application.service';
->>>>>>> 648eeabe
 
 // Interval to check for new application
 const APP_CHECK_INTERVAL = 3000;
-
-const proxyAPIVersion = environment.proxyAPIVersion;
 
 @Component({
   selector: 'app-deploy-application-step3',
@@ -54,30 +31,13 @@
 })
 export class DeployApplicationStep3Component implements OnDestroy {
 
-<<<<<<< HEAD
-  @Input('isRedeploy') isRedeploy: string;
-  appGuid: string;
-
-  // Validation poller
-  validSub: Subscription;
-  valid$ = new BehaviorSubject<boolean>(false);
-
-=======
   @Input('appGuid') appGuid: string;
   fetchedApp = false;
-  streamTitle = 'Preparing...';
-  messages: Observable<string>;
-  appData: AppData;
-  proxyAPIVersion = environment.proxyAPIVersion;
-  cfGuid: string;
-  orgGuid: string;
-  spaceGuid: string;
 
   // Validation poller
   valid$ = this.createValidationPoller();
 
   error$ = new BehaviorSubject<boolean>(false);
->>>>>>> 648eeabe
   // Observable for when the deploy modal can be closed
   closeable$: Observable<boolean>;
 
@@ -94,7 +54,6 @@
     public cfOrgSpaceService: CfOrgSpaceDataService,
     private http: HttpClient,
   ) {
-<<<<<<< HEAD
     this.deployer = new DeployApplicationDeployer(store, cfOrgSpaceService, http);
     this.initDeployer();
   }
@@ -104,87 +63,6 @@
     this.errorSub = this.deployer.status$.pipe(
       filter((status) => status.error)
     ).subscribe(status => this.snackBar.open(status.errorMsg, 'Dismiss'));
-=======
-    this.closeable$ = Observable.combineLatest(
-      this.valid$,
-      this.error$).pipe(
-        map(([valid, errored]) => {
-          return valid || errored;
-        })
-      );
-  }
-
-  ngOnDestroy() {
-    this.store.dispatch(new DeleteDeployAppSection());
-  }
-
-  onEnter = () => {
-    this.store.select(selectDeployAppState).pipe(
-      filter(appDetail => !!appDetail.cloudFoundryDetails
-        && !!appDetail.applicationSource
-        && !!appDetail.applicationSource.projectName),
-      mergeMap(appDetails => {
-        const orgSubscription = this.store.select(selectEntity(organizationSchemaKey, appDetails.cloudFoundryDetails.org));
-        const spaceSubscription = this.store.select(selectEntity(spaceSchemaKey, appDetails.cloudFoundryDetails.space));
-        return Observable.of(appDetails).combineLatest(orgSubscription, spaceSubscription);
-      }),
-      first(),
-      tap(([appDetail, org, space]) => {
-        this.cfGuid = appDetail.cloudFoundryDetails.cloudFoundry;
-        this.orgGuid = appDetail.cloudFoundryDetails.org;
-        this.spaceGuid = appDetail.cloudFoundryDetails.space;
-        const host = window.location.host;
-        const streamUrl = (
-          `wss://${host}/pp/${this.proxyAPIVersion}/${this.cfGuid}/${this.orgGuid}/${this.spaceGuid}/deploy` +
-          `?org=${org.entity.name}&space=${space.entity.name}`
-        );
-
-        const inputStream = new QueueingSubject<string>();
-        this.messages = websocketConnect(streamUrl, inputStream)
-          .messages.pipe(
-            catchError(e => {
-              return [];
-            }),
-            share(),
-            map(message => {
-              const json = JSON.parse(message);
-              return json;
-            }),
-            filter(l => !!l),
-            tap((log) => {
-              // Deal with control messages
-              if (log.type !== SocketEventTypes.DATA) {
-                this.processWebSocketMessage(log);
-              }
-            }),
-            filter((log) => log.type === SocketEventTypes.DATA),
-            map((log) => log.message)
-          );
-        inputStream.next(this.sendProjectInfo(appDetail.applicationSource));
-      })
-    ).subscribe();
-  }
-
-  sendProjectInfo = (appSource: DeployApplicationSource) => {
-    if (appSource.type.id === 'git') {
-      if (appSource.type.subType === 'github') {
-        return this.sendGitHubSourceMetadata(appSource);
-      }
-      if (appSource.type.subType === 'giturl') {
-        return this.sendGitUrlSourceMetadata(appSource);
-      }
-    }
-    return '';
-  }
-
-  sendGitHubSourceMetadata = (appSource: DeployApplicationSource) => {
-    const github = {
-      project: appSource.projectName,
-      branch: appSource.branch.name,
-      type: appSource.type.subType,
-      commit: appSource.commit
-    };
->>>>>>> 648eeabe
 
     this.closeable$ = Observable.combineLatest(
       this.valid$,
@@ -197,16 +75,9 @@
       filter(status => status.deploying),
     ).subscribe(deploying => {
       // Deploying
-        // Set this up here to avoid any fun with redeploy case and the deploying flag
-        this.validSub = this.createValidationPoller().pipe(
-          takeWhile(valid => !valid)
-        ).subscribe(null, null, () => {
-          this.valid$.next(true);
-        });
     });
   }
 
-<<<<<<< HEAD
   private destroyDeployer() {
     this.deploySub.unsubscribe();
     this.errorSub.unsubscribe();
@@ -220,82 +91,6 @@
 
   onEnter = (fsDeployer: DeployApplicationDeployer) => {
     // If we were passed data, then we came from the File System step
-    if (this.isRedeploy) {
-      this.appGuid = this.isRedeploy;
-    }
-=======
-  sendGitUrlSourceMetadata = (appSource: DeployApplicationSource) => {
-    const gitUrl = {
-      url: appSource.projectName,
-      branch: appSource.branch.name,
-      type: appSource.type.subType
-    };
-
-    const msg = {
-      message: JSON.stringify(gitUrl),
-      timestamp: Math.round((new Date()).getTime() / 1000),
-      type: SocketEventTypes.SOURCE_GITURL
-    };
-    return JSON.stringify(msg);
-  }
-
-  processWebSocketMessage = (log) => {
-    switch (log.type) {
-      case SocketEventTypes.MANIFEST:
-        this.streamTitle = 'Starting deployment...';
-        // This info is will be used to retrieve the app Id
-        this.appData = JSON.parse(log.message).Applications[0];
-        break;
-      case SocketEventTypes.EVENT_PUSH_STARTED:
-        this.streamTitle = 'Deploying...';
-        this.deploying = true;
-        break;
-      case SocketEventTypes.EVENT_PUSH_COMPLETED:
-        // Done
-        this.streamTitle = 'Deployed';
-        this.deploying = false;
-        break;
-      case SocketEventTypes.CLOSE_SUCCESS:
-        this.close(log, null, null);
-        break;
-      case SocketEventTypes.CLOSE_INVALID_MANIFEST:
-        this.close(log, 'Deploy Failed - Invalid manifest!',
-          'Failed to deploy app! Please make sure that a valid manifest.yaml was provided!');
-        break;
-      case SocketEventTypes.CLOSE_NO_MANIFEST:
-        this.close(log, 'Deploy Failed - No manifest present!',
-          'Failed to deploy app! Please make sure that a valid manifest.yaml is present!');
-        break;
-      case SocketEventTypes.CLOSE_FAILED_CLONE:
-        this.close(log, 'Deploy Failed - Failed to clone repository!',
-          'Failed to deploy app! Please make sure the repository is public!');
-        break;
-      case SocketEventTypes.CLOSE_FAILED_NO_BRANCH:
-        this.close(log, 'Deploy Failed - Failed to located branch!',
-          'Failed to deploy app! Please make sure that branch exists!');
-        break;
-      case SocketEventTypes.CLOSE_FAILURE:
-      case SocketEventTypes.CLOSE_PUSH_ERROR:
-      case SocketEventTypes.CLOSE_NO_SESSION:
-      case SocketEventTypes.CLOSE_NO_CNSI:
-      case SocketEventTypes.CLOSE_NO_CNSI_USERTOKEN:
-        this.close(log, 'Deploy Failed!',
-          'Failed to deploy app!');
-        break;
-      case SocketEventTypes.SOURCE_REQUIRED:
-      case SocketEventTypes.EVENT_CLONED:
-      case SocketEventTypes.EVENT_FETCHED_MANIFEST:
-      case SocketEventTypes.MANIFEST:
-        break;
-      default:
-      // noop
-    }
-  }
-
-  close(log, title, error) {
-    this.error$.next(true);
->>>>>>> 648eeabe
-
     if (fsDeployer) {
       // Kill off the deployer we created in out constructor and use the one supplied to us
       this.destroyDeployer();
@@ -315,82 +110,32 @@
     // Delete Deploy App Section
     this.store.dispatch(new DeleteDeployAppSection());
     // Take user to applications
-<<<<<<< HEAD
     const { cfGuid } = this.deployer;
     this.store.dispatch(new RouterNav({ path: ['applications', cfGuid, this.appGuid] }));
-=======
-    this.store.dispatch(new RouterNav({ path: ['applications', this.cfGuid, this.appGuid] }));
->>>>>>> 648eeabe
     return Observable.of({ success: true });
-  }
-
-  private createValidationPoller(): Observable<boolean> {
-    return this.isRedeploy ? this.handleRedeployValidation() : this.handleDeployValidation();
-  }
-
-  private handleRedeployValidation(): Observable<boolean> {
-    return interval(500).pipe(
-      map(() => {
-        if (this.deployer.deploying) {
-          return false;
-        } else {
-          const { cfGuid } = this.deployer;
-          this.store.dispatch(createGetAllAppAction(CfAppsDataSource.paginationKey));
-          this.store.dispatch(new GetAppEnvVarsAction(this.appGuid, cfGuid));
-          return true;
-        }
-      }),
-    );
   }
 
   /**
    * Create a poller that will be used to periodically check for the new application.
    */
-<<<<<<< HEAD
-  private handleDeployValidation(): Observable<boolean> {
-    return interval(APP_CHECK_INTERVAL).pipe(
-      takeWhile(() => !this.appGuid),
-      filter(() => this.deployer.deploying),
-      switchMap(() => {
-        const { cfGuid, orgGuid, spaceGuid, appData } = this.deployer;
-        const headers = new HttpHeaders({ 'x-cap-cnsi-list': cfGuid });
-        return this.http.get(`/pp/${proxyAPIVersion}/proxy/v2/apps?q=space_guid:${spaceGuid}&q=name:${appData.Name}`,
-          { headers: headers })
-          .pipe(
-            map(info => {
-              if (info && info[cfGuid]) {
-                const apps = info[cfGuid];
-                if (apps.total_results === 1) {
-                  this.appGuid = apps.resources[0].metadata.guid;
-                  // New app - so refresh the application wall data
-                  this.store.dispatch(createGetAllAppAction(CfAppsDataSource.paginationKey));
-                  return true;
-                }
-              }
-              return false;
-            }),
-            catchError(err => [
-              // ignore
-            ])
-          );
-=======
   private createValidationPoller(): Observable<boolean> {
     return interval(APP_CHECK_INTERVAL).pipe(
       takeWhile(() => !this.fetchedApp),
-      filter(() => this.deploying),
+      filter(() => this.deployer.deploying),
       switchMap(() => {
+        const { cfGuid, spaceGuid, appData, proxyAPIVersion } = this.deployer;
         if (this.appGuid) {
           this.store.dispatch(createGetAllAppAction(CfAppsDataSource.paginationKey));
-          this.store.dispatch(new GetAppEnvVarsAction(this.appGuid, this.cfGuid));
+          this.store.dispatch(new GetAppEnvVarsAction(this.appGuid, cfGuid));
           this.fetchedApp = true;
           return Observable.of(true);
         } else {
-          const headers = new HttpHeaders({ 'x-cap-cnsi-list': this.cfGuid });
-          return this.http.get(`/pp/${this.proxyAPIVersion}/proxy/v2/apps?q=space_guid:${this.spaceGuid}&q=name:${this.appData.Name}`,
+          const headers = new HttpHeaders({ 'x-cap-cnsi-list': cfGuid });
+          return this.http.get(`/pp/${proxyAPIVersion}/proxy/v2/apps?q=space_guid:${spaceGuid}&q=name:${appData.Name}`,
             { headers: headers }).pipe(
               map(info => {
-                if (info && info[this.cfGuid]) {
-                  const apps = info[this.cfGuid];
+                if (info && info[cfGuid]) {
+                  const apps = info[cfGuid];
                   if (apps.total_results === 1) {
                     this.appGuid = apps.resources[0].metadata.guid;
                     this.fetchedApp = true;
@@ -406,7 +151,6 @@
               ])
             );
         }
->>>>>>> 648eeabe
       })
     );
   }
