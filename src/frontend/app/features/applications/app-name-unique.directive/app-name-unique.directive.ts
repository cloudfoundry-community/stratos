--- conflicted
+++ resolved
@@ -65,20 +65,6 @@
     this.appApplicationNameUnique.set(true);
     return Observable.timer(500).take(1)
       .combineLatest(this.store.select(selectNewAppState).take(1))
-<<<<<<< HEAD
-      .switchMap((v) => {
-        const cfGuid = v[1].cloudFoundryDetails.cloudFoundry;
-        const spaceGuid = v[1].cloudFoundryDetails.space;
-        const currentName = v[1].name;
-        return this.checkAppName(cfGuid, spaceGuid, currentName, control.value);
-      })
-      .map(v => {
-        this.appApplicationNameUnique.set(false, !v);
-        return v ? null : { appNameTaken: true };
-      })
-      .catch(err => {
-        this.appApplicationNameUnique.set(false, false);
-=======
       .switchMap(newAppState => {
         const cfGuid = newAppState[1].cloudFoundryDetails.cloudFoundry;
         const spaceGuid = newAppState[1].cloudFoundryDetails.space;
@@ -91,7 +77,6 @@
       })
       .catch(err => {
         this.appApplicationNameUnique.set(false);
->>>>>>> 083ebd2a
         return Observable.throw(err);
       });
   }
@@ -117,11 +102,7 @@
         } catch (e) {
           resData = {};
         }
-<<<<<<< HEAD
-        return resData.total_results === 0;
-=======
         return resData.total_results > 0;
->>>>>>> 083ebd2a
       });
   }
 }