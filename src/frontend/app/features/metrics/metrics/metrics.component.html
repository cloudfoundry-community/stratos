--- conflicted
+++ resolved
@@ -35,20 +35,14 @@
               <app-metadata-item icon="link" label="Address">{{ svc.url }}</app-metadata-item>
               <app-metadata-item icon="history" label="Promethues Job">{{ svc.metadata.metrics_job || 'N/A' }}</app-metadata-item>
               <div class="metrics-extra" *ngIf="svc.metadata && svc.metadata.metrics_job && (jobDetails$ | async) as jobDetails">
-<<<<<<< HEAD
                 <div *ngIf="jobDetails[svc.metadata.metrics_job]">
-                  <app-metadata-item icon="help_outline" label="Exporter Health">{{ jobDetails[svc.metadata.metrics_job].health | uppercase }}</app-metadata-item>
-                  <app-metadata-item icon="schedule" label="Exporter Last Scrape">{{ jobDetails[svc.metadata.metrics_job].lastScrape | date:'medium' }}</app-metadata-item>
-                  <app-metadata-item icon="error_outline" label="Exporter Last Error">{{ jobDetails[svc.metadata.metrics_job].lastError || 'None' }}</app-metadata-item>
+                  <app-metadata-item icon="help_outline" label="Exporter Health">{{
+                    jobDetails[svc.metadata.metrics_job].health | uppercase }}</app-metadata-item>
+                  <app-metadata-item icon="schedule" label="Exporter Last Scrape">{{
+                    jobDetails[svc.metadata.metrics_job].lastScrape | date:'medium' }}</app-metadata-item>
+                  <app-metadata-item icon="error_outline" label="Exporter Last Error">{{
+                    jobDetails[svc.metadata.metrics_job].lastError || 'None' }}</app-metadata-item>
                 </div>
-=======
-                <app-metadata-item icon="help_outline" label="Exporter Health">{{ jobDetails[svc.metadata.metrics_job]?.health | uppercase
-                  }}</app-metadata-item>
-                <app-metadata-item icon="schedule" label="Exporter Last Scrape">{{ jobDetails[svc.metadata.metrics_job]?.lastScrape |
-                  date:'medium' }}</app-metadata-item>
-                <app-metadata-item icon="error_outline" label="Exporter Last Error">{{ jobDetails[svc.metadata.metrics_job]?.lastError ||
-                  'None' }}</app-metadata-item>
->>>>>>> 6758f5e7
               </div>
             </div>
           </div>
