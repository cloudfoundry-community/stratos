--- conflicted
+++ resolved
@@ -1,23 +1,17 @@
 import { Component, OnDestroy, OnInit } from '@angular/core';
 import { AbstractControl, FormBuilder, FormGroup, ValidatorFn, Validators } from '@angular/forms';
-<<<<<<< HEAD
-import { ErrorStateMatcher, ShowOnDirtyErrorStateMatcher } from '@angular/material';
+import {
+  ErrorStateMatcher,
+  ShowOnDirtyErrorStateMatcher,
+} from '@angular/material';
 import { Subscription } from 'rxjs';
 import { first, map, take } from 'rxjs/operators';
 
-import { StepOnNextFunction } from '../../../shared/components/stepper/step/step.component';
-=======
-import { ErrorStateMatcher, MatSnackBar, ShowOnDirtyErrorStateMatcher } from '@angular/material';
-
 import { CurrentUserPermissions } from '../../../core/current-user-permissions.config';
 import { CurrentUserPermissionsService } from '../../../core/current-user-permissions.service';
->>>>>>> 209b3c0a
+import { StepOnNextFunction } from '../../../shared/components/stepper/step/step.component';
 import { UserProfileInfo, UserProfileInfoUpdates } from '../../../store/types/user-profile.types';
 import { UserProfileService } from '../user-profile.service';
-
-import { first, map, take } from 'rxjs/operators';
-import { Subscription } from 'rxjs';
-
 
 
 @Component({
@@ -35,11 +29,7 @@
   constructor(
     private userProfileService: UserProfileService,
     private fb: FormBuilder,
-<<<<<<< HEAD
-=======
-    private snackBar: MatSnackBar,
     private currentUserPermissionsService: CurrentUserPermissionsService,
->>>>>>> 209b3c0a
   ) {
     this.editProfileForm = this.fb.group({
       givenName: '',
@@ -60,15 +50,9 @@
 
   private emailAddress: string;
 
-<<<<<<< HEAD
-  // Wire up to permissions and only allow password change if user has the 'password.write' group
-  private canChangePassword = true;
-=======
-  private errorSnack;
 
   // Only allow password change if user has the 'password.write' group
   private canChangePassword = this.currentUserPermissionsService.can(CurrentUserPermissions.PASSWORD_CHANGE);
->>>>>>> 209b3c0a
 
   private passwordRequired = false;
 
