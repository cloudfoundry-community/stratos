--- conflicted
+++ resolved
@@ -1,10 +1,6 @@
 import { Component, Inject, OnInit } from '@angular/core';
 import { Store } from '@ngrx/store';
-<<<<<<< HEAD
-import { Observable } from 'rxjs/Observable';
-=======
 import { Observable } from 'rxjs';
->>>>>>> ef6c3d5b
 import { filter, map } from 'rxjs/operators';
 import { Customizations, CustomizationsMetadata } from '../../../core/customizations.types';
 import { AppState } from '../../../store/app-state';
