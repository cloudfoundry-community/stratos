<form #form="ngForm" class="stepper-form">
  <h1 class="create-endpoint__section-title">Endpoint Information</h1>
  <mat-form-field>
    <mat-select placeholder="Endpoint Type" id="ep-type" name="ep-type" [(ngModel)]="typeValue" (selectionChange)="setUrlValidation($event.value)" #typeField="ngModel" required>
      <mat-option *ngFor="let type of endpointTypes" [value]="type.value">
        {{ type.label }}
      </mat-option>
    </mat-select>
  </mat-form-field>
  <mat-form-field>
    <input matInput id="name" name="name" ngModel #nameField="ngModel" required placeholder="Name" [appUnique]="(existingEndpoints | async)?.names">
    <mat-error *ngIf="nameField.errors && nameField.errors.required">Name is required</mat-error>
    <mat-error *ngIf="nameField.errors && nameField.errors.appUnique">Name is not unique</mat-error>
  </mat-form-field>
  <mat-form-field novalidate>
    <input matInput id="url" name="url" ngModel #urlField="ngModel" type="url" required placeholder="Endpoint Address" pattern="{{urlValidation}}" [appUnique]="(existingEndpoints | async)?.urls">
    <mat-error *ngIf="urlField.errors && urlField.errors.required">URL is required</mat-error>
    <mat-error *ngIf="urlField.errors && urlField.errors.pattern">Invalid API URL</mat-error>
    <mat-error *ngIf="urlField.errors && urlField.errors.appUnique">URL is not unique</mat-error>
  </mat-form-field>
  <mat-checkbox matInput name="skipSll" #skipSllField="ngModel" ngModel>Skip SSL validation for the endpoint</mat-checkbox>
<<<<<<< HEAD

  <div *ngIf="showAdvancedFields" class="create-endpoint__section">
    <h1 class="create-endpoint__section-title">Advanced Information (Optional)</h1>
    <mat-form-field>
      <input matInput id="client_id" name="client_id" ngModel #clientIDField="ngModel" placeholder="Client ID">
    </mat-form-field>
    <mat-form-field>
      <input matInput id="client_secret" name="client_secret" ngModel #clientSecretField="ngModel" placeholder="Client Secret">
    </mat-form-field>
  </div>
</form>
=======
  <mat-checkbox matInput name="ssoAllowed" #ssoAllowedField="ngModel" ngModel>Allow SSO login to this endpoint</mat-checkbox>
</form>
<div *ngIf="!!ssoAllowedField.value">
  <p >
    Please ensure that you have added the Stratos SSO Callback URL shown below to the client's 'redirect_uri'.
  </p>
  <pre>{{clientRedirectURI}}</pre>
</div>    
  
>>>>>>> 9822e69b
<|MERGE_RESOLUTION|>--- conflicted
+++ resolved
@@ -19,8 +19,7 @@
     <mat-error *ngIf="urlField.errors && urlField.errors.appUnique">URL is not unique</mat-error>
   </mat-form-field>
   <mat-checkbox matInput name="skipSll" #skipSllField="ngModel" ngModel>Skip SSL validation for the endpoint</mat-checkbox>
-<<<<<<< HEAD
-
+  <mat-checkbox matInput name="ssoAllowed" #ssoAllowedField="ngModel" ngModel>Allow SSO login to this endpoint</mat-checkbox>
   <div *ngIf="showAdvancedFields" class="create-endpoint__section">
     <h1 class="create-endpoint__section-title">Advanced Information (Optional)</h1>
     <mat-form-field>
@@ -31,14 +30,9 @@
     </mat-form-field>
   </div>
 </form>
-=======
-  <mat-checkbox matInput name="ssoAllowed" #ssoAllowedField="ngModel" ngModel>Allow SSO login to this endpoint</mat-checkbox>
-</form>
 <div *ngIf="!!ssoAllowedField.value">
-  <p >
+  <p>
     Please ensure that you have added the Stratos SSO Callback URL shown below to the client's 'redirect_uri'.
   </p>
   <pre>{{clientRedirectURI}}</pre>
-</div>    
-  
->>>>>>> 9822e69b
+</div>