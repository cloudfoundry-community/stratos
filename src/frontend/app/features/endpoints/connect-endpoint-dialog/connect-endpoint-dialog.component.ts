--- conflicted
+++ resolved
@@ -13,19 +13,13 @@
 import { ActionState } from '../../../store/reducers/api-request-reducer/types';
 import { selectEntity, selectRequestInfo, selectUpdateInfo } from '../../../store/selectors/api.selectors';
 import { EndpointModel, endpointStoreNames, EndpointType } from '../../../store/types/endpoint.types';
-<<<<<<< HEAD
 import { getEndpointAuthTypes } from '../endpoint-helpers';
 
-import { Subscription } from 'rxjs/Subscription';
-import { Observable } from 'rxjs/Rx';
-import { delay, filter, map, pairwise, startWith, switchMap } from 'rxjs/operators';
-=======
 import { getCanShareTokenForEndpointType } from '../endpoint-helpers';
 
 import { delay, filter, map, pairwise, startWith, switchMap } from 'rxjs/operators';
 import { combineLatest as observableCombineLatest, Observable, of as observableOf, Subscription } from 'rxjs';
 
->>>>>>> e7b4fc3e
 
 @Component({
   selector: 'app-connect-endpoint-dialog',
