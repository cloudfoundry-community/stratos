<div class="connection-dialog__loading-wrapper">
  <mat-progress-bar class="connection-dialog__loading" [color]="(connectingError$ | async) && !(isBusy$ | async) ? 'warn' : 'primary'"
    [mode]="(isBusy$ | async) ? 'query' : 'solid'">
  </mat-progress-bar>
</div>
<div class="connection-dialog">
  <h2 mat-dialog-title>
    Connect to {{ data.name }}
  </h2>
  <form class="connection-dialog__form" [formGroup]="endpointForm" (ngSubmit)="submit()">
    <mat-dialog-content class="connection-dialog__content">
      <mat-form-field *ngIf="authTypesForEndpoint.length > 1">
        <mat-select (change)="authChanged($event)" id="authType" name="authType" formControlName="authType" placeholder="Auth Type">
          <mat-option *ngFor="let auth of authTypesForEndpoint" [value]="auth">{{ auth.name }}</mat-option>
        </mat-select>
      </mat-form-field>
      <input type="hidden" *ngIf="authTypesForEndpoint.length === 1" name="authType" formControlName="authType">
      <div *ngIf="endpointForm.value.authType === 'creds'" formGroupName="authValues" class="connection-dialog__auth">
        <mat-form-field>
          <input matInput placeholder="Username" formControlName="username">
        </mat-form-field>
        <mat-form-field>
          <input matInput placeholder="Password" type="password" formControlName="password">
        </mat-form-field>
      </div>
<<<<<<< HEAD
      <div *ngIf="endpointForm.value.authType === 'KubeConfig'" formGroupName="authValues" class="connection-dialog__auth">
        <mat-form-field>
          <input matInput placeholder="config" formControlName="config">
        </mat-form-field>
        <app-file-input (onFileSelect)="onFileSelect($event)"></app-file-input>
      </div>
=======
>>>>>>> fa5cb062
    </mat-dialog-content>
    <app-dialog-error message="Could not connect, please try again." [show]="connectingError$ | async"></app-dialog-error>
    <mat-dialog-actions class="connection-dialog__actions">
      <button [mat-dialog-close]="true" mat-button color="warn">Cancel</button>
      <button type="submit" [disabled]="!(canSubmit$ | async)" mat-button color="primary">Connect</button>
    </mat-dialog-actions>
  </form>
</div><|MERGE_RESOLUTION|>--- conflicted
+++ resolved
@@ -1,6 +1,5 @@
 <div class="connection-dialog__loading-wrapper">
-  <mat-progress-bar class="connection-dialog__loading" [color]="(connectingError$ | async) && !(isBusy$ | async) ? 'warn' : 'primary'"
-    [mode]="(isBusy$ | async) ? 'query' : 'solid'">
+  <mat-progress-bar class="connection-dialog__loading" [color]="(connectingError$ | async) && !(isBusy$ | async) ? 'warn' : 'primary'" [mode]="(isBusy$ | async) ? 'query' : 'solid'">
   </mat-progress-bar>
 </div>
 <div class="connection-dialog">
@@ -23,15 +22,6 @@
           <input matInput placeholder="Password" type="password" formControlName="password">
         </mat-form-field>
       </div>
-<<<<<<< HEAD
-      <div *ngIf="endpointForm.value.authType === 'KubeConfig'" formGroupName="authValues" class="connection-dialog__auth">
-        <mat-form-field>
-          <input matInput placeholder="config" formControlName="config">
-        </mat-form-field>
-        <app-file-input (onFileSelect)="onFileSelect($event)"></app-file-input>
-      </div>
-=======
->>>>>>> fa5cb062
     </mat-dialog-content>
     <app-dialog-error message="Could not connect, please try again." [show]="connectingError$ | async"></app-dialog-error>
     <mat-dialog-actions class="connection-dialog__actions">
