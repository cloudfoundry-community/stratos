--- conflicted
+++ resolved
@@ -63,9 +63,9 @@
           )
         }, true).entities$
           .pipe(
-          map(apps => apps.sort(appDataSort)),
-          first(),
-          map(apps => apps.slice(0, 50))
+            map(apps => apps.sort(appDataSort)),
+            first(),
+            map(apps => apps.slice(0, 50))
           );
       })
     ).subscribe();
@@ -83,30 +83,8 @@
   }
 
   submit = () => {
-<<<<<<< HEAD
     this.setApp();
     return Observable.of({ success: true });
-=======
-    return this.createBinding().pipe(
-      filter(s => !s.creating),
-      map(s => {
-        if (s.error) {
-          this.displaySnackBar();
-          return { success: false };
-        } else {
-
-          this.store.dispatch(new RouterNav({
-            path: ['marketplace',
-              this.servicesService.cfGuid,
-              this.servicesService.serviceGuid,
-              'instances']
-          }
-          ));
-          return { success: true };
-        }
-      })
-    );
->>>>>>> 83290c0e
   }
 
   setApp = () => this.store.dispatch(
