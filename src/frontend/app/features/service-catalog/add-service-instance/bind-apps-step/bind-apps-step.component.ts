--- conflicted
+++ resolved
@@ -4,11 +4,7 @@
 import { Store } from '@ngrx/store';
 import { BehaviorSubject } from 'rxjs/BehaviorSubject';
 import { Observable } from 'rxjs/Observable';
-<<<<<<< HEAD
-import { combineLatest, filter, first, map, tap } from 'rxjs/operators';
-=======
 import { combineLatest, filter, first, map, tap, switchMap } from 'rxjs/operators';
->>>>>>> bb0e350b
 import { Subscription } from 'rxjs/Subscription';
 
 import { IApp } from '../../../../core/cf-api.types';
@@ -22,10 +18,7 @@
 import {
   selectCreateServiceInstanceCfGuid,
   selectCreateServiceInstanceSpaceGuid,
-<<<<<<< HEAD
-=======
   selectCreateServiceInstance,
->>>>>>> bb0e350b
 } from '../../../../store/selectors/create-service-instance.selectors';
 import { APIResource } from '../../../../store/types/api.types';
 import { appDataSort } from '../../../cloud-foundry/services/cloud-foundry-endpoint.service';
@@ -50,10 +43,7 @@
   allAppsSubscription: Subscription;
   apps$: Observable<APIResource<IApp>[]>;
   guideText = 'Specify the application to bind (Optional)';
-<<<<<<< HEAD
-=======
   haveApps = false;
->>>>>>> bb0e350b
   constructor(
     private store: Store<AppState>,
     private paginationMonitorFactory: PaginationMonitorFactory,
@@ -66,34 +56,7 @@
     });
   }
 
-    this.allAppsSubscription = this.fetchApps().subscribe();
 
-<<<<<<< HEAD
-  }
-
-  private fetchApps() {
-    return this.store.select(selectCreateServiceInstanceSpaceGuid).pipe(
-      filter(p => !!p),
-      combineLatest(this.store.select(selectCreateServiceInstanceCfGuid)),
-      filter(p => !!p),
-      tap(([spaceGuid, cfGuid]) => {
-        const paginationKey = createEntityRelationPaginationKey(spaceSchemaKey, spaceGuid);
-        this.apps$ = this.getApps(cfGuid, spaceGuid, paginationKey).pipe(map(apps => {
-          if (this.boundAppId) {
-            return apps.filter(a => a.metadata.guid === this.boundAppId);
-          }
-          return apps;
-        }), map(apps => apps.sort(appDataSort)), first(), map(apps => apps.slice(0, 50)), tap(apps => {
-          if (this.boundAppId) {
-            this.stepperForm.controls.apps.setValue(this.boundAppId);
-            this.stepperForm.controls.apps.disable();
-            this.guideText = 'Specify binding params (optional)';
-          }
-        }));
-      }));
-  }
-
-=======
   private fetchApps() {
     this.allAppsSubscription = this.apps$.pipe(
       map(apps => {
@@ -118,7 +81,6 @@
       )
     ).subscribe();
   }
->>>>>>> bb0e350b
   private getApps(cfGuid: string, spaceGuid: string, paginationKey: string) {
     return getPaginationObservables<APIResource<IApp>>({
       store: this.store,
@@ -131,12 +93,6 @@
     this.validateSubscription = this.stepperForm.statusChanges
       .map(() => {
         if (this.stepperForm.pristine) {
-<<<<<<< HEAD
-          this.validate.next(true);
-        }
-        this.validate.next(this.stepperForm.valid);
-      }).subscribe();
-=======
           setTimeout(() => this.validate.next(true));
         }
         setTimeout(() => this.validate.next(this.stepperForm.valid));
@@ -157,7 +113,6 @@
         }, true).entities$;
       }));
     this.fetchApps();
->>>>>>> bb0e350b
   }
 
   submit = () => {
