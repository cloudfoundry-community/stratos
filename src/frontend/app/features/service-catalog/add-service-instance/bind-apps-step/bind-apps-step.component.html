<<<<<<< HEAD
<b>{{guideText}}</b>
<div class="bind-apps">
  <form class="stepper-form" [formGroup]="stepperForm">
    <mat-form-field>
      <mat-select class="form-control" placeholder="App" formControlName="apps">
        <mat-option *ngIf="!boundAppId"></mat-option>
=======
<div *ngIf="(apps$ | async)?.length === 0">
  There are no apps available in the selected Space and Organization
</div>
<div class="bind-apps" *ngIf="(apps$ | async)?.length > 0">
  <b>Specify the application to bind (Optional)</b>
  <form class="stepper-form" [formGroup]="stepperForm">
    <mat-form-field>
      <mat-select class="form-control" placeholder="App" formControlName="apps">
        <mat-option></mat-option>
>>>>>>> 9fa052d6
        <mat-option *ngFor="let app of apps$ | async" [value]="app.metadata.guid">{{ app.entity.name }}</mat-option>
      </mat-select>
    </mat-form-field>
    <mat-form-field>
      <textarea matInput placeholder="JSON parameters" matAutosizeMinRows="2" matAutosizeMaxRows="5" formControlName="params"></textarea>
      <mat-error *ngIf="stepperForm.controls.params?.hasError('notValidJson')">
        Not valid JSON. Please specify a valid JSON Object
      </mat-error>
    </mat-form-field>
  </form>
</div><|MERGE_RESOLUTION|>--- conflicted
+++ resolved
@@ -1,21 +1,12 @@
-<<<<<<< HEAD
-<b>{{guideText}}</b>
-<div class="bind-apps">
+<div *ngIf="!haveApps">
+  There are no apps available in the selected Space and Organization
+</div>
+<div class="bind-apps" *ngIf="haveApps">
+  <b>{{guideText}}</b>
   <form class="stepper-form" [formGroup]="stepperForm">
     <mat-form-field>
       <mat-select class="form-control" placeholder="App" formControlName="apps">
         <mat-option *ngIf="!boundAppId"></mat-option>
-=======
-<div *ngIf="(apps$ | async)?.length === 0">
-  There are no apps available in the selected Space and Organization
-</div>
-<div class="bind-apps" *ngIf="(apps$ | async)?.length > 0">
-  <b>Specify the application to bind (Optional)</b>
-  <form class="stepper-form" [formGroup]="stepperForm">
-    <mat-form-field>
-      <mat-select class="form-control" placeholder="App" formControlName="apps">
-        <mat-option></mat-option>
->>>>>>> 9fa052d6
         <mat-option *ngFor="let app of apps$ | async" [value]="app.metadata.guid">{{ app.entity.name }}</mat-option>
       </mat-select>
     </mat-form-field>
