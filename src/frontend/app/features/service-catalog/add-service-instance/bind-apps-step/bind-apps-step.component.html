<<<<<<< HEAD
<b>{{guideText}}</b>
<div class="bind-apps">
=======
<div *ngIf="!haveApps">
  There are no apps available in the selected Space and Organization
</div>
<div class="bind-apps" *ngIf="haveApps">
  <b>{{guideText}}</b>
>>>>>>> bb0e350b
  <form class="stepper-form" [formGroup]="stepperForm">
    <mat-form-field>
      <mat-select class="form-control" placeholder="App" formControlName="apps">
        <mat-option *ngIf="!boundAppId"></mat-option>
        <mat-option *ngFor="let app of apps$ | async" [value]="app.metadata.guid">{{ app.entity.name }}</mat-option>
      </mat-select>
    </mat-form-field>
    <mat-form-field>
      <textarea matInput placeholder="JSON parameters" matAutosizeMinRows="2" matAutosizeMaxRows="5" formControlName="params"></textarea>
      <mat-error *ngIf="stepperForm.controls.params?.hasError('notValidJson')">
        Not valid JSON. Please specify a valid JSON Object
      </mat-error>
    </mat-form-field>
  </form>
</div><|MERGE_RESOLUTION|>--- conflicted
+++ resolved
@@ -1,13 +1,8 @@
-<<<<<<< HEAD
-<b>{{guideText}}</b>
-<div class="bind-apps">
-=======
 <div *ngIf="!haveApps">
   There are no apps available in the selected Space and Organization
 </div>
 <div class="bind-apps" *ngIf="haveApps">
   <b>{{guideText}}</b>
->>>>>>> bb0e350b
   <form class="stepper-form" [formGroup]="stepperForm">
     <mat-form-field>
       <mat-select class="form-control" placeholder="App" formControlName="apps">
