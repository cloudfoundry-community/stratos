import { AfterContentInit, ChangeDetectionStrategy, Component, OnDestroy, OnInit } from '@angular/core';
import { FormControl, FormGroup, Validators, ValidatorFn, AbstractControl } from '@angular/forms';
import { Store } from '@ngrx/store';
import { BehaviorSubject } from 'rxjs/BehaviorSubject';
import { Observable } from 'rxjs/Observable';
import { filter, first, map, share, tap, switchMap, combineLatest } from 'rxjs/operators';
import { Subscription } from 'rxjs/Subscription';

import { IServicePlan, IServicePlanExtra, IServicePlanVisibility, IServiceBroker } from '../../../../core/cf-api-svc.types';
import { SetServicePlan, SetCreateServiceInstanceSpaceScoped } from '../../../../store/actions/create-service-instance.actions';
import { AppState } from '../../../../store/app-state';
import { APIResource } from '../../../../store/types/api.types';
import { ServicesService, ServicePlanAccessibility } from '../../services.service';
import { CardStatus } from '../../../../shared/components/application-state/application-state.service';

interface ServicePlan {
  id: string;
  name: string;
  entity: APIResource<IServicePlan>;
  extra: IServicePlanExtra;
}
@Component({
  selector: 'app-select-plan-step',
  templateUrl: './select-plan-step.component.html',
  styleUrls: ['./select-plan-step.component.scss'],
  changeDetection: ChangeDetectionStrategy.OnPush
})
export class SelectPlanStepComponent implements OnDestroy {
  servicePlans: ServicePlan[];

  servicePlanVisibilitySub: Subscription;
  changeSubscription: Subscription;
  validate = new BehaviorSubject<boolean>(false);
  subscription: Subscription;
  stepperForm: FormGroup;
  servicePlans$: Observable<ServicePlan[]>;

  constructor(private store: Store<AppState>, private servicesService: ServicesService) {
<<<<<<< HEAD
    this.servicePlans$ = servicesService.getVisibleServicePlans().pipe(
=======
    this.servicePlans$ = servicesService.getVisiblePlans().pipe(
      filter(p => !!p && p.length > 0),
>>>>>>> 974fe6ec
      map(o => this.mapToServicePlan(o)),
      share(),
      first()
    );
    this.stepperForm = new FormGroup({
      servicePlans: new FormControl('', Validators.required),
    });
    this.subscription = this.servicePlans$.pipe(
      tap(o => {
        this.stepperForm.controls.servicePlans.setValue(o[0].id);
        this.servicePlans = o;
        this.validate.next(this.stepperForm.valid);
      }),
      first()
    ).subscribe();
  }


  mapToServicePlan = (visiblePlans: APIResource<IServicePlan>[]): ServicePlan[] => visiblePlans.map(p => ({
    id: p.metadata.guid,
    name: p.entity.name,
    entity: p,
    extra: p.entity.extra ? JSON.parse(p.entity.extra) : null
  }))

  getDisplayName(selectedPlan: ServicePlan) {
    let name = selectedPlan.name;
    if (selectedPlan.extra && selectedPlan.extra.displayName) {
      name = selectedPlan.extra.displayName;
    }
    return name;
  }
  hasAdditionalInfo(selectedPlan: ServicePlan) {
    return selectedPlan.extra && selectedPlan.extra.bullets;
  }

  onEnter = () => {
    this.changeSubscription = this.stepperForm.statusChanges
      .map(() => {
        this.validate.next(this.stepperForm.valid);
      }).subscribe();
  }

  onNext = () => {
    this.store.dispatch(new SetServicePlan(this.stepperForm.controls.servicePlans.value));
    return Observable.of({ success: true });
  }

  ngOnDestroy(): void {
    if (this.subscription) {
      this.subscription.unsubscribe();
    }
    if (this.changeSubscription) {
      this.changeSubscription.unsubscribe();
    }

    if (this.servicePlanVisibilitySub) {

      this.servicePlanVisibilitySub.unsubscribe();
    }
  }

  getSelectedPlan = (): Observable<ServicePlan> => this.servicePlans$.pipe(
    map(o => o.filter(p => p.id === this.stepperForm.controls.servicePlans.value)[0]),
    filter(p => !!p)
  )

  getPlanAccessibility = (servicePlan: APIResource<IServicePlan>): Observable<CardStatus> => {
    return this.servicesService.getServicePlanAccessibility(servicePlan).pipe(
      map((servicePlanAccessibility: ServicePlanAccessibility) => {
        if (servicePlanAccessibility.isPublic) {
          return CardStatus.OK;
        } else if (servicePlanAccessibility.spaceScoped || servicePlanAccessibility.hasVisibilities) {
          return CardStatus.WARNING;
        } else {
          return CardStatus.ERROR;
        }
      })
    );
  }

  getAccessibilityMessage = (servicePlan: APIResource<IServicePlan>): Observable<string> => {

    return this.getPlanAccessibility(servicePlan).pipe(
      map(o => {
        if (o === CardStatus.WARNING) {
          return 'Service Plan has limited visibility';
        } else if (o === CardStatus.ERROR) {
          return 'Service Plan has no visibility';
        }
      })
    );
  }

  planHasNoVisibility = (): Observable<boolean> => {
    return this.getSelectedPlan().pipe(
      switchMap(o => this.getPlanAccessibility(o.entity)),
      map(s => s === CardStatus.ERROR)
    );
  }
}<|MERGE_RESOLUTION|>--- conflicted
+++ resolved
@@ -36,12 +36,8 @@
   servicePlans$: Observable<ServicePlan[]>;
 
   constructor(private store: Store<AppState>, private servicesService: ServicesService) {
-<<<<<<< HEAD
     this.servicePlans$ = servicesService.getVisibleServicePlans().pipe(
-=======
-    this.servicePlans$ = servicesService.getVisiblePlans().pipe(
-      filter(p => !!p && p.length > 0),
->>>>>>> 974fe6ec
+      filter(p => !!p && p.length > 0),    
       map(o => this.mapToServicePlan(o)),
       share(),
       first()
