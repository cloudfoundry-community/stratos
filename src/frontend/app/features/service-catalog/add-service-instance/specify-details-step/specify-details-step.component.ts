--- conflicted
+++ resolved
@@ -6,9 +6,6 @@
 import { Store } from '@ngrx/store';
 import { BehaviorSubject } from 'rxjs/BehaviorSubject';
 import { Observable } from 'rxjs/Observable';
-<<<<<<< HEAD
-import { combineLatest, filter, first, map, switchMap, tap } from 'rxjs/operators';
-=======
 import {
   combineLatest,
   distinctUntilChanged,
@@ -21,7 +18,6 @@
   switchMap,
   tap,
 } from 'rxjs/operators';
->>>>>>> bb0e350b
 import { Subscription } from 'rxjs/Subscription';
 
 import { IServiceInstance } from '../../../../core/cf-api-svc.types';
@@ -42,23 +38,14 @@
 import {
   selectCreateServiceInstance,
   selectCreateServiceInstanceOrgGuid,
-<<<<<<< HEAD
-  selectCreateServiceInstanceServicePlan,
-=======
->>>>>>> bb0e350b
   selectCreateServiceInstanceSpaceGuid,
 } from '../../../../store/selectors/create-service-instance.selectors';
 import { APIResource } from '../../../../store/types/api.types';
 import { CreateServiceInstanceState } from '../../../../store/types/create-service-instance.types';
-<<<<<<< HEAD
-import { getServiceJsonParams } from '../../services-helper';
-import { CreateServiceInstanceHelperService } from '../create-service-instance-helper.service';
-=======
 import { getServiceJsonParams, isMarketplaceMode } from '../../services-helper';
 import { CreateServiceInstanceHelperServiceFactory } from '../create-service-instance-helper-service-factory.service';
 import { CreateServiceInstanceHelperService } from '../create-service-instance-helper.service';
 import { CsiGuidsService } from '../csi-guids.service';
->>>>>>> bb0e350b
 
 const enum FormMode {
   CreateServiceInstance = 'create-service-instance',
@@ -71,10 +58,7 @@
 })
 export class SpecifyDetailsStepComponent implements OnDestroy, OnInit, AfterContentInit {
 
-<<<<<<< HEAD
-=======
   selectCreateInstance$: Observable<CreateServiceInstanceState>;
->>>>>>> bb0e350b
   formModes = [
     {
       label: 'Create Service Instance',
@@ -87,14 +71,6 @@
   ];
   @Input('showModeSelection')
   showModeSelection = false;
-<<<<<<< HEAD
-
-  formMode: FormMode = FormMode.CreateServiceInstance;
-
-  selectExistingInstanceForm: FormGroup;
-  createNewInstanceForm: FormGroup;
-  serviceInstances$: Observable<APIResource<IServiceInstance>[]>;
-=======
 
   formMode: FormMode;
 
@@ -105,7 +81,6 @@
   cSIHelperService: CreateServiceInstanceHelperService;
   stepperForm: FormGroup;
   serviceInstanceNameSub: Subscription;
->>>>>>> bb0e350b
   allServiceInstances$: Observable<APIResource<IServiceInstance>[]>;
   validate: BehaviorSubject<boolean> = new BehaviorSubject(false);
   allServiceInstanceNames: string[];
@@ -120,10 +95,7 @@
   orgs$: Observable<APIResource<IOrganization>[]>;
   bindExistingInstance = false;
   subscriptions: Subscription[] = [];
-<<<<<<< HEAD
-=======
   initialised = false;
->>>>>>> bb0e350b
 
   static isValidJsonValidatorFn = (): ValidatorFn => {
     return (formField: AbstractControl): { [key: string]: any } => {
@@ -149,12 +121,8 @@
 
   constructor(
     private store: Store<AppState>,
-<<<<<<< HEAD
-    private cSIHelperService: CreateServiceInstanceHelperService,
-=======
     private cSIHelperServiceFactory: CreateServiceInstanceHelperServiceFactory,
     private activatedRoute: ActivatedRoute,
->>>>>>> bb0e350b
     private paginationMonitorFactory: PaginationMonitorFactory,
     private snackBar: MatSnackBar,
     private csiGuidsService: CsiGuidsService
@@ -206,50 +174,9 @@
     }
   }
 
-<<<<<<< HEAD
-    this.setupForms();
-
-    if (cSIHelperService.isMarketplace()) {
-      this.InitOrgAndSpaceObs();
-    }
-
-    this.subscriptions.push(cSIHelperService.isInitialised().pipe(
-      tap(t => {
-
-        this.allServiceInstances$ = Observable.combineLatest(this.cSIHelperService.serviceGuid$, this.cSIHelperService.cfGuid$).pipe(
-          switchMap(([serviceGuid, cfGuid]) => cSIHelperService.getServiceInstancesForService())
-        );
-
-        this.subscriptions.push(this.setupFormValidatorData());
-
-        this.serviceInstances$ = this.store.select(selectCreateServiceInstanceServicePlan).pipe(
-          filter(p => !!p),
-          switchMap(guid => cSIHelperService.getServiceInstancesForService(guid))
-        );
-      })
-    ).subscribe());
-  }
-
-  resetForms = (mode: FormMode) => {
-    this.validate.next(false);
-    this.createNewInstanceForm.reset();
-    this.selectExistingInstanceForm.reset();
-    if (mode === FormMode.CreateServiceInstance) {
-      this.tags = [];
-      this.bindExistingInstance = false;
-    } else if (mode === FormMode.BindServiceInstance) {
-      this.bindExistingInstance = true;
-    }
-  }
-
-  private setupFormValidatorData(): Subscription {
-    return this.allServiceInstances$.pipe(switchMap(instances => {
-      if (this.cSIHelperService.isMarketplace()) {
-=======
   private setupFormValidatorData(): Subscription {
     return this.allServiceInstances$.pipe(switchMap(instances => {
       if (isMarketplaceMode(this.activatedRoute)) {
->>>>>>> bb0e350b
         return this.createNewInstanceForm.controls.space.statusChanges.pipe(map(c => {
           return instances.filter(s => s.entity.space_guid === this.createNewInstanceForm.controls.space.value);
         }), tap(o => {
@@ -281,18 +208,11 @@
     this.selectExistingInstanceForm = new FormGroup({
       serviceInstances: new FormControl('', [Validators.required]),
     });
-<<<<<<< HEAD
-  }
-
-  ngOnInit(): void {
-    if (!this.cSIHelperService.isMarketplace()) {
-=======
     this.formMode = FormMode.CreateServiceInstance;
   }
 
   ngOnInit(): void {
     if (!isMarketplaceMode(this.activatedRoute)) {
->>>>>>> bb0e350b
       this.RemoveOrgAndSpaceFields();
     } else {
       this.subscriptions.push(this.cSIHelperService.getSelectedServicePlanAccessibility()
@@ -340,11 +260,7 @@
 
     this.setupValidate();
 
-<<<<<<< HEAD
-    if (this.cSIHelperService.isMarketplace()) {
-=======
     if (this.marketPlaceMode) {
->>>>>>> bb0e350b
       this.subscriptions.push(this.orgs$.pipe(
         filter(p => !!p && p.length > 0),
         tap(o => {
@@ -462,17 +378,10 @@
     const name = this.createNewInstanceForm.controls.name.value;
     let spaceGuid = '';
     let cfGuid = '';
-<<<<<<< HEAD
-    if (this.cSIHelperService.isMarketplace()) {
-      spaceGuid = this.createNewInstanceForm.controls.space.value;
-    } else {
-      spaceGuid = createServiceInstance.spaceGuid;
-=======
     if (!this.marketPlaceMode) {
       spaceGuid = createServiceInstance.spaceGuid;
     } else {
       spaceGuid = this.createNewInstanceForm.controls.space.value;
->>>>>>> bb0e350b
     }
 
     cfGuid = createServiceInstance.cfGuid;
