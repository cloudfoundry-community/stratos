import { COMMA, ENTER, SPACE } from '@angular/cdk/keycodes';
<<<<<<< HEAD
import { AfterContentInit, Component, Input, OnDestroy, OnInit } from '@angular/core';
=======
import { AfterContentInit, Component, OnDestroy, OnInit } from '@angular/core';
>>>>>>> 9fa052d6
import { AbstractControl, FormControl, FormGroup, ValidatorFn, Validators } from '@angular/forms';
import { MatChipInputEvent, MatSnackBar } from '@angular/material';
import { ActivatedRoute } from '@angular/router';
import { Store } from '@ngrx/store';
import { Observable } from 'rxjs/Observable';
import { combineLatest, filter, first, map, switchMap, tap, take } from 'rxjs/operators';
import { Subscription } from 'rxjs/Subscription';

import { IServiceInstance } from '../../../../core/cf-api-svc.types';
import { IOrganization, ISpace } from '../../../../core/cf-api.types';
import { PaginationMonitorFactory } from '../../../../shared/monitors/pagination-monitor.factory';
import {
  SetCreateServiceInstanceOrg,
  SetCreateServiceInstanceSpace,
  SetServiceInstanceGuid,
} from '../../../../store/actions/create-service-instance.actions';
import { RouterNav } from '../../../../store/actions/router.actions';
import { CreateServiceBinding } from '../../../../store/actions/service-bindings.actions';
<<<<<<< HEAD
import { CreateServiceInstance } from '../../../../store/actions/service-instances.actions';
import { AppState } from '../../../../store/app-state';
import { serviceBindingSchemaKey, serviceInstancesSchemaKey } from '../../../../store/helpers/entity-factory';
=======
import { CreateServiceInstance, GetServiceInstances } from '../../../../store/actions/service-instances.actions';
import { AppState } from '../../../../store/app-state';
import { entityFactory, serviceBindingSchemaKey, serviceInstancesSchemaKey } from '../../../../store/helpers/entity-factory';
>>>>>>> 9fa052d6
import { RequestInfoState } from '../../../../store/reducers/api-request-reducer/types';
import { selectRequestInfo } from '../../../../store/selectors/api.selectors';
import {
  selectCreateServiceInstance,
<<<<<<< HEAD
  selectCreateServiceInstanceOrgGuid,
  selectCreateServiceInstanceServicePlan,
  selectCreateServiceInstanceSpaceGuid,
} from '../../../../store/selectors/create-service-instance.selectors';
import { APIResource } from '../../../../store/types/api.types';
import { CreateServiceInstanceState } from '../../../../store/types/create-service-instance.types';
import { getServiceJsonParams } from '../../services-helper';
import { CreateServiceInstanceHelperService } from '../create-service-instance-helper.service';

const enum FormMode {
  CreateServiceInstance = 'create-service-instance',
  BindServiceInstance = 'bind-service-instance',
}
=======
  selectCreateServiceInstanceCfGuid,
  selectCreateServiceInstanceOrgGuid,
  selectCreateServiceInstanceServiceGuid,
} from '../../../../store/selectors/create-service-instance.selectors';
import { APIResource } from '../../../../store/types/api.types';
import { CreateServiceInstanceState } from '../../../../store/types/create-service-instance.types';
import { getServiceJsonParams, isMarketplaceMode, safeUnsubscribe } from '../../services-helper';
import { CreateServiceInstanceHelperServiceFactory } from '../create-service-instance-helper-service-factory.service';
import { CreateServiceInstanceHelperService } from '../create-service-instance-helper.service';
import { CsiGuidsService } from '../csi-guids.service';

>>>>>>> 9fa052d6
@Component({
  selector: 'app-specify-details-step',
  templateUrl: './specify-details-step.component.html',
  styleUrls: ['./specify-details-step.component.scss'],
})
export class SpecifyDetailsStepComponent implements OnDestroy, OnInit, AfterContentInit {
<<<<<<< HEAD

  formModes = [
    {
      label: 'Create Service Instance',
      key: FormMode.CreateServiceInstance
    },
    {
      label: 'Bind Service Instance',
      key: FormMode.BindServiceInstance
    }
  ];
  @Input('showModeSelection')
  showModeSelection = false;

  formMode: FormMode;

  selectExistingInstanceForm: FormGroup;
  createNewInstanceForm: FormGroup;
  serviceInstances$: Observable<APIResource<IServiceInstance>[]>;
=======
  marketPlaceMode: boolean;
  cSIHelperService: CreateServiceInstanceHelperService;
  stepperForm: FormGroup;
  serviceInstanceNameSub: Subscription;
>>>>>>> 9fa052d6
  allServiceInstances$: Observable<APIResource<IServiceInstance>[]>;
  validate: BehaviorSubject<boolean> = new BehaviorSubject(false);
  allServiceInstanceNames: string[];
  tagsVisible = true;
  tagsSelectable = true;
  tagsRemovable = true;
  tagsAddOnBlur = true;
  separatorKeysCodes = [ENTER, COMMA, SPACE];
  tags = [];
  spaceScopeSub: Subscription;
  spaces$: Observable<APIResource<ISpace>[]>;
  orgs$: Observable<APIResource<IOrganization>[]>;
  bindExistingInstance = false;
  subscriptions: Subscription[] = [];

  static isValidJsonValidatorFn = (): ValidatorFn => {
    return (formField: AbstractControl): { [key: string]: any } => {

      try {
        if (formField.value) {
          const jsonObj = JSON.parse(formField.value);
          // Check if jsonObj is actually an obj
          if (jsonObj.constructor !== {}.constructor) {
            throw new Error('not an object');
          }
        }
      } catch (e) {
        return { 'notValidJson': { value: formField.value } };
      }
      return null;
    };
  }
  nameTakenValidator = (): ValidatorFn => {
    return (formField: AbstractControl): { [key: string]: any } =>
      !this.checkName(formField.value) ? { 'nameTaken': { value: formField.value } } : null;
  }

  constructor(
    private store: Store<AppState>,
<<<<<<< HEAD
    private cSIHelperService: CreateServiceInstanceHelperService,
=======
    private cSIHelperServiceFactory: CreateServiceInstanceHelperServiceFactory,
    private activatedRoute: ActivatedRoute,
>>>>>>> 9fa052d6
    private paginationMonitorFactory: PaginationMonitorFactory,
    private snackBar: MatSnackBar,
    private csiGuidsService: CsiGuidsService
  ) {

    this.setupForms();

    if (cSIHelperService.isMarketplace()) {
      this.InitOrgAndSpaceObs();
    }

    this.subscriptions.push(cSIHelperService.isInitialised().pipe(
      tap(t => {

        this.allServiceInstances$ = Observable.combineLatest(this.cSIHelperService.serviceGuid$, this.cSIHelperService.cfGuid$).pipe(
          take(1),
          switchMap(([serviceGuid, cfGuid]) => cSIHelperService.getServiceInstancesForService(null, null, cfGuid))
        );

        this.subscriptions.push(this.setupFormValidatorData());

        this.serviceInstances$ = this.store.select(selectCreateServiceInstance).pipe(
          filter(p => !!p && !!p.servicePlanGuid && !!p.spaceGuid && !!p.cfGuid),
          switchMap(createServiceInstanceState => cSIHelperService.getServiceInstancesForService(
            createServiceInstanceState.servicePlanGuid,
            createServiceInstanceState.spaceGuid,
            createServiceInstanceState.cfGuid
          ))
        );
      })
    ).subscribe());
  }

  resetForms = (mode: FormMode) => {
    this.validate.next(false);
    this.createNewInstanceForm.reset();
    this.selectExistingInstanceForm.reset();
    if (mode === FormMode.CreateServiceInstance) {
      this.tags = [];
      this.bindExistingInstance = false;
    } else if (mode === FormMode.BindServiceInstance) {
      this.bindExistingInstance = true;
    }
  }

  private setupFormValidatorData(): Subscription {
    return this.allServiceInstances$.pipe(switchMap(instances => {
      if (this.cSIHelperService.isMarketplace()) {
        return this.createNewInstanceForm.controls.space.statusChanges.pipe(map(c => {
          return instances.filter(s => s.entity.space_guid === this.createNewInstanceForm.controls.space.value);
        }), tap(o => {
          this.allServiceInstanceNames = o.map(s => s.entity.name);
        }));
      } else {
        return this.store.select(selectCreateServiceInstanceSpaceGuid).pipe(
          filter(p => !!p),
          map(spaceGuid => instances.filter(s => s.entity.space_guid === spaceGuid)), tap(o => {
            this.allServiceInstanceNames = o.map(s => s.entity.name);
          }));
      }
    })).subscribe();
  }

  private InitOrgAndSpaceObs() {
    this.orgs$ = this.initOrgsObservable();
    this.spaces$ = this.initSpacesObservable();
  }

  private setupForms() {
    this.createNewInstanceForm = new FormGroup({
      name: new FormControl('', [Validators.required, this.nameTakenValidator()]),
      org: new FormControl('', Validators.required),
      space: new FormControl('', Validators.required),
      params: new FormControl('', SpecifyDetailsStepComponent.isValidJsonValidatorFn()),
      tags: new FormControl(''),
    });
<<<<<<< HEAD
    this.selectExistingInstanceForm = new FormGroup({
      serviceInstances: new FormControl('', [Validators.required]),
    });
    this.formMode = FormMode.CreateServiceInstance;
  }

  ngOnInit(): void {
    if (!this.cSIHelperService.isMarketplace()) {
      this.RemoveOrgAndSpaceFields();
    } else {
      this.subscriptions.push(this.cSIHelperService.getSelectedServicePlanAccessibility()
        .pipe(
          map(o => o.spaceScoped),
          tap(spaceScope => {
            if (spaceScope) {
              this.disableOrgAndSpaceFields();
            } else {
              this.enableOrgAndSpaceFields();
            }
          })).subscribe());
    }
  }

  setOrg = (guid) => this.store.dispatch(new SetCreateServiceInstanceOrg(guid));

  private enableOrgAndSpaceFields() {
    this.createNewInstanceForm.get('org').enable();
    this.createNewInstanceForm.get('space').enable();
  }

  private disableOrgAndSpaceFields() {
    this.createNewInstanceForm.get('org').disable();
    this.createNewInstanceForm.get('space').disable();
=======
  }

  onEnter = () => {

    this.cSIHelperService = this.cSIHelperServiceFactory.create(this.csiGuidsService.cfGuid, this.csiGuidsService.serviceGuid);

    this.marketPlaceMode = isMarketplaceMode(this.activatedRoute);
    if (this.marketPlaceMode) {
      this.orgs$ = this.cSIHelperService.getOrgsForSelectedServicePlan();
      this.spaces$ = this.initSpacesObservable();

    }
    this.allServiceInstances$ = this.initServiceInstances(this.csiGuidsService.cfGuid, this.csiGuidsService.serviceGuid);

  }

  ngOnInit(): void {
    if (!this.marketPlaceMode) {
      this.stepperForm = new FormGroup({
        name: new FormControl('', [Validators.required, this.nameTakenValidator()]),
        params: new FormControl('', SpecifyDetailsStepComponent.isValidJsonValidatorFn()),
        tags: new FormControl(''),
      });
    } else {
      this.spaceScopeSub = this.cSIHelperService.getSelectedServicePlanAccessibility().pipe(
        map(o => o.spaceScoped),
        tap(spaceScope => {
          if (spaceScope) {
            this.stepperForm.get('org').disable();
            this.stepperForm.get('space').disable();
          } else {
            this.stepperForm.get('org').enable();
            this.stepperForm.get('space').enable();
          }
        })).subscribe();
    }
>>>>>>> 9fa052d6
  }

  private RemoveOrgAndSpaceFields() {
    this.createNewInstanceForm = new FormGroup({
      name: new FormControl('', [Validators.required, this.nameTakenValidator()]),
      params: new FormControl('', SpecifyDetailsStepComponent.isValidJsonValidatorFn()),
      tags: new FormControl(''),
    });
  }

<<<<<<< HEAD
  ngOnDestroy(): void {
    this.subscriptions.forEach(s => s.unsubscribe());
  }

  initOrgsObservable = (): Observable<APIResource<IOrganization>[]> => {
    return this.cSIHelperService.getOrgsForSelectedServicePlan();
=======
  initServiceInstances = (cfGuid: string, paginationKey: string) => getPaginationObservables<APIResource<IServiceInstance>>({
    store: this.store,
    action: new GetServiceInstances(cfGuid, paginationKey),
    paginationMonitor: this.paginationMonitorFactory.create(
      paginationKey,
      entityFactory(serviceInstancesSchemaKey)
    )
  }, true)
    .entities$.pipe(
      share(),
      first()
    )
  ngOnDestroy(): void {
    safeUnsubscribe(this.orgSubscription);
    safeUnsubscribe(this.serviceInstanceNameSub);
    safeUnsubscribe(this.spaceScopeSub);
>>>>>>> 9fa052d6
  }

  ngAfterContentInit() {
<<<<<<< HEAD

    this.setupValidate();

    if (this.cSIHelperService.isMarketplace()) {
      this.subscriptions.push(this.orgs$.pipe(
=======
    this.validate = this.stepperForm.statusChanges
      .map(() => {
        return this.stepperForm.valid;
      });

    if (this.marketPlaceMode) {
      this.orgSubscription = this.orgs$.pipe(
>>>>>>> 9fa052d6
        filter(p => !!p && p.length > 0),
        tap(o => {
          const orgWithSpaces = o.filter(org => org.entity.spaces.length > 0);
          if (orgWithSpaces.length > 0) {
            const selectedOrgId = orgWithSpaces[0].metadata.guid;
<<<<<<< HEAD
            this.createNewInstanceForm.controls.org.setValue(selectedOrgId);
            this.store.dispatch(new SetCreateServiceInstanceOrg(selectedOrgId));
          }
        })
      ).subscribe());
=======
            this.stepperForm.controls.org.setValue(selectedOrgId);
            this.store.dispatch(new SetCreateServiceInstanceOrg(selectedOrgId));
          }
        })
      ).subscribe();
      this.updateServiceInstanceNames();
>>>>>>> 9fa052d6
    }
  }

  initSpacesObservable = () => this.store.select(selectCreateServiceInstanceOrgGuid).pipe(
    filter(p => !!p),
    combineLatest(this.orgs$),
    map(([guid, orgs]) => {
      const filteredOrgs = orgs.filter(org => org.metadata.guid === guid);
      return filteredOrgs.length > 0 ? filteredOrgs[0] : null;
    }),
    filter(p => !!p),
    map(org => org.entity.spaces),
    combineLatest(this.cSIHelperService.getSelectedServicePlanAccessibility()),
    map(([spaces, servicePlanAccessibility]) => {
      if (servicePlanAccessibility.spaceScoped) {
        return spaces.filter(s => s.metadata.guid === servicePlanAccessibility.spaceGuid);
      }
      return spaces;
    }),
    tap((spaces) => {
      if (spaces.length > 0) {
        const selectedSpaceId = spaces[0].metadata.guid;
        this.createNewInstanceForm.controls.space.setValue(selectedSpaceId);
        this.store.dispatch(new SetCreateServiceInstanceSpace(selectedSpaceId));
      }
    })
  )

  onNext = () => {
    return this.store.select(selectCreateServiceInstance).pipe(
      filter(p => !!p),
      switchMap(p => {
        if (this.bindExistingInstance) {
          // Binding an existing instance, therefore, skip creation by returning a dummy response
          return Observable.of({
            creating: false,
            error: false,
            response: {
              result: []
            }
          });
        } else {
          return this.createServiceInstance(p);
        }
      }),
      filter(s => !s.creating),
      combineLatest(this.store.select(selectCreateServiceInstance)),
      first(),
      switchMap(([request, state]) => {
        if (request.error) {
<<<<<<< HEAD
          return this.handleException();
        } else {
          const serviceInstanceGuid = this.setServiceInstanceGuid(request);
          this.store.dispatch(new SetServiceInstanceGuid(serviceInstanceGuid));
          if (!!state.bindAppGuid) {
            return this.createBinding(serviceInstanceGuid, state.cfGuid, state.bindAppGuid, state.bindAppParams)
              .pipe(
                filter(s => {
                  return s && !s.creating;
                }),
                map(req => req.error ? this.handleException(true) : this.routeToServices(state.cfGuid, state.bindAppGuid))
              );
=======
          this.displaySnackBar();
          return Observable.of({ success: false });
        } else {
          const serviceInstanceGuid = request.response.result[0];
          this.store.dispatch(new SetServiceInstanceGuid(serviceInstanceGuid));
          if (!!state.bindAppGuid) {
            return this.createBinding(serviceInstanceGuid, state.cfGuid, state.bindAppGuid, state.bindAppParams).pipe(
              filter(s => {
                return s && !s.creating;
              }),
              map(req => {
                if (req.error) {
                  this.displaySnackBar(true);
                  return { success: false };
                } else {
                  return this.routeToServices();
                }
              }));
>>>>>>> 9fa052d6
          } else {
            return Observable.of(this.routeToServices());
          }
        }
      }),
    );
  }

<<<<<<< HEAD
  routeToServices = (cfGuid: string = null, appGuid: string = null) => {
    if (this.cSIHelperService.isAppServices()) {
      this.store.dispatch(new RouterNav({ path: ['/applications', cfGuid, appGuid, 'services'] }));
    } else {
      this.store.dispatch(new RouterNav({ path: ['/services'] }));
    }
    return { success: true };
  }

  private setServiceInstanceGuid(request: { creating: boolean; error: boolean; response: { result: any[]; }; }) {
    let serviceInstanceGuid = '';
    if (this.bindExistingInstance) {
      serviceInstanceGuid = this.selectExistingInstanceForm.controls.serviceInstances.value;
    } else {
      serviceInstanceGuid = request.response.result[0];
    }
    return serviceInstanceGuid;
  }

  private handleException(bindingFailed: boolean = false) {
    this.displaySnackBar(bindingFailed);
    return Observable.of({ success: false });
  }

  private setupValidate() {
    this.subscriptions.push(this.createNewInstanceForm.statusChanges.pipe(
      map(() => this.validate.next(this.createNewInstanceForm.valid))).subscribe());
    this.subscriptions.push(this.selectExistingInstanceForm.statusChanges.pipe(
      map(() => this.validate.next(this.selectExistingInstanceForm.valid))).subscribe());
  }

  createServiceInstance(createServiceInstance: CreateServiceInstanceState): Observable<RequestInfoState> {

    const name = this.createNewInstanceForm.controls.name.value;
    let spaceGuid = '';
    let cfGuid = '';
    if (this.cSIHelperService.isMarketplace()) {
      spaceGuid = this.createNewInstanceForm.controls.space.value;
    } else {
      spaceGuid = createServiceInstance.spaceGuid;
    }

    cfGuid = createServiceInstance.cfGuid;
    const servicePlanGuid = createServiceInstance.servicePlanGuid;
    const params = getServiceJsonParams(this.createNewInstanceForm.controls.params.value);
=======
  routeToServices = () => {
    this.store.dispatch(new RouterNav({ path: ['/services'] }));
    return { success: true };
  }
  createServiceInstance(createServiceInstance: CreateServiceInstanceState): Observable<RequestInfoState> {

    const name = this.stepperForm.controls.name.value;
    let spaceGuid = '';
    let cfGuid = '';
    if (!this.marketPlaceMode) {
      spaceGuid = createServiceInstance.spaceGuid;
    } else {
      spaceGuid = this.stepperForm.controls.space.value;
    }
    cfGuid = createServiceInstance.cfGuid;
    const servicePlanGuid = createServiceInstance.servicePlanGuid;
    const params = getServiceJsonParams(this.stepperForm.controls.params.value);
>>>>>>> 9fa052d6
    let tagsStr = null;
    tagsStr = this.tags.length > 0 ? this.tags.map(t => t.label) : null;

    const newServiceInstanceGuid = name + spaceGuid + servicePlanGuid;

    this.store.dispatch(new CreateServiceInstance(
      cfGuid,
      newServiceInstanceGuid,
      name, servicePlanGuid, spaceGuid, params, tagsStr
    ));
    return this.store.select(selectRequestInfo(serviceInstancesSchemaKey, newServiceInstanceGuid));
  }

  createBinding = (serviceInstanceGuid: string, cfGuid: string, appGuid: string, params: {}) => {
<<<<<<< HEAD

    const guid = `${cfGuid}-${appGuid}-${serviceInstanceGuid}`;
    params = params;

=======

    const guid = `${cfGuid}-${appGuid}-${serviceInstanceGuid}`;
    params = params;

>>>>>>> 9fa052d6
    this.store.dispatch(new CreateServiceBinding(
      cfGuid,
      guid,
      appGuid,
      serviceInstanceGuid,
      params
    ));

    return this.store.select(selectRequestInfo(serviceBindingSchemaKey, guid));
  }


  private displaySnackBar(isBindingFailure = false) {
<<<<<<< HEAD
=======

>>>>>>> 9fa052d6
    if (isBindingFailure) {
      this.snackBar.open('Failed to bind app! Please re-check the details.', 'Dismiss');
    } else {
      this.snackBar.open('Failed to create service instance! Please re-check the details.', 'Dismiss');
    }
  }

  addTag(event: MatChipInputEvent): void {
    const input = event.input;
    const value = event.value;
    if ((value || '').trim()) {
      this.tags.push({ label: value.trim() });
    }

    if (input) {
      input.value = '';
    }
  }

  removeTag(tag: any): void {
    const index = this.tags.indexOf(tag);

    if (index >= 0) {
      this.tags.splice(index, 1);
    }
  }

  checkName = (value: string = null) =>
    this.allServiceInstanceNames ?
      this.allServiceInstanceNames.indexOf(value || this.createNewInstanceForm.controls.name.value) === -1 : true

}<|MERGE_RESOLUTION|>--- conflicted
+++ resolved
@@ -1,15 +1,12 @@
 import { COMMA, ENTER, SPACE } from '@angular/cdk/keycodes';
-<<<<<<< HEAD
-import { AfterContentInit, Component, Input, OnDestroy, OnInit } from '@angular/core';
-=======
-import { AfterContentInit, Component, OnDestroy, OnInit } from '@angular/core';
->>>>>>> 9fa052d6
+import { AfterContentInit, Input, OnDestroy, OnInit, Component } from '@angular/core';
 import { AbstractControl, FormControl, FormGroup, ValidatorFn, Validators } from '@angular/forms';
 import { MatChipInputEvent, MatSnackBar } from '@angular/material';
 import { ActivatedRoute } from '@angular/router';
 import { Store } from '@ngrx/store';
+import { BehaviorSubject } from 'rxjs/BehaviorSubject';
 import { Observable } from 'rxjs/Observable';
-import { combineLatest, filter, first, map, switchMap, tap, take } from 'rxjs/operators';
+import { combineLatest, filter, first, map, switchMap, tap, take, distinctUntilChanged } from 'rxjs/operators';
 import { Subscription } from 'rxjs/Subscription';
 
 import { IServiceInstance } from '../../../../core/cf-api-svc.types';
@@ -22,53 +19,33 @@
 } from '../../../../store/actions/create-service-instance.actions';
 import { RouterNav } from '../../../../store/actions/router.actions';
 import { CreateServiceBinding } from '../../../../store/actions/service-bindings.actions';
-<<<<<<< HEAD
 import { CreateServiceInstance } from '../../../../store/actions/service-instances.actions';
 import { AppState } from '../../../../store/app-state';
 import { serviceBindingSchemaKey, serviceInstancesSchemaKey } from '../../../../store/helpers/entity-factory';
-=======
-import { CreateServiceInstance, GetServiceInstances } from '../../../../store/actions/service-instances.actions';
-import { AppState } from '../../../../store/app-state';
-import { entityFactory, serviceBindingSchemaKey, serviceInstancesSchemaKey } from '../../../../store/helpers/entity-factory';
->>>>>>> 9fa052d6
 import { RequestInfoState } from '../../../../store/reducers/api-request-reducer/types';
 import { selectRequestInfo } from '../../../../store/selectors/api.selectors';
 import {
   selectCreateServiceInstance,
-<<<<<<< HEAD
   selectCreateServiceInstanceOrgGuid,
-  selectCreateServiceInstanceServicePlan,
   selectCreateServiceInstanceSpaceGuid,
 } from '../../../../store/selectors/create-service-instance.selectors';
 import { APIResource } from '../../../../store/types/api.types';
 import { CreateServiceInstanceState } from '../../../../store/types/create-service-instance.types';
-import { getServiceJsonParams } from '../../services-helper';
+import { getServiceJsonParams, isMarketplaceMode } from '../../services-helper';
+import { CreateServiceInstanceHelperServiceFactory } from '../create-service-instance-helper-service-factory.service';
 import { CreateServiceInstanceHelperService } from '../create-service-instance-helper.service';
+import { CsiGuidsService } from '../csi-guids.service';
 
 const enum FormMode {
   CreateServiceInstance = 'create-service-instance',
   BindServiceInstance = 'bind-service-instance',
 }
-=======
-  selectCreateServiceInstanceCfGuid,
-  selectCreateServiceInstanceOrgGuid,
-  selectCreateServiceInstanceServiceGuid,
-} from '../../../../store/selectors/create-service-instance.selectors';
-import { APIResource } from '../../../../store/types/api.types';
-import { CreateServiceInstanceState } from '../../../../store/types/create-service-instance.types';
-import { getServiceJsonParams, isMarketplaceMode, safeUnsubscribe } from '../../services-helper';
-import { CreateServiceInstanceHelperServiceFactory } from '../create-service-instance-helper-service-factory.service';
-import { CreateServiceInstanceHelperService } from '../create-service-instance-helper.service';
-import { CsiGuidsService } from '../csi-guids.service';
-
->>>>>>> 9fa052d6
 @Component({
   selector: 'app-specify-details-step',
   templateUrl: './specify-details-step.component.html',
   styleUrls: ['./specify-details-step.component.scss'],
 })
 export class SpecifyDetailsStepComponent implements OnDestroy, OnInit, AfterContentInit {
-<<<<<<< HEAD
 
   formModes = [
     {
@@ -88,12 +65,10 @@
   selectExistingInstanceForm: FormGroup;
   createNewInstanceForm: FormGroup;
   serviceInstances$: Observable<APIResource<IServiceInstance>[]>;
-=======
   marketPlaceMode: boolean;
   cSIHelperService: CreateServiceInstanceHelperService;
   stepperForm: FormGroup;
   serviceInstanceNameSub: Subscription;
->>>>>>> 9fa052d6
   allServiceInstances$: Observable<APIResource<IServiceInstance>[]>;
   validate: BehaviorSubject<boolean> = new BehaviorSubject(false);
   allServiceInstanceNames: string[];
@@ -133,43 +108,40 @@
 
   constructor(
     private store: Store<AppState>,
-<<<<<<< HEAD
-    private cSIHelperService: CreateServiceInstanceHelperService,
-=======
     private cSIHelperServiceFactory: CreateServiceInstanceHelperServiceFactory,
     private activatedRoute: ActivatedRoute,
->>>>>>> 9fa052d6
     private paginationMonitorFactory: PaginationMonitorFactory,
     private snackBar: MatSnackBar,
     private csiGuidsService: CsiGuidsService
   ) {
-
     this.setupForms();
-
-    if (cSIHelperService.isMarketplace()) {
-      this.InitOrgAndSpaceObs();
-    }
-
-    this.subscriptions.push(cSIHelperService.isInitialised().pipe(
-      tap(t => {
-
-        this.allServiceInstances$ = Observable.combineLatest(this.cSIHelperService.serviceGuid$, this.cSIHelperService.cfGuid$).pipe(
-          take(1),
-          switchMap(([serviceGuid, cfGuid]) => cSIHelperService.getServiceInstancesForService(null, null, cfGuid))
-        );
-
-        this.subscriptions.push(this.setupFormValidatorData());
-
-        this.serviceInstances$ = this.store.select(selectCreateServiceInstance).pipe(
-          filter(p => !!p && !!p.servicePlanGuid && !!p.spaceGuid && !!p.cfGuid),
-          switchMap(createServiceInstanceState => cSIHelperService.getServiceInstancesForService(
-            createServiceInstanceState.servicePlanGuid,
-            createServiceInstanceState.spaceGuid,
-            createServiceInstanceState.cfGuid
-          ))
-        );
-      })
-    ).subscribe());
+  }
+
+  onEnter = () => {
+
+    this.cSIHelperService = this.cSIHelperServiceFactory.create(this.csiGuidsService.cfGuid, this.csiGuidsService.serviceGuid);
+
+    this.marketPlaceMode = isMarketplaceMode(this.activatedRoute);
+    if (this.marketPlaceMode) {
+      this.orgs$ = this.cSIHelperService.getOrgsForSelectedServicePlan();
+      this.spaces$ = this.initSpacesObservable();
+    }
+    this.allServiceInstances$ = this.cSIHelperService.getServiceInstancesForService(null, null, this.csiGuidsService.cfGuid);
+    this.subscriptions.push(this.setupFormValidatorData());
+
+    this.serviceInstances$ = this.store.select(selectCreateServiceInstance).pipe(
+      filter(p => !!p && !!p.servicePlanGuid && !!p.spaceGuid && !!p.cfGuid),
+      distinctUntilChanged((x, y) => {
+        console.log(`REturning: ${!(x.cfGuid === y.cfGuid && x.servicePlanGuid === y.servicePlanGuid && x.spaceGuid === y.spaceGuid)}`);
+        return !(x.cfGuid === y.cfGuid && x.servicePlanGuid === y.servicePlanGuid && x.spaceGuid === y.spaceGuid);
+      }),
+      tap(o => console.log(`Executing3... ${JSON.stringify(o)}`)),
+      switchMap(guids => this.cSIHelperService.getServiceInstancesForService(
+        guids.servicePlanGuid,
+        guids.spaceGuid,
+        guids.cfGuid
+      ))
+    ).pipe(tap(o => console.log(o)));
   }
 
   resetForms = (mode: FormMode) => {
@@ -186,7 +158,7 @@
 
   private setupFormValidatorData(): Subscription {
     return this.allServiceInstances$.pipe(switchMap(instances => {
-      if (this.cSIHelperService.isMarketplace()) {
+      if (isMarketplaceMode(this.activatedRoute)) {
         return this.createNewInstanceForm.controls.space.statusChanges.pipe(map(c => {
           return instances.filter(s => s.entity.space_guid === this.createNewInstanceForm.controls.space.value);
         }), tap(o => {
@@ -215,7 +187,6 @@
       params: new FormControl('', SpecifyDetailsStepComponent.isValidJsonValidatorFn()),
       tags: new FormControl(''),
     });
-<<<<<<< HEAD
     this.selectExistingInstanceForm = new FormGroup({
       serviceInstances: new FormControl('', [Validators.required]),
     });
@@ -223,7 +194,7 @@
   }
 
   ngOnInit(): void {
-    if (!this.cSIHelperService.isMarketplace()) {
+    if (!isMarketplaceMode(this.activatedRoute)) {
       this.RemoveOrgAndSpaceFields();
     } else {
       this.subscriptions.push(this.cSIHelperService.getSelectedServicePlanAccessibility()
@@ -249,44 +220,6 @@
   private disableOrgAndSpaceFields() {
     this.createNewInstanceForm.get('org').disable();
     this.createNewInstanceForm.get('space').disable();
-=======
-  }
-
-  onEnter = () => {
-
-    this.cSIHelperService = this.cSIHelperServiceFactory.create(this.csiGuidsService.cfGuid, this.csiGuidsService.serviceGuid);
-
-    this.marketPlaceMode = isMarketplaceMode(this.activatedRoute);
-    if (this.marketPlaceMode) {
-      this.orgs$ = this.cSIHelperService.getOrgsForSelectedServicePlan();
-      this.spaces$ = this.initSpacesObservable();
-
-    }
-    this.allServiceInstances$ = this.initServiceInstances(this.csiGuidsService.cfGuid, this.csiGuidsService.serviceGuid);
-
-  }
-
-  ngOnInit(): void {
-    if (!this.marketPlaceMode) {
-      this.stepperForm = new FormGroup({
-        name: new FormControl('', [Validators.required, this.nameTakenValidator()]),
-        params: new FormControl('', SpecifyDetailsStepComponent.isValidJsonValidatorFn()),
-        tags: new FormControl(''),
-      });
-    } else {
-      this.spaceScopeSub = this.cSIHelperService.getSelectedServicePlanAccessibility().pipe(
-        map(o => o.spaceScoped),
-        tap(spaceScope => {
-          if (spaceScope) {
-            this.stepperForm.get('org').disable();
-            this.stepperForm.get('space').disable();
-          } else {
-            this.stepperForm.get('org').enable();
-            this.stepperForm.get('space').enable();
-          }
-        })).subscribe();
-    }
->>>>>>> 9fa052d6
   }
 
   private RemoveOrgAndSpaceFields() {
@@ -297,68 +230,30 @@
     });
   }
 
-<<<<<<< HEAD
   ngOnDestroy(): void {
     this.subscriptions.forEach(s => s.unsubscribe());
   }
 
   initOrgsObservable = (): Observable<APIResource<IOrganization>[]> => {
     return this.cSIHelperService.getOrgsForSelectedServicePlan();
-=======
-  initServiceInstances = (cfGuid: string, paginationKey: string) => getPaginationObservables<APIResource<IServiceInstance>>({
-    store: this.store,
-    action: new GetServiceInstances(cfGuid, paginationKey),
-    paginationMonitor: this.paginationMonitorFactory.create(
-      paginationKey,
-      entityFactory(serviceInstancesSchemaKey)
-    )
-  }, true)
-    .entities$.pipe(
-      share(),
-      first()
-    )
-  ngOnDestroy(): void {
-    safeUnsubscribe(this.orgSubscription);
-    safeUnsubscribe(this.serviceInstanceNameSub);
-    safeUnsubscribe(this.spaceScopeSub);
->>>>>>> 9fa052d6
   }
 
   ngAfterContentInit() {
-<<<<<<< HEAD
 
     this.setupValidate();
 
-    if (this.cSIHelperService.isMarketplace()) {
+    if (this.marketPlaceMode) {
       this.subscriptions.push(this.orgs$.pipe(
-=======
-    this.validate = this.stepperForm.statusChanges
-      .map(() => {
-        return this.stepperForm.valid;
-      });
-
-    if (this.marketPlaceMode) {
-      this.orgSubscription = this.orgs$.pipe(
->>>>>>> 9fa052d6
         filter(p => !!p && p.length > 0),
         tap(o => {
           const orgWithSpaces = o.filter(org => org.entity.spaces.length > 0);
           if (orgWithSpaces.length > 0) {
             const selectedOrgId = orgWithSpaces[0].metadata.guid;
-<<<<<<< HEAD
             this.createNewInstanceForm.controls.org.setValue(selectedOrgId);
             this.store.dispatch(new SetCreateServiceInstanceOrg(selectedOrgId));
           }
         })
       ).subscribe());
-=======
-            this.stepperForm.controls.org.setValue(selectedOrgId);
-            this.store.dispatch(new SetCreateServiceInstanceOrg(selectedOrgId));
-          }
-        })
-      ).subscribe();
-      this.updateServiceInstanceNames();
->>>>>>> 9fa052d6
     }
   }
 
@@ -409,7 +304,6 @@
       first(),
       switchMap(([request, state]) => {
         if (request.error) {
-<<<<<<< HEAD
           return this.handleException();
         } else {
           const serviceInstanceGuid = this.setServiceInstanceGuid(request);
@@ -422,26 +316,6 @@
                 }),
                 map(req => req.error ? this.handleException(true) : this.routeToServices(state.cfGuid, state.bindAppGuid))
               );
-=======
-          this.displaySnackBar();
-          return Observable.of({ success: false });
-        } else {
-          const serviceInstanceGuid = request.response.result[0];
-          this.store.dispatch(new SetServiceInstanceGuid(serviceInstanceGuid));
-          if (!!state.bindAppGuid) {
-            return this.createBinding(serviceInstanceGuid, state.cfGuid, state.bindAppGuid, state.bindAppParams).pipe(
-              filter(s => {
-                return s && !s.creating;
-              }),
-              map(req => {
-                if (req.error) {
-                  this.displaySnackBar(true);
-                  return { success: false };
-                } else {
-                  return this.routeToServices();
-                }
-              }));
->>>>>>> 9fa052d6
           } else {
             return Observable.of(this.routeToServices());
           }
@@ -450,7 +324,6 @@
     );
   }
 
-<<<<<<< HEAD
   routeToServices = (cfGuid: string = null, appGuid: string = null) => {
     if (this.cSIHelperService.isAppServices()) {
       this.store.dispatch(new RouterNav({ path: ['/applications', cfGuid, appGuid, 'services'] }));
@@ -487,34 +360,15 @@
     const name = this.createNewInstanceForm.controls.name.value;
     let spaceGuid = '';
     let cfGuid = '';
-    if (this.cSIHelperService.isMarketplace()) {
+    if (!this.marketPlaceMode) {
+      spaceGuid = createServiceInstance.spaceGuid;
+    } else {
       spaceGuid = this.createNewInstanceForm.controls.space.value;
-    } else {
-      spaceGuid = createServiceInstance.spaceGuid;
     }
 
     cfGuid = createServiceInstance.cfGuid;
     const servicePlanGuid = createServiceInstance.servicePlanGuid;
     const params = getServiceJsonParams(this.createNewInstanceForm.controls.params.value);
-=======
-  routeToServices = () => {
-    this.store.dispatch(new RouterNav({ path: ['/services'] }));
-    return { success: true };
-  }
-  createServiceInstance(createServiceInstance: CreateServiceInstanceState): Observable<RequestInfoState> {
-
-    const name = this.stepperForm.controls.name.value;
-    let spaceGuid = '';
-    let cfGuid = '';
-    if (!this.marketPlaceMode) {
-      spaceGuid = createServiceInstance.spaceGuid;
-    } else {
-      spaceGuid = this.stepperForm.controls.space.value;
-    }
-    cfGuid = createServiceInstance.cfGuid;
-    const servicePlanGuid = createServiceInstance.servicePlanGuid;
-    const params = getServiceJsonParams(this.stepperForm.controls.params.value);
->>>>>>> 9fa052d6
     let tagsStr = null;
     tagsStr = this.tags.length > 0 ? this.tags.map(t => t.label) : null;
 
@@ -529,17 +383,10 @@
   }
 
   createBinding = (serviceInstanceGuid: string, cfGuid: string, appGuid: string, params: {}) => {
-<<<<<<< HEAD
 
     const guid = `${cfGuid}-${appGuid}-${serviceInstanceGuid}`;
     params = params;
 
-=======
-
-    const guid = `${cfGuid}-${appGuid}-${serviceInstanceGuid}`;
-    params = params;
-
->>>>>>> 9fa052d6
     this.store.dispatch(new CreateServiceBinding(
       cfGuid,
       guid,
@@ -553,10 +400,6 @@
 
 
   private displaySnackBar(isBindingFailure = false) {
-<<<<<<< HEAD
-=======
-
->>>>>>> 9fa052d6
     if (isBindingFailure) {
       this.snackBar.open('Failed to bind app! Please re-check the details.', 'Dismiss');
     } else {
