import { COMMA, ENTER, SPACE } from '@angular/cdk/keycodes';
import { AfterContentInit, Component, OnDestroy } from '@angular/core';
import { AbstractControl, FormControl, FormGroup, ValidatorFn, Validators } from '@angular/forms';
import { MatChipInputEvent, MatSnackBar } from '@angular/material';
import { Store } from '@ngrx/store';
import { Observable } from 'rxjs/Observable';
import { combineLatest, filter, first, map, share, switchMap, tap } from 'rxjs/operators';
import { Subscription } from 'rxjs/Subscription';

import { IServiceInstance, IServicePlan } from '../../../../core/cf-api-svc.types';
import { IOrganization, ISpace } from '../../../../core/cf-api.types';
import { PaginationMonitorFactory } from '../../../../shared/monitors/pagination-monitor.factory';
import {
  SetCreateServiceInstance,
  SetCreateServiceInstanceOrg,
  SetCreateServiceInstanceSpace,
  SetServiceInstanceGuid,
} from '../../../../store/actions/create-service-instance.actions';
import { CreateServiceInstance, GetServiceInstances } from '../../../../store/actions/service-instances.actions';
import { AppState } from '../../../../store/app-state';
import { entityFactory, organizationSchemaKey, serviceInstancesSchemaKey } from '../../../../store/helpers/entity-factory';
import { createEntityRelationPaginationKey } from '../../../../store/helpers/entity-relations.types';
import { RequestInfoState } from '../../../../store/reducers/api-request-reducer/types';
import { getPaginationObservables } from '../../../../store/reducers/pagination-reducer/pagination-reducer.helper';
import { selectRequestInfo } from '../../../../store/selectors/api.selectors';
import {
  selectCreateServiceInstanceOrgGuid,
  selectCreateServiceInstanceServicePlan,
} from '../../../../store/selectors/create-service-instance.selectors';
import { APIResource } from '../../../../store/types/api.types';
import { CloudFoundryEndpointService } from '../../../cloud-foundry/services/cloud-foundry-endpoint.service';
import { ServicesService } from '../../services.service';

@Component({
  selector: 'app-specify-details-step',
  templateUrl: './specify-details-step.component.html',
  styleUrls: ['./specify-details-step.component.scss'],
})
export class SpecifyDetailsStepComponent implements OnDestroy, AfterContentInit {

  stepperForm: FormGroup;
  serviceInstanceNameSub: Subscription;
  allServiceInstances$: Observable<APIResource<IServiceInstance>[]>;
  validate: Observable<boolean>;
  orgSubscription: Subscription;
  spaceSubscription: Subscription;
  allServiceInstanceNames: string[];
  tagsVisible = true;
  tagsSelectable = true;
  tagsRemovable = true;
  tagsAddOnBlur = true;
  separatorKeysCodes = [ENTER, COMMA, SPACE];
  tags = [];

  spaces$: Observable<APIResource<ISpace>[]>;
  orgs$: Observable<APIResource<IOrganization>[]>;

  static isValidJsonValidatorFn = (): ValidatorFn => {
    return (formField: AbstractControl): { [key: string]: any } => {

      try {
        if (formField.value) {
          const jsonObj = JSON.parse(formField.value);
          // Check if jsonObj is actually an obj
          if (jsonObj.constructor !== {}.constructor) {
            throw new Error('not an object');
          }
        }
      } catch (e) {
        return { 'notValidJson': { value: formField.value } };
      }
      return null;
    };
  }
  nameTakenValidator = (): ValidatorFn => {
    return (formField: AbstractControl): { [key: string]: any } =>
      !this.checkName(formField.value) ? { 'nameTaken': { value: formField.value } } : null;
  }

  constructor(
    private store: Store<AppState>,
    private servicesService: ServicesService,
    private paginationMonitorFactory: PaginationMonitorFactory,
    private snackBar: MatSnackBar,
  ) {

    this.stepperForm = new FormGroup({
      name: new FormControl('', [Validators.required, this.nameTakenValidator()]),
      org: new FormControl('', Validators.required),
      space: new FormControl('', Validators.required),
      params: new FormControl('', SpecifyDetailsStepComponent.isValidJsonValidatorFn()),
      tags: new FormControl(''),
    });

    this.orgs$ = this.initOrgsObservable();

    const paginationKey = createEntityRelationPaginationKey(serviceInstancesSchemaKey, this.servicesService.serviceGuid);

    this.allServiceInstances$ = this.initServiceInstances(paginationKey);

    this.spaces$ = this.initSpacesObservable();
  }

  setOrg = (guid) => this.store.dispatch(new SetCreateServiceInstanceOrg(guid));

  initServiceInstances = (paginationKey: string) => getPaginationObservables<APIResource<IServiceInstance>>({
    store: this.store,
    action: new GetServiceInstances(this.servicesService.cfGuid, paginationKey),
    paginationMonitor: this.paginationMonitorFactory.create(
      paginationKey,
      entityFactory(serviceInstancesSchemaKey)
    )
  }, true)
    .entities$.pipe(
    share(),
    first()
    )
  ngOnDestroy(): void {
    this.orgSubscription.unsubscribe();
    this.serviceInstanceNameSub.unsubscribe();
  }

  initOrgsObservable = (): Observable<APIResource<IOrganization>[]> => {
    return this.servicesService.getOrgsForSelectedServicePlan();
  }


  ngAfterContentInit() {
    this.validate = this.stepperForm.statusChanges
      .map(() => {
        return this.stepperForm.valid;
      });

    this.orgSubscription = this.orgs$.pipe(
      filter(p => !!p && p.length > 0),
      tap(o => {
        const orgWithSpaces = o.filter(org => org.entity.spaces.length > 0);
        if (orgWithSpaces.length > 0) {
          const selectedOrgId = orgWithSpaces[0].metadata.guid;
          this.stepperForm.controls.org.setValue(selectedOrgId);
          this.store.dispatch(new SetCreateServiceInstanceOrg(selectedOrgId));
        }
      })
    ).subscribe();

    this.updateServiceInstanceNames();
  }

  initSpacesObservable = () => this.store.select(selectCreateServiceInstanceOrgGuid).pipe(
    filter(p => !!p),
    combineLatest(this.orgs$),
    map(([guid, orgs]) => {
      const filteredOrgs = orgs.filter(org => org.metadata.guid === guid);
      return filteredOrgs.length > 0 ? filteredOrgs[0] : null;
    }),
    filter(p => !!p),
    map(org => org.entity.spaces),
    combineLatest(this.servicesService.getSelectedServicePlanAccessibility()),
    map(([spaces, servicePlanAccessibility]) => {
      if (servicePlanAccessibility.spaceScoped) {
        return spaces.filter(s => s.metadata.guid === servicePlanAccessibility.spaceGuid);
      }
    }),
    tap((spaces) => {
      if (spaces.length > 0) {
        const selectedSpaceId = spaces[0].metadata.guid;
        this.stepperForm.controls.space.setValue(selectedSpaceId);
        this.store.dispatch(new SetCreateServiceInstanceSpace(selectedSpaceId));
      }
    })
  )

  updateServiceInstanceNames = () => {
    this.serviceInstanceNameSub = this.stepperForm.controls.space.statusChanges.pipe(
      combineLatest(this.allServiceInstances$),
      map(([c, services]) => {
        return services.filter(s => s.entity.space_guid === this.stepperForm.controls.space.value);
      }),
      tap(o => {
        this.allServiceInstanceNames = o.map(s => s.entity.name);
      })
    ).subscribe();
  }

  onNext = () => {
    return this.store.select(selectCreateServiceInstanceServicePlan).pipe(
      filter(p => !!p),
      switchMap(p => this.createServiceInstance(p)),
      filter(s => !s.creating),
      map(s => {
        if (s.error) {
          this.displaySnackBar();
          return { success: false };
        } else {

          const serviceInstanceGuid = s.response.result[0];
          this.store.dispatch(new SetServiceInstanceGuid(serviceInstanceGuid));
          return { success: true };
        }
      })
    );
  }

  createServiceInstance(servicePlanGuid: string): Observable<RequestInfoState> {

    const name = this.stepperForm.controls.name.value;
    const spaceGuid = this.stepperForm.controls.space.value;
    let params = this.stepperForm.controls.params.value;
    try {
<<<<<<< HEAD
      params = params ? JSON.parse(params) : null;
=======
      params = JSON.parse(params) || null;
>>>>>>> ca62df5f
    } catch (e) {
      params = null;
    }
    let tagsStr = null;
    tagsStr = this.tags.length > 0 ? this.tags.map(t => t.label) : null;

    const newServiceInstanceGuid = name + spaceGuid + servicePlanGuid;

    this.store.dispatch(new CreateServiceInstance(
      this.servicesService.cfGuid,
      newServiceInstanceGuid,
      name,
      servicePlanGuid,
      spaceGuid,
      params,
      tagsStr
    ));
    this.store.dispatch(new SetCreateServiceInstance(name, spaceGuid, tagsStr, params));
    return this.store.select(selectRequestInfo(serviceInstancesSchemaKey, newServiceInstanceGuid));
  }


  private displaySnackBar() {
    this.snackBar.open('Failed to create service instance! Please re-check the details.', 'Dismiss');
  }

  addTag(event: MatChipInputEvent): void {
    const input = event.input;
    const value = event.value;
    if ((value || '').trim()) {
      this.tags.push({ label: value.trim() });
    }

    if (input) {
      input.value = '';
    }
  }

  removeTag(tag: any): void {
    const index = this.tags.indexOf(tag);

    if (index >= 0) {
      this.tags.splice(index, 1);
    }
  }


  checkName = (value: string = null) =>
    this.allServiceInstanceNames ? this.allServiceInstanceNames.indexOf(value || this.stepperForm.controls.name.value) === -1 : true

}<|MERGE_RESOLUTION|>--- conflicted
+++ resolved
@@ -207,11 +207,7 @@
     const spaceGuid = this.stepperForm.controls.space.value;
     let params = this.stepperForm.controls.params.value;
     try {
-<<<<<<< HEAD
-      params = params ? JSON.parse(params) : null;
-=======
       params = JSON.parse(params) || null;
->>>>>>> ca62df5f
     } catch (e) {
       params = null;
     }
