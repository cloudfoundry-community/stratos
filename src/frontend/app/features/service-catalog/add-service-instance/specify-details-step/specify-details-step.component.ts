import { COMMA, ENTER, SPACE } from '@angular/cdk/keycodes';
import { AfterContentInit, Component, OnDestroy, OnInit } from '@angular/core';
import { AbstractControl, FormControl, FormGroup, ValidatorFn, Validators } from '@angular/forms';
import { MatChipInputEvent, MatSnackBar } from '@angular/material';
import { ActivatedRoute } from '@angular/router';
import { Store } from '@ngrx/store';
<<<<<<< HEAD
import { BehaviorSubject ,  Observable ,  Subscription } from 'rxjs';
=======
import { Observable } from 'rxjs/Observable';
>>>>>>> 794f9f97
import { combineLatest, filter, first, map, share, switchMap, tap } from 'rxjs/operators';

import { IServiceInstance } from '../../../../core/cf-api-svc.types';
import { IOrganization, ISpace } from '../../../../core/cf-api.types';
import { PaginationMonitorFactory } from '../../../../shared/monitors/pagination-monitor.factory';
import {
  SetCreateServiceInstanceOrg,
  SetCreateServiceInstanceSpace,
  SetServiceInstanceGuid,
} from '../../../../store/actions/create-service-instance.actions';
import { RouterNav } from '../../../../store/actions/router.actions';
import { CreateServiceBinding } from '../../../../store/actions/service-bindings.actions';
import { CreateServiceInstance, GetServiceInstances } from '../../../../store/actions/service-instances.actions';
import { AppState } from '../../../../store/app-state';
import { entityFactory, serviceBindingSchemaKey, serviceInstancesSchemaKey } from '../../../../store/helpers/entity-factory';
import { RequestInfoState } from '../../../../store/reducers/api-request-reducer/types';
import { getPaginationObservables } from '../../../../store/reducers/pagination-reducer/pagination-reducer.helper';
import { selectRequestInfo } from '../../../../store/selectors/api.selectors';
import {
  selectCreateServiceInstance,
  selectCreateServiceInstanceCfGuid,
  selectCreateServiceInstanceOrgGuid,
  selectCreateServiceInstanceServiceGuid,
} from '../../../../store/selectors/create-service-instance.selectors';
import { APIResource } from '../../../../store/types/api.types';
import { CreateServiceInstanceState } from '../../../../store/types/create-service-instance.types';
import { getServiceJsonParams, isMarketplaceMode, safeUnsubscribe } from '../../services-helper';
import { CreateServiceInstanceHelperServiceFactory } from '../create-service-instance-helper-service-factory.service';
import { CreateServiceInstanceHelperService } from '../create-service-instance-helper.service';
import { CsiGuidsService } from '../csi-guids.service';

@Component({
  selector: 'app-specify-details-step',
  templateUrl: './specify-details-step.component.html',
  styleUrls: ['./specify-details-step.component.scss'],
})
export class SpecifyDetailsStepComponent implements OnDestroy, AfterContentInit {
  cSIHelperService: CreateServiceInstanceHelperService;
  stepperForm: FormGroup;
  allServiceInstances$: Observable<APIResource<IServiceInstance>[]>;
  validate: Observable<boolean>;
  allServiceInstanceNames: string[];
  tagsVisible = true;
  tagsSelectable = true;
  tagsRemovable = true;
  tagsAddOnBlur = true;
  separatorKeysCodes = [ENTER, COMMA, SPACE];
  tags = [];
  spaceScopeSub: Subscription;
  spaces$: Observable<APIResource<ISpace>[]>;
  orgs$: Observable<APIResource<IOrganization>[]>;

  static isValidJsonValidatorFn = (): ValidatorFn => {
    return (formField: AbstractControl): { [key: string]: any } => {

      try {
        if (formField.value) {
          const jsonObj = JSON.parse(formField.value);
          // Check if jsonObj is actually an obj
          if (jsonObj.constructor !== {}.constructor) {
            throw new Error('not an object');
          }
        }
      } catch (e) {
        return { 'notValidJson': { value: formField.value } };
      }
      return null;
    };
  }
  nameTakenValidator = (): ValidatorFn => {
    return (formField: AbstractControl): { [key: string]: any } =>
      !this.checkName(formField.value) ? { 'nameTaken': { value: formField.value } } : null;
  }

  constructor(
    private store: Store<AppState>,
    private cSIHelperServiceFactory: CreateServiceInstanceHelperServiceFactory,
    private activatedRoute: ActivatedRoute,
    private paginationMonitorFactory: PaginationMonitorFactory,
    private snackBar: MatSnackBar,
    private csiGuidsService: CsiGuidsService
  ) {

    this.stepperForm = new FormGroup({
      name: new FormControl('', [Validators.required, this.nameTakenValidator()]),
      params: new FormControl('', SpecifyDetailsStepComponent.isValidJsonValidatorFn()),
      tags: new FormControl(''),
    });
  }

  onEnter = () => {
    this.cSIHelperService = this.cSIHelperServiceFactory.create(this.csiGuidsService.cfGuid, this.csiGuidsService.serviceGuid);
    this.allServiceInstances$ = this.initServiceInstances(this.csiGuidsService.cfGuid, this.csiGuidsService.serviceGuid);
  }

  setOrg = (guid) => this.store.dispatch(new SetCreateServiceInstanceOrg(guid));

  initServiceInstances = (cfGuid: string, paginationKey: string) => getPaginationObservables<APIResource<IServiceInstance>>({
    store: this.store,
    action: new GetServiceInstances(cfGuid, paginationKey),
    paginationMonitor: this.paginationMonitorFactory.create(
      paginationKey,
      entityFactory(serviceInstancesSchemaKey)
    )
  }, true)
    .entities$.pipe(
      share(),
      first()
    )
  ngOnDestroy(): void {
    safeUnsubscribe(this.spaceScopeSub);
  }

  ngAfterContentInit() {
    this.validate = this.stepperForm.statusChanges.pipe(
      map(() => {
        return this.stepperForm.valid;
<<<<<<< HEAD
      }));

    this.orgSubscription = this.orgs$.pipe(
      filter(p => !!p && p.length > 0),
      tap(o => {
        const orgWithSpaces = o.filter(org => org.entity.spaces.length > 0);
        if (orgWithSpaces.length > 0) {
          const selectedOrgId = orgWithSpaces[0].metadata.guid;
          this.stepperForm.controls.org.setValue(selectedOrgId);
          this.store.dispatch(new SetCreateServiceInstanceOrg(selectedOrgId));
        }
      })
    ).subscribe();

    this.updateServiceInstanceNames();
=======
      });
>>>>>>> 794f9f97
  }

  initSpacesObservable = () => this.store.select(selectCreateServiceInstanceOrgGuid).pipe(
    filter(p => !!p),
    combineLatest(this.orgs$),
    map(([guid, orgs]) => {
      const filteredOrgs = orgs.filter(org => org.metadata.guid === guid);
      return filteredOrgs.length > 0 ? filteredOrgs[0] : null;
    }),
    filter(p => !!p),
    map(org => org.entity.spaces),
    combineLatest(this.cSIHelperService.getSelectedServicePlanAccessibility()),
    map(([spaces, servicePlanAccessibility]) => {
      if (servicePlanAccessibility.spaceScoped) {
        return spaces.filter(s => s.metadata.guid === servicePlanAccessibility.spaceGuid);
      }
      return spaces;
    }),
    tap((spaces) => {
      if (spaces.length > 0) {
        const selectedSpaceId = spaces[0].metadata.guid;
        this.stepperForm.controls.space.setValue(selectedSpaceId);
        this.store.dispatch(new SetCreateServiceInstanceSpace(selectedSpaceId));
      }
    })
  )

  onNext = () => {
    return this.store.select(selectCreateServiceInstance).pipe(
      filter(p => !!p),
      switchMap(p => this.createServiceInstance(p)),
      filter(s => !s.creating),
      combineLatest(this.store.select(selectCreateServiceInstance)),
      first(),
      switchMap(([request, state]) => {
        if (request.error) {
          this.displaySnackBar();
          return Observable.of({ success: false });
        } else {
          const serviceInstanceGuid = request.response.result[0];
          this.store.dispatch(new SetServiceInstanceGuid(serviceInstanceGuid));
          if (!!state.bindAppGuid) {
            return this.createBinding(serviceInstanceGuid, state.cfGuid, state.bindAppGuid, state.bindAppParams).pipe(
              filter(s => {
                return s && !s.creating;
              }),
              map(req => {
                if (req.error) {
                  this.displaySnackBar(true);
                  return { success: false };
                } else {
                  return this.routeToServices();
                }
              }));
          } else {
            return Observable.of(this.routeToServices());
          }
        }
      }),
    );
  }

  routeToServices = () => {
    this.store.dispatch(new RouterNav({ path: ['/services'] }));
    return { success: true };
  }
  createServiceInstance(createServiceInstance: CreateServiceInstanceState): Observable<RequestInfoState> {

    const name = this.stepperForm.controls.name.value;
    const { spaceGuid, cfGuid } = createServiceInstance;
    const servicePlanGuid = createServiceInstance.servicePlanGuid;
    const params = getServiceJsonParams(this.stepperForm.controls.params.value);
    let tagsStr = null;
    tagsStr = this.tags.length > 0 ? this.tags.map(t => t.label) : null;

    const newServiceInstanceGuid = name + spaceGuid + servicePlanGuid;

    this.store.dispatch(new CreateServiceInstance(
      cfGuid,
      newServiceInstanceGuid,
      name, servicePlanGuid, spaceGuid, params, tagsStr
    ));
    return this.store.select(selectRequestInfo(serviceInstancesSchemaKey, newServiceInstanceGuid));
  }

  createBinding = (serviceInstanceGuid: string, cfGuid: string, appGuid: string, params: {}) => {

    const guid = `${cfGuid}-${appGuid}-${serviceInstanceGuid}`;
    params = params;

    this.store.dispatch(new CreateServiceBinding(
      cfGuid,
      guid,
      appGuid,
      serviceInstanceGuid,
      params
    ));

    return this.store.select(selectRequestInfo(serviceBindingSchemaKey, guid));
  }


  private displaySnackBar(isBindingFailure = false) {

    if (isBindingFailure) {
      this.snackBar.open('Failed to bind app! Please re-check the details.', 'Dismiss');
    } else {
      this.snackBar.open('Failed to create service instance! Please re-check the details.', 'Dismiss');
    }
  }

  addTag(event: MatChipInputEvent): void {
    const input = event.input;
    const value = event.value;
    if ((value || '').trim()) {
      this.tags.push({ label: value.trim() });
    }

    if (input) {
      input.value = '';
    }
  }

  removeTag(tag: any): void {
    const index = this.tags.indexOf(tag);

    if (index >= 0) {
      this.tags.splice(index, 1);
    }
  }


  checkName = (value: string = null) =>
    this.allServiceInstanceNames ? this.allServiceInstanceNames.indexOf(value || this.stepperForm.controls.name.value) === -1 : true

}<|MERGE_RESOLUTION|>--- conflicted
+++ resolved
@@ -4,11 +4,7 @@
 import { MatChipInputEvent, MatSnackBar } from '@angular/material';
 import { ActivatedRoute } from '@angular/router';
 import { Store } from '@ngrx/store';
-<<<<<<< HEAD
-import { BehaviorSubject ,  Observable ,  Subscription } from 'rxjs';
-=======
-import { Observable } from 'rxjs/Observable';
->>>>>>> 794f9f97
+import { BehaviorSubject, Observable, Subscription, of as observableOf } from 'rxjs';
 import { combineLatest, filter, first, map, share, switchMap, tap } from 'rxjs/operators';
 
 import { IServiceInstance } from '../../../../core/cf-api-svc.types';
@@ -126,25 +122,8 @@
     this.validate = this.stepperForm.statusChanges.pipe(
       map(() => {
         return this.stepperForm.valid;
-<<<<<<< HEAD
-      }));
-
-    this.orgSubscription = this.orgs$.pipe(
-      filter(p => !!p && p.length > 0),
-      tap(o => {
-        const orgWithSpaces = o.filter(org => org.entity.spaces.length > 0);
-        if (orgWithSpaces.length > 0) {
-          const selectedOrgId = orgWithSpaces[0].metadata.guid;
-          this.stepperForm.controls.org.setValue(selectedOrgId);
-          this.store.dispatch(new SetCreateServiceInstanceOrg(selectedOrgId));
-        }
       })
-    ).subscribe();
-
-    this.updateServiceInstanceNames();
-=======
-      });
->>>>>>> 794f9f97
+    );
   }
 
   initSpacesObservable = () => this.store.select(selectCreateServiceInstanceOrgGuid).pipe(
@@ -182,7 +161,7 @@
       switchMap(([request, state]) => {
         if (request.error) {
           this.displaySnackBar();
-          return Observable.of({ success: false });
+          return observableOf({ success: false });
         } else {
           const serviceInstanceGuid = request.response.result[0];
           this.store.dispatch(new SetServiceInstanceGuid(serviceInstanceGuid));
@@ -200,7 +179,7 @@
                 }
               }));
           } else {
-            return Observable.of(this.routeToServices());
+            return observableOf(this.routeToServices());
           }
         }
       }),
