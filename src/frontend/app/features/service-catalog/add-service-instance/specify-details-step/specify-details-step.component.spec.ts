--- conflicted
+++ resolved
@@ -3,11 +3,7 @@
 import { BaseTestModules } from '../../../../test-framework/cloud-foundry-endpoint-service.helper';
 import { CreateServiceInstanceHelperServiceFactory } from '../create-service-instance-helper-service-factory.service';
 import { SpecifyDetailsStepComponent } from './specify-details-step.component';
-<<<<<<< HEAD
-import { CreateServiceInstanceHelperService } from '../create-service-instance-helper.service';
-=======
 import { CsiGuidsService } from '../csi-guids.service';
->>>>>>> bb0e350b
 
 describe('SpecifyDetailsStepComponent', () => {
   let component: SpecifyDetailsStepComponent;
@@ -18,12 +14,8 @@
       declarations: [SpecifyDetailsStepComponent],
       imports: [BaseTestModules],
       providers: [
-<<<<<<< HEAD
-        CreateServiceInstanceHelperService
-=======
         CreateServiceInstanceHelperServiceFactory,
         CsiGuidsService
->>>>>>> bb0e350b
       ]
     })
       .compileComponents();
