--- conflicted
+++ resolved
@@ -1,15 +1,8 @@
 import { TitleCasePipe } from '@angular/common';
 import { Component } from '@angular/core';
 import { ActivatedRoute } from '@angular/router';
-<<<<<<< HEAD
-import { servicesServiceFactoryProvider } from '../../service-catalog.helpers';
-import { ServicesService } from '../../services.service';
-import { map } from 'rxjs/operators';
-import { Observable } from 'rxjs';
-import { TitleCasePipe } from '@angular/common';
-=======
 import { Store } from '@ngrx/store';
-import { Observable } from 'rxjs/Observable';
+import { Observable, of as observableOf } from 'rxjs';
 import { map, tap, take, filter } from 'rxjs/operators';
 
 import { CfOrgSpaceDataService } from '../../../../shared/data-services/cf-org-space-service.service';
@@ -23,7 +16,6 @@
 import { CreateServiceInstanceHelperServiceFactory } from '../create-service-instance-helper-service-factory.service';
 import { CreateServiceInstanceHelperService } from '../create-service-instance-helper.service';
 import { CsiGuidsService } from '../csi-guids.service';
->>>>>>> 794f9f97
 
 @Component({
   selector: 'app-add-service-instance',
@@ -77,13 +69,13 @@
       this.cfOrgSpaceService.org.select.getValue(),
       this.cfOrgSpaceService.space.select.getValue()
     ));
-    return Observable.of({ success: true });
+    return observableOf({ success: true });
   }
 
 
   private initialiseForDefaultMode() {
     this.servicesWallCreateInstance = true;
-    this.title$ = Observable.of(`Create Service Instance`);
+    this.title$ = observableOf(`Create Service Instance`);
   }
 
   private initialiseForMarketplaceMode(serviceId: string, cfId: string) {
