import { Headers, RequestOptions, URLSearchParams } from '@angular/http';

import {
  applicationSchemaKey,
  entityFactory,
  organizationSchemaKey,
  serviceBindingSchemaKey,
  serviceInstancesSchemaKey,
  serviceInstancesWithSpaceSchemaKey,
  servicePlanSchemaKey,
  serviceSchemaKey,
<<<<<<< HEAD
  applicationSchemaKey,
  organizationSchemaKey,
  serviceInstancesWithSpaceSchemaKey,
=======
  spaceSchemaKey,
>>>>>>> 278b4901
} from '../helpers/entity-factory';
import {
  createEntityRelationKey,
  EntityInlineChildAction,
  EntityInlineParentAction,
} from '../helpers/entity-relations.types';
import { PaginationAction } from '../types/pagination.types';
import { CFStartAction, ICFAction } from '../types/request.types';
import { getActions } from './action.helper';

export const DELETE_SERVICE_BINDING = '[Service Instances] Delete service binding';

export class GetServicesInstancesInSpace
  extends CFStartAction implements PaginationAction, EntityInlineParentAction, EntityInlineChildAction {
  constructor(
    public endpointGuid: string,
    public spaceGuid: string,
    public paginationKey: string,
    public includeRelations: string[] = [
      createEntityRelationKey(serviceInstancesSchemaKey, serviceBindingSchemaKey),
      createEntityRelationKey(serviceInstancesSchemaKey, servicePlanSchemaKey)
    ],
    public populateMissing = true
  ) {
    super();
    this.options = new RequestOptions();
    this.options.url = `spaces/${spaceGuid}/service_instances`;
    this.options.method = 'get';
    this.options.params = new URLSearchParams();
    this.parentGuid = spaceGuid;
  }
  actions = getActions('Service Instances', 'Get all in Space');
  entity = [entityFactory(serviceInstancesSchemaKey)];
  entityKey = serviceInstancesSchemaKey;
  options: RequestOptions;
  initialParams = {
    page: 1,
    'results-per-page': 100,
    'order-direction': 'desc',
    'order-direction-field': 'creation',
  };
  parentGuid: string;
  parentEntitySchema = entityFactory(spaceSchemaKey);
  flattenPagination = true;
}

export class GetServiceInstances
  extends CFStartAction implements PaginationAction, EntityInlineParentAction {
  constructor(
    public endpointGuid: string,
    public paginationKey: string,
    public includeRelations: string[] = [
      createEntityRelationKey(serviceInstancesSchemaKey, serviceBindingSchemaKey),
      createEntityRelationKey(serviceInstancesSchemaKey, servicePlanSchemaKey),
      createEntityRelationKey(serviceInstancesSchemaKey, spaceSchemaKey),
      createEntityRelationKey(spaceSchemaKey, organizationSchemaKey),
      createEntityRelationKey(servicePlanSchemaKey, serviceSchemaKey),
      createEntityRelationKey(serviceBindingSchemaKey, applicationSchemaKey)
    ],
    public populateMissing = true
  ) {
    super();
    this.options = new RequestOptions();
    this.options.url = `service_instances`;
    this.options.method = 'get';
    this.options.params = new URLSearchParams();
  }
  actions = getActions('Service Instances', 'Get all');
  entity = [entityFactory(serviceInstancesWithSpaceSchemaKey)];
  entityKey = serviceInstancesSchemaKey;
  options: RequestOptions;
  initialParams = {
    page: 1,
    'results-per-page': 100,
    'order-direction': 'desc',
    'order-direction-field': 'creation',
  };
  flattenPagination = true;
}
export class GetServiceInstance
  extends CFStartAction implements EntityInlineParentAction {
  constructor(
    public guid: string,
    public endpointGuid: string,
    public includeRelations: string[] = [
      createEntityRelationKey(serviceInstancesSchemaKey, serviceBindingSchemaKey),
      createEntityRelationKey(serviceInstancesSchemaKey, servicePlanSchemaKey)
    ],
    public populateMissing = true
  ) {
    super();
    this.options = new RequestOptions();
    this.options.url = `service_instances/${guid}`;
    this.options.method = 'get';
    this.options.params = new URLSearchParams();
  }
  actions = getActions('Service Instances', 'Get particular instance');
  entity = [entityFactory(serviceInstancesSchemaKey)];
  entityKey = serviceInstancesSchemaKey;
  options: RequestOptions;
}

export class DeleteServiceInstance extends CFStartAction implements ICFAction {
  constructor(public endpointGuid: string, public guid: string) {
    super();
    this.options = new RequestOptions();
    this.options.url = `service_instances/${guid}`;
    this.options.method = 'delete';
    this.options.params = new URLSearchParams();
    this.options.params.set('async', 'false');
    this.options.params.set('recursive', 'true');
    this.options.headers = new Headers();
  }
  actions = getActions('Service Instances', 'Delete Service Instance');
  entity = [entityFactory(serviceInstancesSchemaKey)];
  entityKey = serviceInstancesSchemaKey;
  options: RequestOptions;
  removeEntityOnDelete = true;
}
export class CreateServiceInstance extends CFStartAction implements ICFAction {
  constructor(
    public endpointGuid: string,
    public guid: string,
    public name: string,
    public servicePlanGuid: string,
    public spaceGuid: string,
    public params: Object,
    public tags: string[],
  ) {
    super();
    this.options = new RequestOptions();
    this.options.url = `service_instances`;
    this.options.method = 'post';
    this.options.body = {
      name: name,
      space_guid: spaceGuid,
      service_plan_guid: servicePlanGuid,
      parameters: params,
      tags: tags
    };
  }
  actions = getActions('Service Instances', 'Create Service Instance');
  entity = [entityFactory(serviceInstancesSchemaKey)];
  entityKey = serviceInstancesSchemaKey;
  options: RequestOptions;
}

<|MERGE_RESOLUTION|>--- conflicted
+++ resolved
@@ -9,13 +9,7 @@
   serviceInstancesWithSpaceSchemaKey,
   servicePlanSchemaKey,
   serviceSchemaKey,
-<<<<<<< HEAD
-  applicationSchemaKey,
-  organizationSchemaKey,
-  serviceInstancesWithSpaceSchemaKey,
-=======
   spaceSchemaKey,
->>>>>>> 278b4901
 } from '../helpers/entity-factory';
 import {
   createEntityRelationKey,
