--- conflicted
+++ resolved
@@ -68,20 +68,12 @@
   options: RequestOptions;
   initialParams = {
     page: 1,
-<<<<<<< HEAD
-    'results-per-page': 60,
-=======
     'results-per-page': 100,
->>>>>>> 7eabb7d1
     'order-direction': 'desc',
     'order-direction-field': 'username',
   };
   flattenPagination = true;
-<<<<<<< HEAD
-  flattenPaginationMax = 61;
-=======
   flattenPaginationMax = 600;
->>>>>>> 7eabb7d1
   static is(action: PaginatedAction): boolean {
     return !!action['isGetAllUsersAsAdmin'];
   }
