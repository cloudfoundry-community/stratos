import { MetricQueryType } from '../../shared/services/metrics-range-selector.types';
import { metricSchemaKey } from '../helpers/entity-factory';
import { PaginatedAction } from '../types/pagination.types';
import { IRequestAction } from '../types/request.types';
import { environment } from './../../../environments/environment.prod';

export const METRICS_START = '[Metrics] Fetch Start';
export const METRICS_START_SUCCESS = '[Metrics] Fetch Succeeded';
export const METRICS_START_FAILED = '[Metrics] Fetch Failed';

const { proxyAPIVersion } = environment;

export interface IMetricQueryConfigParams {
  window?: string;
  [key: string]: string | number;
}

function joinParams(queryConfig: MetricQueryConfig) {
  const {
    window = '',
    ...params
  } = queryConfig.params || {};
  // If the query contains it's own curly brackets don't add a new set
  const hasSquiggly = queryConfig.metric.indexOf('}') >= 0;
  const windowString = window && !(params.start && params.end) ? `${(hasSquiggly ? '' : '{}')}[${window}]` : '';
  const paramString = Object.keys(params).reduce((accum, key) => accum + `&${key}=${params[key]}`, '');
  return windowString + paramString || '';
}

export function getFullMetricQueryQuery(queryConfig: MetricQueryConfig) {
  return queryConfig.metric + joinParams(queryConfig);
}

export class MetricQueryConfig {
  constructor(
    public metric: string,
    public params?: IMetricQueryConfigParams
  ) { }
}


export class MetricsAction implements IRequestAction {
  constructor(
    guid: string,
    public endpointGuid: string,
    public query: MetricQueryConfig,
    public url: string,
    public windowValue: string = null,
    public queryType: MetricQueryType = MetricQueryType.QUERY,
    isSeries = true) {
    this.guid = MetricsAction.buildMetricKey(guid, query, isSeries, queryType, windowValue);
  }
  public guid: string;
  entityKey = metricSchemaKey;
  type = METRICS_START;
  directApi = false;

  static getBaseMetricsURL() {
    return `/pp/${proxyAPIVersion}/metrics`;
  }

  // Builds the key that is used to store the metric in the app state.
  static buildMetricKey(guid: string, query: MetricQueryConfig, isSeries: boolean, queryType: MetricQueryType, windowValue: string = null) {
    return `${guid}:${query.metric}:${isSeries ? 'series' : 'value'}:${queryType}:${windowValue ? windowValue : ''}`;
  }
}

export class MetricsChartAction extends MetricsAction {
  constructor(
    guid: string,
    endpointGuid: string,
    query: MetricQueryConfig,
    url: string
  ) {
    super(
      guid,
      endpointGuid,
      query,
      url,
      null,
      MetricQueryType.RANGE_QUERY,
      true
    );
  }
}

export class FetchCFMetricsAction extends MetricsAction {
  constructor(
    guid: string,
    cfGuid: string,
    public query: MetricQueryConfig,
    queryType: MetricQueryType = MetricQueryType.RANGE_QUERY,
    isSeries = true) {
<<<<<<< HEAD
    super(cfGuid, cfGuid, query, `${MetricsAction.getBaseMetricsURL()}/cf`, null, queryType, isSeries);
=======
    super(guid, cfGuid, query, `${MetricsAction.getBaseMetricsURL()}/cf`, queryType, isSeries);
>>>>>>> b57a3251
  }
}

export class FetchCFCellMetricsAction extends MetricsAction {
  constructor(
    cfGuid: string,
    cellId: string,
    public query: MetricQueryConfig,
    queryType: MetricQueryType = MetricQueryType.QUERY,
    isSeries = true) {
<<<<<<< HEAD
    super(cfGuid + '-' + cellId, cfGuid, query, `${MetricsAction.getBaseMetricsURL()}/cf`, null, queryType, isSeries);
=======
    super(cfGuid + '-' + cellId, cfGuid, query, `${MetricsAction.getBaseMetricsURL()}/cf/cells`, queryType, isSeries);
>>>>>>> b57a3251
  }
}

export class FetchCFMetricsPaginatedAction extends FetchCFMetricsAction implements PaginatedAction {
<<<<<<< HEAD
  constructor(cfGuid: string, public query: MetricQueryConfig, queryType: MetricQueryType = MetricQueryType.RANGE_QUERY) {
    super(cfGuid, query, queryType);
    this.paginationKey = this.guid;
=======
  constructor(
    guid: string,
    cfGuid: string,
    public query: MetricQueryConfig,
    queryType: MetricQueryType = MetricQueryType.QUERY) {
    super(guid, cfGuid, query, queryType);
    this.paginationKey = this.metricId;
>>>>>>> b57a3251
  }
  actions = [];
  paginationKey: string;
  initialParams = {
    'order-direction': 'desc',
    'order-direction-field': 'id',
  };
}

export class FetchCFCellMetricsPaginatedAction extends FetchCFCellMetricsAction implements PaginatedAction {
  constructor(cfGuid: string, cellId: string, public query: MetricQueryConfig, queryType: MetricQueryType = MetricQueryType.QUERY) {
    super(cfGuid, cellId, query, queryType);
    this.paginationKey = this.guid;
  }
  actions = [];
  paginationKey: string;
  initialParams = {
    'order-direction': 'desc',
    'order-direction-field': 'id',
  };
}

export class FetchApplicationMetricsAction extends MetricsAction {
  constructor(
    guid: string,
    cfGuid: string,
    query: MetricQueryConfig,
    queryType: MetricQueryType = MetricQueryType.RANGE_QUERY,
    isSeries = true) {
    super(guid, cfGuid, query, `${MetricsAction.getBaseMetricsURL()}/cf/app/${guid}`, null, queryType, isSeries);
  }

}
export class FetchApplicationChartMetricsAction extends MetricsChartAction {
  constructor(
    guid: string,
    cfGuid: string,
    query: MetricQueryConfig, ) {
    super(guid, cfGuid, query, `${MetricsAction.getBaseMetricsURL()}/cf/app/${guid}`);
  }

}
<|MERGE_RESOLUTION|>--- conflicted
+++ resolved
@@ -91,11 +91,7 @@
     public query: MetricQueryConfig,
     queryType: MetricQueryType = MetricQueryType.RANGE_QUERY,
     isSeries = true) {
-<<<<<<< HEAD
     super(cfGuid, cfGuid, query, `${MetricsAction.getBaseMetricsURL()}/cf`, null, queryType, isSeries);
-=======
-    super(guid, cfGuid, query, `${MetricsAction.getBaseMetricsURL()}/cf`, queryType, isSeries);
->>>>>>> b57a3251
   }
 }
 
@@ -106,20 +102,11 @@
     public query: MetricQueryConfig,
     queryType: MetricQueryType = MetricQueryType.QUERY,
     isSeries = true) {
-<<<<<<< HEAD
     super(cfGuid + '-' + cellId, cfGuid, query, `${MetricsAction.getBaseMetricsURL()}/cf`, null, queryType, isSeries);
-=======
-    super(cfGuid + '-' + cellId, cfGuid, query, `${MetricsAction.getBaseMetricsURL()}/cf/cells`, queryType, isSeries);
->>>>>>> b57a3251
   }
 }
 
 export class FetchCFMetricsPaginatedAction extends FetchCFMetricsAction implements PaginatedAction {
-<<<<<<< HEAD
-  constructor(cfGuid: string, public query: MetricQueryConfig, queryType: MetricQueryType = MetricQueryType.RANGE_QUERY) {
-    super(cfGuid, query, queryType);
-    this.paginationKey = this.guid;
-=======
   constructor(
     guid: string,
     cfGuid: string,
@@ -127,7 +114,6 @@
     queryType: MetricQueryType = MetricQueryType.QUERY) {
     super(guid, cfGuid, query, queryType);
     this.paginationKey = this.metricId;
->>>>>>> b57a3251
   }
   actions = [];
   paginationKey: string;
