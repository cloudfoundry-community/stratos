--- conflicted
+++ resolved
@@ -1,27 +1,16 @@
 import { RequestOptions, URLSearchParams } from '@angular/http';
 
-<<<<<<< HEAD
-=======
-import { PaginatedAction, PaginationAction } from '../types/pagination.types';
-import { CFStartAction, ICFAction } from '../types/request.types';
->>>>>>> c1bd1734
 import {
   entityFactory,
   organisationSchemaKey,
-<<<<<<< HEAD
   organisationWithSpaceKey,
   spaceSchemaKey,
   spacesKey,
+  spaceWithOrgKey,
 } from '../helpers/entity-factory';
 import { EntityInlineChildAction, EntityInlineParentAction } from '../helpers/entity-relations.types';
-import { PaginatedAction } from '../types/pagination.types';
+import { PaginatedAction, PaginationAction } from '../types/pagination.types';
 import { CFStartAction, ICFAction } from '../types/request.types';
-=======
-  OrganisationWithSpaceSchema,
-  spaceSchemaKey,
-  SpaceWithOrganisationSchema,
-} from './action-types';
->>>>>>> c1bd1734
 import { getActions } from './action.helper';
 import { IUpdateOrganization } from '../../core/cf-api.types';
 
@@ -33,7 +22,6 @@
 export const GET_ORGANISATIONS_SUCCESS = '[Organisation] Get all success';
 export const GET_ORGANISATIONS_FAILED = '[Organisation] Get all failed';
 
-<<<<<<< HEAD
 export const GET_ORGANISATION_SPACES = '[Space] Get all org spaces';
 export const GET_ORGANISATION_SPACES_SUCCESS = '[Space] Get all org spaces success';
 export const GET_ORGANISATION_SPACES_FAILED = '[Space] Get all org spaces failed';
@@ -43,19 +31,11 @@
     public endpointGuid: string,
     public includeRelations: string[] = [],
     public populateMissing = false) {
-=======
-
-export class GetOrganisation extends CFStartAction implements ICFAction {
-  constructor(public guid: string, public endpointGuid: string, private withInlineDepth = 0) {
->>>>>>> c1bd1734
     super();
     this.options = new RequestOptions();
     this.options.url = `organizations/${guid}`;
     this.options.method = 'get';
     this.options.params = new URLSearchParams();
-    if (withInlineDepth !== 0) {
-      this.options.params.append('inline-relations-depth', '' + withInlineDepth);
-    }
   }
   actions = [
     GET_ORGANISATION,
@@ -67,7 +47,6 @@
   options: RequestOptions;
 }
 
-<<<<<<< HEAD
 
 
 export class GetAllOrganisationSpaces extends CFStartAction implements PaginatedAction, EntityInlineParentAction, EntityInlineChildAction {
@@ -99,12 +78,12 @@
 
 
 export class GetAllOrganisations extends CFStartAction implements PaginatedAction, EntityInlineParentAction {
-  constructor(public paginationKey: string, public includeRelations: string[] = [], public populateMissing = false) {
-=======
-export class GetAllOrganisations extends CFStartAction
-  implements PaginatedAction {
-  constructor(public paginationKey: string, public endpointGuid: string = null) {
->>>>>>> c1bd1734
+  constructor(
+    public paginationKey: string,
+    public endpointGuid: string = null,
+    public includeRelations: string[] = [],
+    public populateMissing = false
+  ) {
     super();
     this.options = new RequestOptions();
     this.options.url = 'organizations';
@@ -154,29 +133,36 @@
     };
   }
   actions = getActions('Organisations', 'Create Org');
-  entity = [OrganisationSchema];
+  entity = [entityFactory(organisationWithSpaceKey)];
   entityKey = organisationSchemaKey;
   options: RequestOptions;
   guid: string;
 }
 
-export class GetAllSpacesInOrg extends CFStartAction implements PaginationAction {
-  constructor(public cfGuid: string, public orgGuid: string, public paginationKey: string) {
+export class GetAllSpacesInOrg extends CFStartAction implements PaginationAction, EntityInlineParentAction, EntityInlineChildAction {
+  constructor(
+    public endpointGuid: string,
+    public orgGuid: string,
+    public paginationKey: string,
+    public includeRelations: string[] = [],
+    public populateMissing = true
+  ) {
     super();
     this.options = new RequestOptions();
     this.options.url = `organizations/${orgGuid}/spaces`;
     this.options.method = 'get';
     this.options.params = new URLSearchParams();
+    this.parentGuid = orgGuid;
   }
   actions = getActions('Organisations', 'Get Spaces');
-  entity = [SpaceWithOrganisationSchema];
+  entity = [entityFactory(spaceWithOrgKey)];
   entityKey = spaceSchemaKey;
   options: RequestOptions;
   initialParams = {
     page: 1,
     'results-per-page': 100,
-    'inline-relations-depth': 2
   };
+  parentGuid: string;
 }
 
 export class UpdateOrganization extends CFStartAction implements ICFAction {
@@ -190,7 +176,7 @@
     this.options.body = updateOrg;
   }
   actions = getActions('Spaces', 'Update Space');
-  entity = [OrganisationSchema];
+  entity = [entityFactory(organisationSchemaKey)];
   entityKey = organisationSchemaKey;
   options: RequestOptions;
   updatingKey = UpdateOrganization.UpdateExistingOrg;
