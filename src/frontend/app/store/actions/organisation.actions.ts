--- conflicted
+++ resolved
@@ -1,15 +1,10 @@
-<<<<<<< HEAD
-import { RequestOptions } from '@angular/http';
+import { RequestOptions, URLSearchParams } from '@angular/http';
 import { schema } from 'normalizr';
-=======
-import { RequestOptions, URLSearchParams } from '@angular/http';
->>>>>>> eba5a1eb
 
 import { getAPIResourceGuid } from '../selectors/api.selectors';
 import { PaginatedAction } from '../types/pagination.types';
 import { CFStartAction, ICFAction } from '../types/request.types';
 import {
-<<<<<<< HEAD
   EntityInlineChildAction,
   EntityInlineParent,
   OrganisationSchema,
@@ -17,13 +12,6 @@
   spaceSchemaKey,
   SpacesSchema,
 } from './action-types';
-=======
-  OrganisationSchema,
-  organisationSchemaKey,
-  OrganisationWithSpaceSchema
-} from './action-types';
-import { getActions } from './action.helper';
->>>>>>> eba5a1eb
 
 export const GET_ORGANISATION = '[Organisation] Get one';
 export const GET_ORGANISATION_SUCCESS = '[Organisation] Get one success';
@@ -54,7 +42,6 @@
   options: RequestOptions;
 }
 
-<<<<<<< HEAD
 export class GetAllOrganisationSpaces extends CFStartAction implements PaginatedAction, EntityInlineChildAction {
   constructor(public paginationKey: string, public orgGuid: string, public cnsi: string) {
     super();
@@ -102,10 +89,6 @@
   });
 
 export class GetAllOrganisations extends CFStartAction implements PaginatedAction {
-=======
-export class GetAllOrganisations extends CFStartAction
-  implements PaginatedAction {
->>>>>>> eba5a1eb
   constructor(public paginationKey: string) {
     super();
     this.options = new RequestOptions();
@@ -125,9 +108,7 @@
     'results-per-page': 100,
     'inline-relations-depth': 2
   };
-<<<<<<< HEAD
   flattenPagination = true;
-=======
 }
 
 export class DeleteOrganisation extends CFStartAction implements ICFAction {
@@ -144,5 +125,4 @@
   entity = [OrganisationSchema];
   entityKey = organisationSchemaKey;
   options: RequestOptions;
->>>>>>> eba5a1eb
 }