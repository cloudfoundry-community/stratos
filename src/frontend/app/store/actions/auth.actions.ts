--- conflicted
+++ resolved
@@ -43,11 +43,7 @@
 }
 
 export class InvalidSession implements Action {
-<<<<<<< HEAD
-  constructor(public uaaError: boolean = false, public upgradeInProgress = false, public isSSOLogin = false) { }
-=======
-  constructor(public uaaError: boolean = false, public upgradeInProgress = false, public domainMismatch = false) { }
->>>>>>> 44c6eec2
+  constructor(public uaaError: boolean = false, public upgradeInProgress = false, public domainMismatch = false, public isSSOLogin = false) { }
   type = SESSION_INVALID;
 }
 
