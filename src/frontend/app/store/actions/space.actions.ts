--- conflicted
+++ resolved
@@ -68,7 +68,6 @@
   options: RequestOptions;
 }
 
-<<<<<<< HEAD
 export class CreateSpace extends CFStartAction implements ICFAction {
   constructor(public name: string, public orgGuid: string, public endpointGuid: string) {
     super();
@@ -86,7 +85,8 @@
   entityKey = spaceSchemaKey;
   options: RequestOptions;
   guid: string;
-=======
+}
+
 export class GetRoutesInSpace extends CFStartAction implements PaginationAction {
   constructor(public spaceGuid: string, public cfGuid: string, public paginationKey: string) {
     super();
@@ -104,5 +104,4 @@
     'results-per-page': 100,
     'inline-relations-depth': 2
   };
->>>>>>> e0b0dcf0
 }