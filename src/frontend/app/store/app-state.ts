import { ActionHistoryState } from './reducers/action-history-reducer';
import { AuthState } from './reducers/auth.reducer';
import { DashboardState } from './reducers/dashboard-reducer';
import { ListsState } from './reducers/list.reducer';
import { CreateNewApplicationState } from './types/create-application.types';
import { DeployApplicationState } from './types/deploy-application.types';
import { EndpointState } from './types/endpoint.types';
import { IRequestDataState, IRequestState } from './types/entity.types';
import { PaginationState } from './types/pagination.types';
import { RoutingHistory } from './types/routing.type';
<<<<<<< HEAD
import { UserProfileInfo } from './types/user-profile.types';
=======
import { UAASetupState } from './types/uaa-setup.types';
import { InternalEventsState } from './types/internal-events.types';

>>>>>>> 9d983ebf
export interface IRequestTypeState {
  [entityKey: string]: IRequestEntityTypeState<any>;
}
export interface IRequestEntityTypeState<T> {
  [guid: string]: T;
}
export interface AppState {
  actionHistory: ActionHistoryState;
  auth: AuthState;
  uaaSetup: UAASetupState;
  endpoints: EndpointState;
  pagination: PaginationState;
  request: IRequestState;
  requestData: IRequestDataState;
  dashboard: DashboardState;
  createApplication: CreateNewApplicationState;
  deployApplication: DeployApplicationState;
  lists: ListsState;
  routing: RoutingHistory;
  internalEvents: InternalEventsState;
}<|MERGE_RESOLUTION|>--- conflicted
+++ resolved
@@ -8,13 +8,10 @@
 import { IRequestDataState, IRequestState } from './types/entity.types';
 import { PaginationState } from './types/pagination.types';
 import { RoutingHistory } from './types/routing.type';
-<<<<<<< HEAD
+import { UAASetupState } from './types/uaa-setup.types';
 import { UserProfileInfo } from './types/user-profile.types';
-=======
-import { UAASetupState } from './types/uaa-setup.types';
 import { InternalEventsState } from './types/internal-events.types';
 
->>>>>>> 9d983ebf
 export interface IRequestTypeState {
   [entityKey: string]: IRequestEntityTypeState<any>;
 }
