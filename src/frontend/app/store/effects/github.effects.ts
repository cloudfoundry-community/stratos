import { Injectable } from '@angular/core';
import { Http } from '@angular/http';
import { Actions, Effect } from '@ngrx/effects';
import { Store } from '@ngrx/store';
import { catchError, mergeMap } from 'rxjs/operators';

<<<<<<< HEAD
=======
import { GitSCMService, GitSCMType } from '../../shared/data-services/scm/scm.service';
>>>>>>> cdfac3ce
import { FETCH_GITHUB_REPO, FetchGitHubRepoInfo } from '../actions/github.actions';
import { AppState } from '../app-state';
import { gitRepoSchemaKey } from '../helpers/entity-factory';
import { NormalizedResponse } from '../types/api.types';
import { StartRequestAction, WrapperRequestActionFailed, WrapperRequestActionSuccess } from '../types/request.types';
import { createFailedGithubRequestMessage } from './deploy-app.effects';
import { GitSCMService, GitSCMType } from '../../shared/data-services/scm/scm.service';


@Injectable()
export class GithubEffects {
  constructor(
    private http: Http,
    private actions$: Actions,
    private store: Store<AppState>,
    private scmService: GitSCMService
  ) { }
  @Effect()
  fetchCommit$ = this.actions$
    .ofType<FetchGitHubRepoInfo>(FETCH_GITHUB_REPO).pipe(
      mergeMap(action => {
        const actionType = 'fetch';
        const apiAction = {
          entityKey: gitRepoSchemaKey,
          type: action.type,
          guid: action.stProject.deploySource.project
        };
        this.store.dispatch(new StartRequestAction(apiAction, actionType));
<<<<<<< HEAD
        const scmType = action.stProject.deploySource.scm ||  action.stProject.deploySource.type;
=======
        const scmType = action.stProject.deploySource.scm || action.stProject.deploySource.type;
>>>>>>> cdfac3ce
        const scm = this.scmService.getSCM(scmType as GitSCMType);
        return scm.getRepository(action.stProject.deploySource.project).pipe(
          mergeMap(repoDetails => {
            const mappedData = {
<<<<<<< HEAD
              entities: { githubRepo: {} },
              result: []
            } as NormalizedResponse;
            const id = repoDetails.full_name;
            mappedData.entities.githubRepo[id] = {
=======
              entities: { gitRepo: {} },
              result: []
            } as NormalizedResponse;
            const id = scmType + '-' + repoDetails.full_name;
            mappedData.entities.gitRepo[id] = {
>>>>>>> cdfac3ce
              entity: repoDetails,
              metadata: {}
            };
            mappedData.result.push(id);
            return [
              new WrapperRequestActionSuccess(mappedData, apiAction, actionType)
            ];
          }),
          catchError(err => [
            new WrapperRequestActionFailed(createFailedGithubRequestMessage(err), apiAction, actionType)
          ]
<<<<<<< HEAD
          ), );
=======
          ));
>>>>>>> cdfac3ce
      }));
}<|MERGE_RESOLUTION|>--- conflicted
+++ resolved
@@ -4,17 +4,13 @@
 import { Store } from '@ngrx/store';
 import { catchError, mergeMap } from 'rxjs/operators';
 
-<<<<<<< HEAD
-=======
 import { GitSCMService, GitSCMType } from '../../shared/data-services/scm/scm.service';
->>>>>>> cdfac3ce
 import { FETCH_GITHUB_REPO, FetchGitHubRepoInfo } from '../actions/github.actions';
 import { AppState } from '../app-state';
 import { gitRepoSchemaKey } from '../helpers/entity-factory';
 import { NormalizedResponse } from '../types/api.types';
 import { StartRequestAction, WrapperRequestActionFailed, WrapperRequestActionSuccess } from '../types/request.types';
 import { createFailedGithubRequestMessage } from './deploy-app.effects';
-import { GitSCMService, GitSCMType } from '../../shared/data-services/scm/scm.service';
 
 
 @Injectable()
@@ -36,28 +32,16 @@
           guid: action.stProject.deploySource.project
         };
         this.store.dispatch(new StartRequestAction(apiAction, actionType));
-<<<<<<< HEAD
-        const scmType = action.stProject.deploySource.scm ||  action.stProject.deploySource.type;
-=======
         const scmType = action.stProject.deploySource.scm || action.stProject.deploySource.type;
->>>>>>> cdfac3ce
         const scm = this.scmService.getSCM(scmType as GitSCMType);
         return scm.getRepository(action.stProject.deploySource.project).pipe(
           mergeMap(repoDetails => {
             const mappedData = {
-<<<<<<< HEAD
-              entities: { githubRepo: {} },
-              result: []
-            } as NormalizedResponse;
-            const id = repoDetails.full_name;
-            mappedData.entities.githubRepo[id] = {
-=======
               entities: { gitRepo: {} },
               result: []
             } as NormalizedResponse;
             const id = scmType + '-' + repoDetails.full_name;
             mappedData.entities.gitRepo[id] = {
->>>>>>> cdfac3ce
               entity: repoDetails,
               metadata: {}
             };
@@ -69,10 +53,6 @@
           catchError(err => [
             new WrapperRequestActionFailed(createFailedGithubRequestMessage(err), apiAction, actionType)
           ]
-<<<<<<< HEAD
-          ), );
-=======
           ));
->>>>>>> cdfac3ce
       }));
 }