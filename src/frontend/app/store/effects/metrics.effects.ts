--- conflicted
+++ resolved
@@ -2,20 +2,19 @@
 import { Injectable } from '@angular/core';
 import { Actions, Effect } from '@ngrx/effects';
 import { Store } from '@ngrx/store';
-<<<<<<< HEAD
+import { catchError, map, mergeMap } from 'rxjs/operators';
 
-import { METRICS_START, MetricsAction, MetricQueryType } from '../actions/metrics.actions';
-=======
-import { catchError, map, mergeMap } from 'rxjs/operators';
-import { getFullMetricQueryQuery, MetricsAction, METRICS_START } from '../actions/metrics.actions';
->>>>>>> 7e4a52fb
+import { MetricQueryType } from '../../shared/services/metrics-range-selector.types';
+import { getFullMetricQueryQuery, METRICS_START, MetricsAction } from '../actions/metrics.actions';
 import { AppState } from '../app-state';
 import { metricSchemaKey } from '../helpers/entity-factory';
 import { IMetricsResponse } from '../types/base-metric.types';
-import { IRequestAction, StartRequestAction, WrapperRequestActionFailed, WrapperRequestActionSuccess } from './../types/request.types';
-
-
-
+import {
+  IRequestAction,
+  StartRequestAction,
+  WrapperRequestActionFailed,
+  WrapperRequestActionSuccess,
+} from './../types/request.types';
 
 @Injectable()
 export class MetricsEffect {
@@ -67,9 +66,8 @@
     }));
 
   private buildFullUrl(action: MetricsAction) {
-<<<<<<< HEAD
-
-    return `${action.url}/${this.queryType(action.queryType)}?query=${action.query.getFullQuery()}`;
+    return `${action.url}/${this.queryType(action.queryType)}?query=${getFullMetricQueryQuery(action.query)}`;
+    // return `${action.url}/${action.queryType}?query=${getFullMetricQueryQuery(action.query)}`;
   }
 
   private queryType(type: MetricQueryType): string {
@@ -77,8 +75,5 @@
       return MetricQueryType.QUERY;
     }
     return type;
-=======
-    return `${action.url}/${action.queryType}?query=${getFullMetricQueryQuery(action.query)}`;
->>>>>>> 7e4a52fb
   }
 }
