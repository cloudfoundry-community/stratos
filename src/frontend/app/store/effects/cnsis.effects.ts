import { IRequestAction, StartCFAction } from './../types/request.types';
import { APIResource, NormalizedResponse } from '../types/api.types';
import { Observable } from 'rxjs/Rx';
import {
  CONNECT_CNSIS,
  CONNECT_CNSIS_FAILED,
  CONNECT_CNSIS_SUCCESS,
  ConnectCnis,
  DISCONNECT_CNSIS,
  DISCONNECT_CNSIS_FAILED,
  DISCONNECT_CNSIS_SUCCESS,
  DisconnectCnis,
  EndpointSchema,
  GET_CNSIS,
  GetAllCNSIS,
  GetAllCNSISFailed,
  GetAllCNSISSuccess,
  UNREGISTER_CNSIS,
  UNREGISTER_CNSIS_FAILED,
  UNREGISTER_CNSIS_SUCCESS,
  UnregisterCnis,
  REGISTER_CNSIS,
  REGISTER_CNSIS_FAILED,
  REGISTER_CNSIS_SUCCESS,
  RegisterCnis,
} from './../actions/cnsis.actions';
import { AppState } from './../app-state';
import { Injectable } from '@angular/core';
import { Headers, Http, URLSearchParams } from '@angular/http';
import { Action, Store } from '@ngrx/store';
import { Actions, Effect } from '@ngrx/effects';
import { CNSISModel, cnsisStoreNames } from '../types/cnsis.types';
import {
  StartRequestAction,
  WrapperRequestActionFailed,
  WrapperRequestActionSuccess,
} from '../types/request.types';
import { ApiRequestTypes } from '../reducers/api-request-reducer/request-helpers';
import { PaginatedAction } from '../types/pagination.types';


@Injectable()
export class CNSISEffect {

  static connectingKey = 'connecting';
  static disconnectingKey = 'disconnecting';
  static registeringKey = 'registering';
  static unregisteringKey = 'unregistering';
  static registeringKey = 'registering';

  constructor(
    private http: Http,
    private actions$: Actions,
    private store: Store<AppState>
  ) { }

  @Effect() getAllCNSIS$ = this.actions$.ofType<GetAllCNSIS>(GET_CNSIS)
    .flatMap(action => {
      const actionType = 'fetch';
      this.store.dispatch(new StartRequestAction(action, actionType));
      return Observable.zip(
        this.http.get('/pp/v1/cnsis'),
        this.http.get('/pp/v1/cnsis/registered'),
        (all, registered) => {
          const allCnsis: CNSISModel[] = all.json();
          const registeredCnsis: CNSISModel[] = registered.json();

          return allCnsis.map(c => {
            c.registered = !!registeredCnsis.find(r => r.guid === c.guid);
            return c;
          });
        }
      )
        .mergeMap(data => {
          const mappedData = {
            entities: {
              [cnsisStoreNames.type]: {}
            },
            result: []
          } as NormalizedResponse;

          data.forEach(cnsi => {
            mappedData.entities[cnsisStoreNames.type][cnsi.guid] = cnsi;
            mappedData.result.push(cnsi.guid);
          });
          // Order is important. Need to ensure data is written (none cf action success) before we notify everything is loaded
          // (cnsi success)
          return [
            new WrapperRequestActionSuccess(mappedData, action, actionType),
            new GetAllCNSISSuccess(data, action.login),
          ];
        })
        .catch((err, caught) => [
          new WrapperRequestActionFailed(err.message, action, actionType),
          new GetAllCNSISFailed(err.message, action.login),
        ]);

    });


  @Effect() connectCnis$ = this.actions$.ofType<ConnectCnis>(CONNECT_CNSIS)
    .flatMap(action => {
      const actionType = 'update';
      const apiAction = this.getEndpointAction(action.guid, action.type, CNSISEffect.connectingKey);
      const params: URLSearchParams = new URLSearchParams();
      params.append('cnsi_guid', action.guid);
      params.append('username', action.username);
      params.append('password', action.password);

      return this.doCnisAction(
        apiAction,
        '/pp/v1/auth/login/cnsi',
        params,
        null,
        [CONNECT_CNSIS_SUCCESS, CONNECT_CNSIS_FAILED]
      );
    });

  @Effect() disconnect$ = this.actions$.ofType<DisconnectCnis>(DISCONNECT_CNSIS)
    .flatMap(action => {

      const apiAction = this.getEndpointAction(action.guid, action.type, CNSISEffect.disconnectingKey);

      const params: URLSearchParams = new URLSearchParams();
      params.append('cnsi_guid', action.guid);

      return this.doCnisAction(
        apiAction,
        '/pp/v1/auth/logout/cnsi',
        params,
        null,
        [DISCONNECT_CNSIS_SUCCESS, DISCONNECT_CNSIS_FAILED]
      );
    });

  @Effect() unregister$ = this.actions$.ofType<UnregisterCnis>(UNREGISTER_CNSIS)
    .flatMap(action => {

      const apiAction = this.getEndpointAction(action.guid, action.type, CNSISEffect.unregisteringKey);

      const params: URLSearchParams = new URLSearchParams();
      params.append('cnsi_guid', action.guid);

      return this.doCnisAction(
        apiAction,
        '/pp/v1/unregister',
        params,
        'delete',
        [UNREGISTER_CNSIS_SUCCESS, UNREGISTER_CNSIS_FAILED]
      );
    });

  @Effect() register$ = this.actions$.ofType<RegisterCnis>(REGISTER_CNSIS)
  .flatMap(action => {

<<<<<<< HEAD
    const apiAction = this.getEndpointAction(action.guid, action.type, CNSISEffect.registeringKey);

    const params: URLSearchParams = new URLSearchParams();
    params.append('cnsi_guid', action.guid);

    return this.doCnisAction(
      apiAction,
      '/pp/v1/register',
=======
    const apiAction = this.getEndpointAction(action.guid(), action.type, CNSISEffect.registeringKey);

    const params: URLSearchParams = new URLSearchParams();
    params.append('cnsi_name', action.name);
    params.append('api_endpoint', action.endpoint);
    params.append('skip_ssl_validation', action.skipSslValidation ? 'true' : 'false');

    return this.doCnisAction(
      apiAction,
      '/pp/v1/register/cf',
>>>>>>> 4ccebb76
      params,
      'create',
      [REGISTER_CNSIS_SUCCESS, REGISTER_CNSIS_FAILED]
    );
  });
<<<<<<< HEAD


=======
    
>>>>>>> 4ccebb76
  private getEndpointAction(guid, type, updatingKey) {
    return {
      entityKey: cnsisStoreNames.type,
      guid,
      type,
      updatingKey,
    } as IRequestAction;
  }

  private doCnisAction(
    apiAction: IRequestAction,
    url: string,
    params: URLSearchParams,
    apiActionType: ApiRequestTypes = 'update',
    actionStrings: [string, string] = [null, null]
  ) {
    const headers = new Headers();
    headers.append('Content-Type', 'application/x-www-form-urlencoded');
    this.store.dispatch(new StartRequestAction(apiAction, apiActionType));
    return this.http.post(url, params, {
      headers
    }).map(endpoint => {
      if (actionStrings[0]) {
        this.store.dispatch({ type: actionStrings[0] });
      }
      return new WrapperRequestActionSuccess(null, apiAction, apiActionType);
    })
      .catch(e => {
        if (actionStrings[1]) {
          this.store.dispatch({ type: actionStrings[1] });
        }
        return [new WrapperRequestActionFailed('Could not connect', apiAction, apiActionType)];
      });
  }
}<|MERGE_RESOLUTION|>--- conflicted
+++ resolved
@@ -26,7 +26,6 @@
 } from './../actions/cnsis.actions';
 import { AppState } from './../app-state';
 import { Injectable } from '@angular/core';
-import { Headers, Http, URLSearchParams } from '@angular/http';
 import { Action, Store } from '@ngrx/store';
 import { Actions, Effect } from '@ngrx/effects';
 import { CNSISModel, cnsisStoreNames } from '../types/cnsis.types';
@@ -37,7 +36,10 @@
 } from '../types/request.types';
 import { ApiRequestTypes } from '../reducers/api-request-reducer/request-helpers';
 import { PaginatedAction } from '../types/pagination.types';
-
+import { HttpClient, HttpHeaders, HttpParams } from '@angular/common/http';
+import { SystemInfo } from '../types/system.types';
+import { map, mergeMap, catchError } from 'rxjs/operators';
+import { GetSystemInfo, GET_SYSTEM_INFO, GET_SYSTEM_INFO_SUCCESS, GetSystemSuccess } from '../actions/system.actions';
 
 @Injectable()
 export class CNSISEffect {
@@ -46,66 +48,57 @@
   static disconnectingKey = 'disconnecting';
   static registeringKey = 'registering';
   static unregisteringKey = 'unregistering';
-  static registeringKey = 'registering';
 
   constructor(
-    private http: Http,
+    private http: HttpClient,
     private actions$: Actions,
     private store: Store<AppState>
   ) { }
 
-  @Effect() getAllCNSIS$ = this.actions$.ofType<GetAllCNSIS>(GET_CNSIS)
-    .flatMap(action => {
+  @Effect() getAllCNSIS$ = this.actions$.ofType<GetSystemSuccess>(GET_SYSTEM_INFO_SUCCESS)
+    .pipe(mergeMap(action => {
+      const paginationAction = new GetAllCNSIS(action.login);
       const actionType = 'fetch';
-      this.store.dispatch(new StartRequestAction(action, actionType));
-      return Observable.zip(
-        this.http.get('/pp/v1/cnsis'),
-        this.http.get('/pp/v1/cnsis/registered'),
-        (all, registered) => {
-          const allCnsis: CNSISModel[] = all.json();
-          const registeredCnsis: CNSISModel[] = registered.json();
-
-          return allCnsis.map(c => {
-            c.registered = !!registeredCnsis.find(r => r.guid === c.guid);
-            return c;
-          });
-        }
-      )
-        .mergeMap(data => {
-          const mappedData = {
-            entities: {
-              [cnsisStoreNames.type]: {}
-            },
-            result: []
-          } as NormalizedResponse;
-
-          data.forEach(cnsi => {
-            mappedData.entities[cnsisStoreNames.type][cnsi.guid] = cnsi;
-            mappedData.result.push(cnsi.guid);
-          });
-          // Order is important. Need to ensure data is written (none cf action success) before we notify everything is loaded
-          // (cnsi success)
-          return [
-            new WrapperRequestActionSuccess(mappedData, action, actionType),
-            new GetAllCNSISSuccess(data, action.login),
-          ];
-        })
-        .catch((err, caught) => [
-          new WrapperRequestActionFailed(err.message, action, actionType),
-          new GetAllCNSISFailed(err.message, action.login),
-        ]);
-
-    });
-
+      this.store.dispatch(new StartRequestAction(paginationAction, actionType));
+
+      const endpoints = action.payload.endpoints.cf;
+
+      // Data is an aarray of endpoints
+      const mappedData = {
+        entities: {
+          [cnsisStoreNames.type]: {}
+        },
+        result: []
+      } as NormalizedResponse;
+
+      const data = Object.values(endpoints).forEach(endpointInfo => {
+        mappedData.entities[cnsisStoreNames.type][endpointInfo.guid] = {
+          ...endpointInfo,
+          connectionStatus: endpointInfo.user ? 'connected' : 'disconnected',
+          registered: !!endpointInfo.user,
+        };
+        mappedData.result.push(endpointInfo.guid);
+      });
+
+      // Order is important. Need to ensure data is written (none cf action success) before we notify everything is loaded
+      // (cnsi success)
+      return [
+        new WrapperRequestActionSuccess(mappedData, paginationAction, actionType),
+        new GetAllCNSISSuccess(paginationAction.login),
+      ];
+    }));
 
   @Effect() connectCnis$ = this.actions$.ofType<ConnectCnis>(CONNECT_CNSIS)
     .flatMap(action => {
       const actionType = 'update';
       const apiAction = this.getEndpointAction(action.guid, action.type, CNSISEffect.connectingKey);
-      const params: URLSearchParams = new URLSearchParams();
-      params.append('cnsi_guid', action.guid);
-      params.append('username', action.username);
-      params.append('password', action.password);
+      const params: HttpParams = new HttpParams({
+        fromObject: {
+          'cnsi_guid': action.guid,
+          'username': action.username,
+          'password': action.password,
+        }
+      });
 
       return this.doCnisAction(
         apiAction,
@@ -120,9 +113,11 @@
     .flatMap(action => {
 
       const apiAction = this.getEndpointAction(action.guid, action.type, CNSISEffect.disconnectingKey);
-
-      const params: URLSearchParams = new URLSearchParams();
-      params.append('cnsi_guid', action.guid);
+      const params: HttpParams = new HttpParams({
+        fromObject: {
+          'cnsi_guid': action.guid
+        }
+      });
 
       return this.doCnisAction(
         apiAction,
@@ -137,9 +132,11 @@
     .flatMap(action => {
 
       const apiAction = this.getEndpointAction(action.guid, action.type, CNSISEffect.unregisteringKey);
-
-      const params: URLSearchParams = new URLSearchParams();
-      params.append('cnsi_guid', action.guid);
+      const params: HttpParams = new HttpParams({
+        fromObject: {
+          'cnsi_guid': action.guid
+        }
+      });
 
       return this.doCnisAction(
         apiAction,
@@ -151,40 +148,26 @@
     });
 
   @Effect() register$ = this.actions$.ofType<RegisterCnis>(REGISTER_CNSIS)
-  .flatMap(action => {
-
-<<<<<<< HEAD
-    const apiAction = this.getEndpointAction(action.guid, action.type, CNSISEffect.registeringKey);
-
-    const params: URLSearchParams = new URLSearchParams();
-    params.append('cnsi_guid', action.guid);
-
-    return this.doCnisAction(
-      apiAction,
-      '/pp/v1/register',
-=======
-    const apiAction = this.getEndpointAction(action.guid(), action.type, CNSISEffect.registeringKey);
-
-    const params: URLSearchParams = new URLSearchParams();
-    params.append('cnsi_name', action.name);
-    params.append('api_endpoint', action.endpoint);
-    params.append('skip_ssl_validation', action.skipSslValidation ? 'true' : 'false');
-
-    return this.doCnisAction(
-      apiAction,
-      '/pp/v1/register/cf',
->>>>>>> 4ccebb76
-      params,
-      'create',
-      [REGISTER_CNSIS_SUCCESS, REGISTER_CNSIS_FAILED]
-    );
-  });
-<<<<<<< HEAD
-
-
-=======
-    
->>>>>>> 4ccebb76
+    .flatMap(action => {
+
+      const apiAction = this.getEndpointAction(action.guid(), action.type, CNSISEffect.registeringKey);
+      const params: HttpParams = new HttpParams({
+        fromObject: {
+          'cnsi_name': action.name,
+          'api_endpoint': action.endpoint,
+          'skip_ssl_validation': action.skipSslValidation ? 'true' : 'false',
+        }
+      });
+
+      return this.doCnisAction(
+        apiAction,
+        '/pp/v1/register/cf',
+        params,
+        'create',
+        [REGISTER_CNSIS_SUCCESS, REGISTER_CNSIS_FAILED]
+      );
+    });
+
   private getEndpointAction(guid, type, updatingKey) {
     return {
       entityKey: cnsisStoreNames.type,
@@ -197,15 +180,16 @@
   private doCnisAction(
     apiAction: IRequestAction,
     url: string,
-    params: URLSearchParams,
+    params: HttpParams,
     apiActionType: ApiRequestTypes = 'update',
     actionStrings: [string, string] = [null, null]
   ) {
-    const headers = new Headers();
-    headers.append('Content-Type', 'application/x-www-form-urlencoded');
+    const headers = new HttpHeaders();
+    headers.set('Content-Type', 'application/x-www-form-urlencoded');
     this.store.dispatch(new StartRequestAction(apiAction, apiActionType));
-    return this.http.post(url, params, {
-      headers
+    return this.http.post(url, {}, {
+      headers,
+      params
     }).map(endpoint => {
       if (actionStrings[0]) {
         this.store.dispatch({ type: actionStrings[0] });
