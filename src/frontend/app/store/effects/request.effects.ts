--- conflicted
+++ resolved
@@ -81,16 +81,12 @@
         withLatestFrom(this.store.select(getPaginationState)),
         first(),
         map(([allEntities, allPagination]) => {
-<<<<<<< HEAD
+          // The apiResponse will be null if we're validating as part of the entity service, not during an api request
+          const entities = apiResponse ? apiResponse.response.entities : null;
           return apiAction.skipValidation ? {
             started: false,
             completed: Promise.resolve([])
           } : validateEntityRelations({
-=======
-          // The apiResponse will be null if we're validating as part of the entity service, not during an api request
-          const entities = apiResponse ? apiResponse.response.entities : null;
-          return validateEntityRelations({
->>>>>>> c12d6013
             cfGuid: validateAction.action.endpointGuid,
             store: this.store,
             allEntities,
