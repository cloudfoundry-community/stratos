--- conflicted
+++ resolved
@@ -32,24 +32,16 @@
 import { selectPaginationState } from '../selectors/pagination.selectors';
 import { EndpointModel } from '../types/endpoint.types';
 import { InternalEventSeverity } from '../types/internal-events.types';
-<<<<<<< HEAD
-import { PaginatedAction, PaginationEntityState, PaginationParam } from '../types/pagination.types';
-=======
 import {
   PaginatedAction,
   PaginationEntityState,
   PaginationParam,
 } from '../types/pagination.types';
->>>>>>> 4bf1710f
 import {
   APISuccessOrFailedAction,
   ICFAction,
   IRequestAction,
   RequestEntityLocation,
-<<<<<<< HEAD
-  WrapperRequestActionSuccess
-=======
->>>>>>> 4bf1710f
 } from '../types/request.types';
 import { environment } from './../../../environments/environment';
 import {
@@ -195,11 +187,6 @@
       map(response => {
         return this.handleMultiEndpoints(response, actionClone);
       }),
-<<<<<<< HEAD
-      mergeMap<any, Action>(response => {
-        const { entities, totalResults, totalPages, errorsCheck = [] } = response;
-        if (requestType === 'fetch' && (errorsCheck && errorsCheck.length > 0)) {
-=======
       mergeMap(response => {
         const {
           entities,
@@ -211,7 +198,6 @@
           requestType === 'fetch' &&
           (errorsCheck && errorsCheck.length > 0)
         ) {
->>>>>>> 4bf1710f
           this.handleApiEvents(errorsCheck);
         }
 
@@ -264,30 +250,6 @@
             ),
           );
         }
-<<<<<<< HEAD
-        const res = {
-          response: entities,
-          totalResults,
-          totalPages
-        };
-        if (totalResults === 0) {
-          return [
-            new APISuccessOrFailedAction(apiAction.actions[1], apiAction, res.response),
-            new WrapperRequestActionSuccess(
-              res.response,
-              apiAction,
-              requestType,
-              res.totalResults,
-              res.totalPages
-            )];
-        }
-        return [new ValidateEntitiesStart(
-          actionClone,
-          entities.result,
-          true,
-          res
-        )];
-=======
 
         return [
           new ValidateEntitiesStart(actionClone, entities.result, true, {
@@ -296,7 +258,6 @@
             totalPages,
           }),
         ];
->>>>>>> 4bf1710f
       }),
       catchError(error => {
         const endpointString = options.headers.get(endpointHeader) || '';
