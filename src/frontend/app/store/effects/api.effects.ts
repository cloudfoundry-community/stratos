--- conflicted
+++ resolved
@@ -84,19 +84,11 @@
       }
     }
 
-<<<<<<< HEAD
-      options.url = `/pp/${proxyAPIVersion}/proxy/${cfAPIVersion}/${options.url}`;
-      options.headers = this.addBaseHeaders(
-        apiAction.endpointGuid ||
-        state.requestData.endpoint, options.headers
-      );
-=======
     options.url = `/pp/${proxyAPIVersion}/proxy/${cfAPIVersion}/${options.url}`;
     options.headers = this.addBaseHeaders(
-      apiAction.cnis ||
+      apiAction.endpointGuid ||
       state.requestData.endpoint, options.headers
     );
->>>>>>> ea66313a
 
     if (paginatedAction.flattenPagination) {
       options.params.set('page', '1');
