import { HttpClientModule } from '@angular/common/http';
import { NgModule } from '@angular/core';
import { HttpModule } from '@angular/http';
import { EffectsModule } from '@ngrx/effects';

import { ActionHistoryEffect } from './effects/action-history.effects';
import { APIEffect } from './effects/api.effects';
import { AppVariablesEffect } from './effects/app-variables.effects';
import { AppEffects } from './effects/app.effects';
import { AuthEffect } from './effects/auth.effects';
import { CloudFoundryEffects } from './effects/cloud-foundry.effects';
import { CreateAppPageEffects } from './effects/create-app-effects';
import { DeployAppEffects } from './effects/deploy-app.effects';
import { EndpointsEffect } from './effects/endpoint.effects';
import { GithubEffects } from './effects/github.effects';
import { MetricsEffect } from './effects/metrics.effects';
import { PaginationEffects } from './effects/pagination.effects';
import { PermissionEffects, PermissionsEffects } from './effects/permissions.effect';
import { RecursiveDeleteEffect } from './effects/recursive-entity-delete.effect';
import { RequestEffect } from './effects/request.effects';
import { RouteEffect } from './effects/route.effects';
import { RouterEffect } from './effects/router.effects';
import { SetClientFilterEffect } from './effects/set-client-filter.effect';
import { SnackBarEffects } from './effects/snackBar.effects';
import { SystemEffects } from './effects/system.effects';
import { UAASetupEffect } from './effects/uaa-setup.effects';
import { UpdateAppEffects } from './effects/update-app-effects';
import { UserProfileEffect } from './effects/user-profile.effects';
import { UsersRolesEffects } from './effects/users-roles.effects';
import { UsersEffects } from './effects/users.effects';
import { AppReducersModule } from './reducers.module';
<<<<<<< HEAD
import { UserFavoritesEffect } from './effects/user-favorites-effect';
=======
import { EndpointApiError } from './effects/endpoint-api-errors.effects';
>>>>>>> d7ff98b3

@NgModule({
  imports: [
    AppReducersModule,
    HttpModule,
    HttpClientModule,
    EffectsModule.forRoot([
      APIEffect,
      EndpointApiError,
      AuthEffect,
      UAASetupEffect,
      EndpointsEffect,
      CreateAppPageEffects,
      UpdateAppEffects,
      PaginationEffects,
      ActionHistoryEffect,
      AppVariablesEffect,
      RouterEffect,
      SystemEffects,
      SnackBarEffects,
      SetClientFilterEffect,
      DeployAppEffects,
      GithubEffects,
      CloudFoundryEffects,
      MetricsEffect,
      RequestEffect,
      UserProfileEffect,
      UsersRolesEffects,
      PermissionsEffects,
      PermissionEffects,
      UsersEffects,
      RecursiveDeleteEffect,
      AppEffects,
      RouteEffect,
      UserFavoritesEffect
    ])
  ]
})
export class AppStoreModule { }<|MERGE_RESOLUTION|>--- conflicted
+++ resolved
@@ -29,11 +29,8 @@
 import { UsersRolesEffects } from './effects/users-roles.effects';
 import { UsersEffects } from './effects/users.effects';
 import { AppReducersModule } from './reducers.module';
-<<<<<<< HEAD
 import { UserFavoritesEffect } from './effects/user-favorites-effect';
-=======
 import { EndpointApiError } from './effects/endpoint-api-errors.effects';
->>>>>>> d7ff98b3
 
 @NgModule({
   imports: [
