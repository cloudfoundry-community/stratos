--- conflicted
+++ resolved
@@ -1,6 +1,14 @@
 import { Action } from '@ngrx/store';
 
 import { SESSION_VERIFIED, VerifiedSession } from '../../actions/auth.actions';
+import {
+  CONNECT_ENDPOINTS_SUCCESS,
+  DISCONNECT_ENDPOINTS_SUCCESS,
+  EndpointActionComplete,
+  REGISTER_ENDPOINTS_SUCCESS,
+  UNREGISTER_ENDPOINTS_SUCCESS,
+} from '../../actions/endpoint.actions';
+import { DELETE_ORGANIZATION_SUCCESS } from '../../actions/organization.actions';
 import {
   GET_CURRENT_USER_CF_RELATIONS,
   GET_CURRENT_USER_CF_RELATIONS_FAILED,
@@ -12,31 +20,16 @@
   GetCurrentUserRelationsComplete,
   GetUserCfRelations,
 } from '../../actions/permissions.actions';
+import { DELETE_SPACE_SUCCESS } from '../../actions/space.actions';
 import { getDefaultRolesRequestState, ICurrentUserRolesState } from '../../types/current-user-roles.types';
+import { APISuccessOrFailedAction } from '../../types/request.types';
 import { currentUserBaseCFRolesReducer } from './current-user-base-cf-role.reducer';
-<<<<<<< HEAD
 import {
   currentUserCfRolesRequestStateReducer,
   currentUserRolesRequestStateReducer,
 } from './current-user-request-state.reducers';
-import { roleInfoFromSessionReducer } from './current-user-role-session.reducer';
-=======
-import { VerifiedSession, SESSION_VERIFIED } from '../../actions/auth.actions';
 import { roleInfoFromSessionReducer, updateNewlyConnectedEndpoint } from './current-user-role-session.reducer';
-import {
-  DISCONNECT_ENDPOINTS_SUCCESS,
-  DisconnectEndpoint,
-  UNREGISTER_ENDPOINTS_SUCCESS,
-  REGISTER_ENDPOINTS_SUCCESS,
-  RegisterEndpoint,
-  EndpointActionComplete,
-  CONNECT_ENDPOINTS_SUCCESS
-} from '../../actions/endpoint.actions';
-import { removeEndpointRoles, addEndpoint, removeOrgRoles, removeSpaceRoles } from './current-user-roles-clear.reducers';
-import { DELETE_ORGANIZATION_SUCCESS } from '../../actions/organization.actions';
-import { APISuccessOrFailedAction } from '../../types/request.types';
-import { DELETE_SPACE_SUCCESS } from '../../actions/space.actions';
->>>>>>> 9291a9b5
+import { addEndpoint, removeEndpointRoles, removeOrgRoles, removeSpaceRoles } from './current-user-roles-clear.reducers';
 
 const getDefaultState = () => ({
   internal: {
@@ -55,9 +48,18 @@
         cf: currentUserBaseCFRolesReducer(state.cf, action as GetCurrentUserRelationsComplete)
       };
     case SESSION_VERIFIED:
-<<<<<<< HEAD
-      const verifiedSession = action as VerifiedSession;
-      return roleInfoFromSessionReducer(state, verifiedSession.sessionData.user, verifiedSession.sessionData.endpoints);
+      return roleInfoFromSessionReducer(state, action as VerifiedSession);
+    case REGISTER_ENDPOINTS_SUCCESS:
+      return addEndpoint(state, action as EndpointActionComplete);
+    case CONNECT_ENDPOINTS_SUCCESS:
+      return updateNewlyConnectedEndpoint(state, action as EndpointActionComplete);
+    case DISCONNECT_ENDPOINTS_SUCCESS:
+    case UNREGISTER_ENDPOINTS_SUCCESS:
+      return removeEndpointRoles(state, action as EndpointActionComplete);
+    case DELETE_ORGANIZATION_SUCCESS:
+      return removeOrgRoles(state, action as APISuccessOrFailedAction);
+    case DELETE_SPACE_SUCCESS:
+      return removeSpaceRoles(state, action as APISuccessOrFailedAction);
     case GET_CURRENT_USER_RELATIONS:
     case GET_CURRENT_USER_RELATIONS_SUCCESS:
     case GET_CURRENT_USER_RELATIONS_FAILED:
@@ -72,20 +74,6 @@
         ...state,
         cf: currentUserCfRolesRequestStateReducer(state.cf, action as GetUserCfRelations)
       };
-=======
-      return roleInfoFromSessionReducer(state, action as VerifiedSession);
-    case REGISTER_ENDPOINTS_SUCCESS:
-      return addEndpoint(state, action as EndpointActionComplete);
-    case CONNECT_ENDPOINTS_SUCCESS:
-      return updateNewlyConnectedEndpoint(state, action as EndpointActionComplete);
-    case DISCONNECT_ENDPOINTS_SUCCESS:
-    case UNREGISTER_ENDPOINTS_SUCCESS:
-      return removeEndpointRoles(state, action as EndpointActionComplete);
-    case DELETE_ORGANIZATION_SUCCESS:
-      return removeOrgRoles(state, action as APISuccessOrFailedAction);
-    case DELETE_SPACE_SUCCESS:
-      return removeSpaceRoles(state, action as APISuccessOrFailedAction);
->>>>>>> 9291a9b5
   }
   return state;
 }