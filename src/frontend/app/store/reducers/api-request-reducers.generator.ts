--- conflicted
+++ resolved
@@ -22,12 +22,9 @@
 import { GITHUB_REPO_ENTITY_KEY } from '../types/github.types';
 import { UserSchema } from '../types/user.types';
 import { userReducer } from './users.reducer';
-<<<<<<< HEAD
 import { ServiceInstancesSchema, ServicePlanSchema, ServiceSchema, ServiceBindingsSchema } from '../actions/action-types';
-=======
 import { RouteSchema } from '../../shared/components/list/list-types/cf-space-routes/cf-space-routes-data-source';
 import { routeReducer } from './routes.reducer';
->>>>>>> 1a8934d4
 /**
  * This module uses the request data reducer and request reducer factories to create
  * the reducers to be used when making http requests
@@ -65,7 +62,7 @@
   'stack',
   'space',
   'organization',
-  RouteSchema.key,
+  'route',
   'event',
   endpointStoreNames.type,
   'domain',
@@ -97,7 +94,6 @@
 
   const extraReducers = {
     [UserSchema.key]: [userReducer],
-    [RouteSchema.key]: [routeReducer],
     [endpointStoreNames.type]: [systemEndpointsReducer],
     application: [endpointDisconnectApplicationReducer('application')],
     space: [endpointDisconnectApplicationReducer('space')],
