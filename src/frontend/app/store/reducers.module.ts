--- conflicted
+++ resolved
@@ -42,13 +42,9 @@
   actionHistory: actionHistoryReducer,
   lists: listReducer,
   routing: routingReducer,
-<<<<<<< HEAD
   manageUsersRoles: UsersRolesReducer,
-  internalEvents: internalEventReducer
-=======
   internalEvents: internalEventReducer,
   currentUserRoles: currentUserRolesReducer
->>>>>>> 5084af9b
 } as ActionReducerMap<{}>;
 
 let metaReducers = [];
