--- conflicted
+++ resolved
@@ -38,10 +38,7 @@
   actionHistory: actionHistoryReducer,
   lists: listReducer,
   routing: routingReducer,
-<<<<<<< HEAD
-=======
   internalEvents: internalEventReducer
->>>>>>> 9d983ebf
 } as ActionReducerMap<{}>;
 
 let metaReducers = [];
