--- conflicted
+++ resolved
@@ -5,27 +5,16 @@
 import { AppState } from '../app-state';
 import { ActionState } from '../reducers/api-request-reducer/types';
 import { selectPaginationState } from '../selectors/pagination.selectors';
-<<<<<<< HEAD
-import { PaginatedCoreAction, PaginationEntityState } from '../types/pagination.types';
-
-
-export const fetchPaginationStateFromAction = (store: Store<AppState>, action: PaginatedCoreAction) =>
-=======
 import { BasePaginatedAction, PaginationEntityState } from '../types/pagination.types';
 
 
 export const fetchPaginationStateFromAction = (store: Store<AppState>, action: BasePaginatedAction) =>
->>>>>>> c4512e8d
   store.select(selectPaginationState(action.entityKey, action.paginationKey));
 
 /**
  * Using the given action wait until the associated pagination section changes from busy to not busy
  */
-<<<<<<< HEAD
-export const createPaginationCompleteWatcher = (store: Store<AppState>, action: PaginatedCoreAction): Observable<boolean> =>
-=======
 export const createPaginationCompleteWatcher = (store: Store<AppState>, action: BasePaginatedAction): Observable<boolean> =>
->>>>>>> c4512e8d
   fetchPaginationStateFromAction(store, action).pipe(
     map((paginationState: PaginationEntityState) => {
       const pageRequest: ActionState =
