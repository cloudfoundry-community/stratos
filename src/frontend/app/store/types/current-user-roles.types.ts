--- conflicted
+++ resolved
@@ -1,6 +1,4 @@
 import { ScopeStrings } from '../../core/current-user-permissions.config';
-<<<<<<< HEAD
-=======
 
 export interface RolesRequestState {
   initialised: boolean;
@@ -15,7 +13,6 @@
     error: false
   };
 }
->>>>>>> fd0e8b5c
 
 export function getDefaultEndpointRoles(): ICfRolesState {
   return {
