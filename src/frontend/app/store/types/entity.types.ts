--- conflicted
+++ resolved
@@ -35,12 +35,7 @@
   spaceQuotaSchemaKey,
   spaceSchemaKey,
   stackSchemaKey,
-<<<<<<< HEAD
-  gitCommitSchemaKey,
-  serviceBrokerSchemaKey,
   userFavoritesSchemaKey,
-=======
->>>>>>> db95ccee
 } from '../helpers/entity-factory';
 import { RequestInfoState } from '../reducers/api-request-reducer/types';
 import { APIResource } from './api.types';
@@ -48,8 +43,8 @@
 import { EndpointModel } from './endpoint.types';
 import { GitBranch, GitCommit } from './git.types';
 import { SystemInfo } from './system.types';
+import { UserFavorite } from './user-favorites.types';
 import { CfUser } from './user.types';
-import { UserFavorite } from './user-favorites.types';
 
 export interface IRequestDataState extends IRequestTypeState {
   endpoint: IRequestEntityTypeState<EndpointModel>;
@@ -73,12 +68,9 @@
   servicePlanVisibility: IRequestEntityTypeState<APIResource<IServicePlanVisibility>>;
   serviceBroker: IRequestEntityTypeState<APIResource<IServiceBroker>>;
   metrics: IRequestEntityTypeState<IMetrics>;
-<<<<<<< HEAD
   userFavorites: IRequestEntityTypeState<UserFavorite>;
-=======
   // Extensibility
   [name: string]: IRequestEntityTypeState<any>;
->>>>>>> db95ccee
 }
 
 export interface IRequestState extends IRequestTypeState {
@@ -102,12 +94,9 @@
   securityGroup: IRequestEntityTypeState<RequestInfoState>;
   servicePlanVisibility: IRequestEntityTypeState<RequestInfoState>;
   serviceBroker: IRequestEntityTypeState<RequestInfoState>;
-<<<<<<< HEAD
   userFavorites: IRequestEntityTypeState<RequestInfoState>;
-=======
   // Extensibility
   [name: string]: IRequestEntityTypeState<RequestInfoState>;
->>>>>>> db95ccee
 }
 
 
