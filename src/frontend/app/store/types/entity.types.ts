import {
  IService,
  IServiceBinding,
  IServiceInstance,
  IServicePlan,
  IServicePlanVisibility,
  IServiceBroker,
} from '../../core/cf-api-svc.types';
import { IApp, IDomain, IFeatureFlag, IOrganization, IRoute, ISecurityGroup, ISpace, IStack } from '../../core/cf-api.types';
import { IRequestEntityTypeState, IRequestTypeState } from '../app-state';
import {
  appEnvVarsSchemaKey,
  appEventSchemaKey,
  applicationSchemaKey,
  appStatsSchemaKey,
  appSummarySchemaKey,
  buildpackSchemaKey,
  cfUserSchemaKey,
  domainSchemaKey,
  endpointSchemaKey,
  featureFlagSchemaKey,
  githubBranchesSchemaKey,
  metricSchemaKey,
  organizationSchemaKey,
  privateDomainsSchemaKey,
  routeSchemaKey,
  securityGroupSchemaKey,
  serviceBindingSchemaKey,
  serviceInstancesSchemaKey,
  servicePlanSchemaKey,
  servicePlanVisibilitySchemaKey,
  serviceSchemaKey,
  spaceQuotaSchemaKey,
  spaceSchemaKey,
  stackSchemaKey,
  githubCommitSchemaKey,
<<<<<<< HEAD
=======
  serviceBrokerSchemaKey,
>>>>>>> 648eeabe
} from '../helpers/entity-factory';
import { RequestInfoState } from '../reducers/api-request-reducer/types';
import { APIResource } from './api.types';
import { IMetrics } from './base-metric.types';
import { EndpointModel } from './endpoint.types';
import { GitBranch, GithubCommit } from './github.types';
import { SystemInfo } from './system.types';
import { CfUser } from './user.types';

export interface IRequestDataState extends IRequestTypeState {
  endpoint: IRequestEntityTypeState<EndpointModel>;
  system: IRequestEntityTypeState<SystemInfo>;
  featureFlag: IRequestEntityTypeState<IFeatureFlag>;
  application: IRequestEntityTypeState<APIResource<IApp>>;
  stack: IRequestEntityTypeState<APIResource<IStack>>;
  space: IRequestEntityTypeState<APIResource<ISpace>>;
  organization: IRequestEntityTypeState<APIResource<IOrganization>>;
  route: IRequestEntityTypeState<APIResource<IRoute>>;
  event: IRequestEntityTypeState<APIResource>;
  githubBranches: IRequestEntityTypeState<APIResource<GitBranch>>;
  githubCommits: IRequestEntityTypeState<APIResource<GithubCommit>>;
  domain: IRequestEntityTypeState<APIResource<IDomain>>;
  user: IRequestEntityTypeState<APIResource<CfUser>>;
  serviceInstance: IRequestEntityTypeState<APIResource<IServiceInstance>>;
  servicePlan: IRequestEntityTypeState<APIResource<IServicePlan>>;
  service: IRequestEntityTypeState<APIResource<IService>>;
  serviceBinding: IRequestEntityTypeState<APIResource<IServiceBinding>>;
  securityGroup: IRequestEntityTypeState<APIResource<ISecurityGroup>>;
  servicePlanVisibility: IRequestEntityTypeState<APIResource<IServicePlanVisibility>>;
  serviceBroker: IRequestEntityTypeState<APIResource<IServiceBroker>>;
  metrics: IRequestEntityTypeState<IMetrics>;
}

export interface IRequestState extends IRequestTypeState {
  application: IRequestEntityTypeState<RequestInfoState>;
  endpoint: IRequestEntityTypeState<RequestInfoState>;
  system: IRequestEntityTypeState<RequestInfoState>;
  featureFlag: IRequestEntityTypeState<RequestInfoState>;
  stack: IRequestEntityTypeState<RequestInfoState>;
  space: IRequestEntityTypeState<RequestInfoState>;
  organization: IRequestEntityTypeState<RequestInfoState>;
  route: IRequestEntityTypeState<RequestInfoState>;
  event: IRequestEntityTypeState<RequestInfoState>;
  githubBranches: IRequestEntityTypeState<RequestInfoState>;
  githubCommits: IRequestEntityTypeState<RequestInfoState>;
  domain: IRequestEntityTypeState<RequestInfoState>;
  user: IRequestEntityTypeState<RequestInfoState>;
  serviceInstance: IRequestEntityTypeState<RequestInfoState>;
  servicePlan: IRequestEntityTypeState<RequestInfoState>;
  service: IRequestEntityTypeState<RequestInfoState>;
  serviceBinding: IRequestEntityTypeState<RequestInfoState>;
  securityGroup: IRequestEntityTypeState<RequestInfoState>;
  servicePlanVisibility: IRequestEntityTypeState<RequestInfoState>;
  serviceBroker: IRequestEntityTypeState<RequestInfoState>;
}


export const defaultCfEntitiesState = {
  [applicationSchemaKey]: {},
  [stackSchemaKey]: {},
  [spaceSchemaKey]: {},
  [organizationSchemaKey]: {},
  [routeSchemaKey]: {},
  [appEventSchemaKey]: {},
  [endpointSchemaKey]: {},
  [githubBranchesSchemaKey]: {},
  [githubCommitSchemaKey]: {},
  [cfUserSchemaKey]: {},
  [domainSchemaKey]: {},
  [appEnvVarsSchemaKey]: {},
  [appStatsSchemaKey]: {},
  [appSummarySchemaKey]: {},
  [serviceInstancesSchemaKey]: {},
  [servicePlanSchemaKey]: {},
  [serviceSchemaKey]: {},
  [serviceBindingSchemaKey]: {},
  [buildpackSchemaKey]: {},
  [securityGroupSchemaKey]: {},
  [featureFlagSchemaKey]: {},
  [privateDomainsSchemaKey]: {},
  [spaceQuotaSchemaKey]: {},
  [metricSchemaKey]: {},
  [servicePlanVisibilitySchemaKey]: {},
  [serviceBrokerSchemaKey]: {}
};<|MERGE_RESOLUTION|>--- conflicted
+++ resolved
@@ -34,10 +34,7 @@
   spaceSchemaKey,
   stackSchemaKey,
   githubCommitSchemaKey,
-<<<<<<< HEAD
-=======
   serviceBrokerSchemaKey,
->>>>>>> 648eeabe
 } from '../helpers/entity-factory';
 import { RequestInfoState } from '../reducers/api-request-reducer/types';
 import { APIResource } from './api.types';
