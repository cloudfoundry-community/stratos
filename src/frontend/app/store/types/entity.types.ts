--- conflicted
+++ resolved
@@ -33,11 +33,8 @@
   spaceQuotaSchemaKey,
   spaceSchemaKey,
   stackSchemaKey,
-<<<<<<< HEAD
   githubCommitSchemaKey,
-=======
   serviceBrokerSchemaKey,
->>>>>>> 3529451c
 } from '../helpers/entity-factory';
 import { RequestInfoState } from '../reducers/api-request-reducer/types';
 import { APIResource } from './api.types';
