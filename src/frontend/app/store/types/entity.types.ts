import { IRequestEntityTypeState, IRequestTypeState } from '../app-state';
import {
  appEnvVarsSchemaKey,
  appStatsSchemaKey,
  appSummarySchemaKey,
  privateDomainsSchemaKey,
  spaceQuotaSchemaKey,
} from '../helpers/entity-factory';
import { RequestInfoState } from '../reducers/api-request-reducer/types';
import { APIResource } from './api.types';
<<<<<<< HEAD
import { EndpointModel } from './endpoint.types';
=======
import {
  AppEnvVarSchema,
  AppStatSchema,
  AppSummarySchema
} from './app-metadata.types';
import { SystemInfo } from './system.types';
import { IRoute, IFeatureFlag } from '../../core/cf-api.types';
>>>>>>> 11c3ac86

export interface IRequestDataInternal<T> extends IRequestTypeState {
  application: IRequestEntityTypeState<T>;
  stack: IRequestEntityTypeState<T>;
  space: IRequestEntityTypeState<T>;
  organization: IRequestEntityTypeState<T>;
  route: IRequestEntityTypeState<T>;
  event: IRequestEntityTypeState<T>;
  githubBranches: IRequestEntityTypeState<T>;
  githubCommits: IRequestEntityTypeState<T>;
  domain: IRequestEntityTypeState<T>;
  user: IRequestEntityTypeState<T>;
  serviceInstance: IRequestEntityTypeState<T>;
  servicePlan: IRequestEntityTypeState<T>;
  service: IRequestEntityTypeState<T>;
  serviceBinding: IRequestEntityTypeState<T>;
  buildpack: IRequestEntityTypeState<T>;
  securityGroup: IRequestEntityTypeState<T>;
  featureFlag: IRequestEntityTypeState<T>;
  private_domains: IRequestEntityTypeState<T>;
  space_quota_definition: IRequestEntityTypeState<T>;
}

export interface IRequestDataState extends IRequestDataInternal<APIResource> {
  endpoint: IRequestEntityTypeState<EndpointModel>;
  system: IRequestEntityTypeState<SystemInfo>;
  featureFlag: IRequestEntityTypeState<IFeatureFlag>;
}

export interface IRequestState extends IRequestDataInternal<RequestInfoState> {
  endpoint: IRequestEntityTypeState<RequestInfoState>;
  system: IRequestEntityTypeState<RequestInfoState>;
  featureFlag: IRequestEntityTypeState<RequestInfoState>;
}


export const defaultCfEntitiesState = {
  application: {},
  stack: {},
  space: {},
  organization: {},
  route: {},
  event: {},
  endpoint: {},
  githubBranches: {},
  user: {},
  domain: {},
<<<<<<< HEAD
  [appEnvVarsSchemaKey]: {},
  [appStatsSchemaKey]: {},
  [appSummarySchemaKey]: {},
  serviceInstance: {}, // TODO: RC
=======
  buildpack: {},
  featureFlag: {},
  serviceInstance: {},
>>>>>>> 11c3ac86
  servicePlan: {},
  service: {},
  serviceBinding: {},
  buildpack: {},
  securityGroup: {},
  featureFlag: {},
  [privateDomainsSchemaKey]: {},
  [spaceQuotaSchemaKey]: {}
};<|MERGE_RESOLUTION|>--- conflicted
+++ resolved
@@ -8,17 +8,9 @@
 } from '../helpers/entity-factory';
 import { RequestInfoState } from '../reducers/api-request-reducer/types';
 import { APIResource } from './api.types';
-<<<<<<< HEAD
 import { EndpointModel } from './endpoint.types';
-=======
-import {
-  AppEnvVarSchema,
-  AppStatSchema,
-  AppSummarySchema
-} from './app-metadata.types';
 import { SystemInfo } from './system.types';
-import { IRoute, IFeatureFlag } from '../../core/cf-api.types';
->>>>>>> 11c3ac86
+import { IFeatureFlag } from '../../core/cf-api.types';
 
 export interface IRequestDataInternal<T> extends IRequestTypeState {
   application: IRequestEntityTypeState<T>;
@@ -66,16 +58,10 @@
   githubBranches: {},
   user: {},
   domain: {},
-<<<<<<< HEAD
   [appEnvVarsSchemaKey]: {},
   [appStatsSchemaKey]: {},
   [appSummarySchemaKey]: {},
   serviceInstance: {}, // TODO: RC
-=======
-  buildpack: {},
-  featureFlag: {},
-  serviceInstance: {},
->>>>>>> 11c3ac86
   servicePlan: {},
   service: {},
   serviceBinding: {},
