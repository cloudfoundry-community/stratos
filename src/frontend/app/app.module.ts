import { ServiceCatalogModule } from './features/service-catalog/service-catalog.module';
import { NgModule } from '@angular/core';
import { BrowserModule } from '@angular/platform-browser';
import { BrowserAnimationsModule } from '@angular/platform-browser/animations';

import { AppComponent, MetricsMetatdata } from './app.component';
import { RouteModule } from './app.routing';
import { CoreModule } from './core/core.module';
import { ApplicationsModule } from './features/applications/applications.module';
import { DashboardModule } from './features/dashboard/dashboard.module';
import { HomeModule } from './features/home/home.module';
import { LoginModule } from './features/login/login.module';
import { UAASetupModule } from './features/uaa-setup/uaa-setup.module';
import { SharedModule } from './shared/shared.module';
import { AppStoreModule } from './store/store.module';
import { LoggedInService } from './logged-in.service';
import { Params, RouterStateSnapshot } from '@angular/router';
import { RouterStateSerializer, StoreRouterConnectingModule } from '@ngrx/router-store';
import { NoEndpointsNonAdminComponent } from './features/no-endpoints-non-admin/no-endpoints-non-admin.component';
// Create action for router navigation. See
// - https://github.com/ngrx/platform/issues/68
// - https://github.com/ngrx/platform/issues/201 (https://github.com/ngrx/platform/pull/355)

// https://github.com/ngrx/platform/blob/master/docs/router-store/api.md#custom-router-state-serializer
export interface RouterStateUrl {
  url: string;
  params: Params;
  queryParams: Params;
}
export class CustomRouterStateSerializer
  implements RouterStateSerializer<RouterStateUrl> {
  serialize(routerState: RouterStateSnapshot): RouterStateUrl {
    let route = routerState.root;
    while (route.firstChild) {
      route = route.firstChild;
    }

    const { url } = routerState;
    const queryParams = routerState.root.queryParams;
    const params = route.params;

    // Only return an object including the URL, params and query params
    // instead of the entire snapshot
    return { url, params, queryParams };
  }
}

@NgModule({
  declarations: [
    AppComponent,
    NoEndpointsNonAdminComponent,
  ],
  imports: [
    BrowserModule,
    BrowserAnimationsModule,
    CoreModule,
    AppStoreModule,
    SharedModule,
    RouteModule,
    ApplicationsModule,
    UAASetupModule,
    LoginModule,
    HomeModule,
    DashboardModule,
    ServiceCatalogModule,
    StoreRouterConnectingModule // Create action for router navigation
  ],
  providers: [
    LoggedInService,
<<<<<<< HEAD
    MetricsMetatdata
    // { provide: RouterStateSerializer, useClass: CustomRouterStateSerializer } // Create action for router navigation
=======
    { provide: RouterStateSerializer, useClass: CustomRouterStateSerializer } // Create action for router navigation
>>>>>>> fa5cb062
  ],
  bootstrap: [AppComponent]
})
export class AppModule { }<|MERGE_RESOLUTION|>--- conflicted
+++ resolved
@@ -67,12 +67,9 @@
   ],
   providers: [
     LoggedInService,
-<<<<<<< HEAD
-    MetricsMetatdata
+    MetricsMetatdata,
     // { provide: RouterStateSerializer, useClass: CustomRouterStateSerializer } // Create action for router navigation
-=======
     { provide: RouterStateSerializer, useClass: CustomRouterStateSerializer } // Create action for router navigation
->>>>>>> fa5cb062
   ],
   bootstrap: [AppComponent]
 })
