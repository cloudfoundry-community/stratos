--- conflicted
+++ resolved
@@ -21,10 +21,6 @@
 import { XSRFModule } from './xsrf.module';
 import { GITHUB_API_URL, getGitHubAPIURL } from './core/github.helpers';
 import { ExtensionService, applyRoutesFromExtensions } from './core/extension/extension-service';
-<<<<<<< HEAD
-import { Router } from '@angular/router';
-=======
->>>>>>> 2404465c
 import { DynamicExtenstionRoutes } from './core/extension/dynamic-extension-routes';
 
 // Create action for router navigation. See
@@ -93,12 +89,7 @@
   bootstrap: [AppComponent]
 })
 export class AppModule {
-<<<<<<< HEAD
-  constructor(private router: Router, private ext: ExtensionService) {
-    applyRoutesFromExtensions(router);
-=======
   constructor(private ext: ExtensionService) {
     ext.init();
->>>>>>> 2404465c
   }
 }