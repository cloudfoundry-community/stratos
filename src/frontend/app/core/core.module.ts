import { NgModule } from '@angular/core';
import { FormsModule, ReactiveFormsModule } from '@angular/forms';
import { RouterModule } from '@angular/router';

import { AuthGuardService } from './auth-guard.service';
import { BytesToHumanSize, MegaBytesToHumanSize } from './byte-formatters.pipe';
import { ClickStopPropagationDirective } from './click-stop-propagation';
import { EndpointsService } from './endpoints.service';
import { EntityServiceFactory } from './entity-service-factory.service';
import { EventWatcherService } from './event-watcher/event-watcher.service';
import { InfinityPipe } from './infinity.pipe';
import { LogOutDialogComponent } from './log-out-dialog/log-out-dialog.component';
import { LoggerService } from './logger.service';
import { MDAppModule } from './md.module';
import { PageHeaderService } from './page-header-service/page-header.service';
import { SafeImgPipe } from './safe-img.pipe';
import { TruncatePipe } from './truncate.pipe';
import { UserService } from './user.service';
import { UtilsService } from './utils.service';
import { WindowRef } from './window-ref/window-ref.service';

@NgModule({
  imports: [
    MDAppModule
  ],
  exports: [
    MDAppModule,
    RouterModule,
    FormsModule,
    ReactiveFormsModule,
    LogOutDialogComponent,
    TruncatePipe,
    InfinityPipe,
    BytesToHumanSize,
    MegaBytesToHumanSize,
<<<<<<< HEAD
    SafeImgPipe
=======
    ClickStopPropagationDirective
>>>>>>> 7ccf06fc
  ],
  providers: [
    AuthGuardService,
    PageHeaderService,
    EventWatcherService,
    WindowRef,
    UtilsService,
    LoggerService,
    EndpointsService,
    UserService,
    EntityServiceFactory,
  ],
  declarations: [
    LogOutDialogComponent,
    TruncatePipe,
    InfinityPipe,
    BytesToHumanSize,
    MegaBytesToHumanSize,
<<<<<<< HEAD
    SafeImgPipe
=======
    ClickStopPropagationDirective
>>>>>>> 7ccf06fc
  ],
  entryComponents: [
    LogOutDialogComponent
  ],
})
export class CoreModule { }<|MERGE_RESOLUTION|>--- conflicted
+++ resolved
@@ -33,11 +33,8 @@
     InfinityPipe,
     BytesToHumanSize,
     MegaBytesToHumanSize,
-<<<<<<< HEAD
-    SafeImgPipe
-=======
+    SafeImgPipe,
     ClickStopPropagationDirective
->>>>>>> 7ccf06fc
   ],
   providers: [
     AuthGuardService,
@@ -56,11 +53,8 @@
     InfinityPipe,
     BytesToHumanSize,
     MegaBytesToHumanSize,
-<<<<<<< HEAD
-    SafeImgPipe
-=======
+    SafeImgPipe,
     ClickStopPropagationDirective
->>>>>>> 7ccf06fc
   ],
   entryComponents: [
     LogOutDialogComponent
