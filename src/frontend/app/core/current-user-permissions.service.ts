
import {of as observableOf,  Observable, combineLatest } from 'rxjs';
import { Injectable } from '@angular/core';
import { Store } from '@ngrx/store';
<<<<<<< HEAD
import { distinctUntilChanged, map, switchMap } from 'rxjs/operators';
=======
import { Observable } from 'rxjs/Observable';
import { combineLatest } from 'rxjs/observable/combineLatest';
import { distinctUntilChanged, map, startWith, switchMap } from 'rxjs/operators';

>>>>>>> 1ac4eb30
import { AppState } from '../store/app-state';
import {
  CHECKER_GROUPS,
  CurrentUserPermissionsChecker,
  IConfigGroup,
  IConfigGroups,
} from './current-user-permissions.checker';
import {
  CurrentUserPermissions,
  PermissionConfig,
  PermissionConfigLink,
  permissionConfigs,
  PermissionConfigType,
  PermissionTypes,
} from './current-user-permissions.config';


interface ICheckCombiner {
  checks: Observable<boolean>[];
  combineType?: '&&';
}

@Injectable()
export class CurrentUserPermissionsService {
  private checker: CurrentUserPermissionsChecker;
  constructor(private store: Store<AppState>) {
    this.checker = new CurrentUserPermissionsChecker(store);
  }
  /**
   * @param action The action we're going to check the user's access to.
   * @param endpointGuid If endpointGuid is provided without a  orgOrSpaceGuid the checks will be done across all orgs and
   * spaces within the cf.
   * If no endpoint guid is provided we will do the check over all of the endpoint and all orgs/spaces.
   * @param orgOrSpaceGuid If this is the only param then it will be used as the id to for all permission checks.
   * @param spaceGuid If this is provided then the orgOrSpaceGuid will be used for org related permission checks and this will be
   *  used for space related permission checks.
   */
  public can(
    action: CurrentUserPermissions | PermissionConfigType,
    endpointGuid?: string,
    orgOrSpaceGuid?: string,
    spaceGuid?: string
  ): Observable<boolean> {
    const actionConfig = this.getConfig(typeof action === 'string' ? permissionConfigs[action] : action);
    const obs$ = this.getCanObservable(actionConfig, endpointGuid, orgOrSpaceGuid, spaceGuid);
    return obs$ ? obs$.pipe(
      distinctUntilChanged(),
    ) : Observable.of(false);
  }

  private getCanObservable(
    actionConfig: PermissionConfig[] | PermissionConfig,
    endpointGuid: string,
    orgOrSpaceGuid?: string,
    spaceGuid?: string): Observable<boolean> {
    if (Array.isArray(actionConfig)) {
      return this.getComplexPermission(actionConfig, endpointGuid, orgOrSpaceGuid, spaceGuid);
    } else if (actionConfig) {
      return this.getSimplePermission(actionConfig, endpointGuid, orgOrSpaceGuid, spaceGuid);
    } else if (endpointGuid) {
      return this.checker.getAdminCheck(endpointGuid);
    }
<<<<<<< HEAD
    return observableOf(false);
=======
    return null;
>>>>>>> 1ac4eb30
  }

  private getSimplePermission(actionConfig: PermissionConfig, endpointGuid?: string, orgOrSpaceGuid?: string, spaceGuid?: string) {
    const check$ = this.checker.getSimpleCheck(actionConfig, endpointGuid, orgOrSpaceGuid, spaceGuid);
    if (actionConfig.type === PermissionTypes.ORGANIZATION || actionConfig.type === PermissionTypes.SPACE) {
      return this.applyAdminCheck(check$, endpointGuid);
    }
    return check$;
  }

  private getComplexPermission(actionConfigs: PermissionConfig[], endpointGuid?: string, orgOrSpaceGuid?: string, spaceGuid?: string) {
    const groupedChecks = this.checker.groupConfigs(actionConfigs);
    const checks = this.getChecksFromConfigGroups(groupedChecks, endpointGuid, orgOrSpaceGuid, spaceGuid);
    return this.combineChecks(checks, endpointGuid);
  }

  private getChecksFromConfigGroups(groups: IConfigGroups, endpointGuid?: string, orgOrSpaceGuid?: string, spaceGuid?: string) {
    return Object.keys(groups).map((permission: PermissionTypes) => {
      return this.getCheckFromConfig(groups[permission], permission, endpointGuid, orgOrSpaceGuid, spaceGuid);
    });
  }

  private getCheckFromConfig(
    configGroup: IConfigGroup,
    permission: PermissionTypes | CHECKER_GROUPS,
    endpointGuid?: string,
    orgOrSpaceGuid?: string,
    spaceGuid?: string
  ): ICheckCombiner {
    switch (permission) {
      case PermissionTypes.ENDPOINT:
        return {
          checks: this.checker.getInternalScopesChecks(configGroup),
        };
      case PermissionTypes.ENDPOINT_SCOPE:
        return {
          checks: this.checker.getEndpointScopesChecks(configGroup, endpointGuid),
        };
      case PermissionTypes.STRATOS_SCOPE:
        return {
          checks: this.checker.getInternalScopesChecks(configGroup),
        };
      case PermissionTypes.FEATURE_FLAG:
        return {
          checks: this.checker.getFeatureFlagChecks(configGroup, endpointGuid),
          combineType: '&&'
        };
      case CHECKER_GROUPS.CF_GROUP:
        return {
          checks: this.checker.getCfChecks(configGroup, endpointGuid, orgOrSpaceGuid, spaceGuid)
        };
    }
  }

  private getConfig(config: PermissionConfigType, _tries = 0): PermissionConfig[] | PermissionConfig {
    const linkConfig = config as PermissionConfigLink;
    if (linkConfig.link) {
      if (_tries >= 20) {
        // Tried too many times to get permission config, circular reference very likely.
        return;
      }
      ++_tries;
      return this.getLinkedPermissionConfig(linkConfig, _tries);
    } else {
      return config as PermissionConfig[] | PermissionConfig;
    }
  }

  private getLinkedPermissionConfig(linkConfig: PermissionConfigLink, _tries = 0) {
    return this.getConfig(permissionConfigs[linkConfig.link]);
  }

  private applyAdminCheck(check$: Observable<boolean>, endpointGuid?: string) {
    const adminCheck$ = this.checker.getAdminChecks(endpointGuid);
    const readOnlyCheck$ = this.checker.getReadOnlyChecks(endpointGuid);
    return combineLatest(
      adminCheck$,
      readOnlyCheck$
    ).pipe(
      distinctUntilChanged(),
      switchMap(([isAdmin, isReadOnly]) => {
        if (isAdmin) {
          return observableOf(true);
        }
        if (isReadOnly) {
          return observableOf(false);
        }
        return check$;
      })
    );
  }

  private combineChecks(
    checkCombiners: ICheckCombiner[],
    endpointGuid?: string
  ) {
    const reducedChecks = checkCombiners.map(combiner => this.checker.reduceChecks(combiner.checks, combiner.combineType));
    const check$ = combineLatest(reducedChecks).pipe(
      map(checks => {
        return checks.every(check => check);
      })
    );
    return this.applyAdminCheck(check$, endpointGuid);
  }
}<|MERGE_RESOLUTION|>--- conflicted
+++ resolved
@@ -1,15 +1,8 @@
 
-import {of as observableOf,  Observable, combineLatest } from 'rxjs';
+import { of as observableOf, Observable, combineLatest } from 'rxjs';
 import { Injectable } from '@angular/core';
 import { Store } from '@ngrx/store';
-<<<<<<< HEAD
 import { distinctUntilChanged, map, switchMap } from 'rxjs/operators';
-=======
-import { Observable } from 'rxjs/Observable';
-import { combineLatest } from 'rxjs/observable/combineLatest';
-import { distinctUntilChanged, map, startWith, switchMap } from 'rxjs/operators';
-
->>>>>>> 1ac4eb30
 import { AppState } from '../store/app-state';
 import {
   CHECKER_GROUPS,
@@ -57,7 +50,7 @@
     const obs$ = this.getCanObservable(actionConfig, endpointGuid, orgOrSpaceGuid, spaceGuid);
     return obs$ ? obs$.pipe(
       distinctUntilChanged(),
-    ) : Observable.of(false);
+    ) : observableOf(false);
   }
 
   private getCanObservable(
@@ -72,11 +65,7 @@
     } else if (endpointGuid) {
       return this.checker.getAdminCheck(endpointGuid);
     }
-<<<<<<< HEAD
-    return observableOf(false);
-=======
     return null;
->>>>>>> 1ac4eb30
   }
 
   private getSimplePermission(actionConfig: PermissionConfig, endpointGuid?: string, orgOrSpaceGuid?: string, spaceGuid?: string) {
