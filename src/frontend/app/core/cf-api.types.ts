--- conflicted
+++ resolved
@@ -156,7 +156,6 @@
   router_group_type?: any;
 }
 
-<<<<<<< HEAD
 export interface ICfV2Info {
   name: string;
   build: string;
@@ -175,7 +174,6 @@
   doppler_logging_endpoint: string;
 }
 
-=======
 export interface IStack {
   name: string;
   description: string;
@@ -195,7 +193,6 @@
   url?: string;
   error_message?: string;
 }
->>>>>>> 11c3ac86
 export interface IServiceInstance {
   guid: string;
   cfGuid: string;
