import { APIResource } from '../store/types/api.types';

export interface IRoute {
  host: string;
  path: string;
  domain_guid: string;
  space_guid: string;
  service_instance_guid?: any;
  port?: any;
  domain_url: string;
  domain: IDomain;
  space_url: string;
  space: APIResource<ISpace>;
  apps_url: string;
  apps: APIResource<IApp>[];
  route_mappings_url: string;
  guid: string;
  cfGuid: string;
}

export interface ISpace {
  name: string;
  organization_guid: string;
  space_quota_definition_guid?: any;
  isolation_segment_guid?: any;
  allow_ssh: boolean;
  organization_url: string;
  organization: IOrganization;
  developers_url: string;
  developers: IDeveloper[];
  managers_url: string;
  managers: IDeveloper[];
  auditors_url: string;
  auditors: any[];
  apps_url: string;
  apps: APIResource<IApp>[];
  routes_url: string;
  domains_url: string;
  domains: IDomain[];
  service_instances_url: string;
  service_instances: any[];
  app_events_url: string;
  events_url: string;
  security_groups_url: string;
  security_groups: ISecurityGroup[];
  staging_security_groups_url: string;
  staging_security_groups: ISecurityGroup[];
  space_quota_definition?: APIResource<IQuotaDefinition>;
  routes?: APIResource<IRoute>[];
  guid: string;
  cfGuid: string;
}

export interface ISecurityGroup {
  name: string;
  rules: IRule[];
  running_default: boolean;
  staging_default: boolean;
  spaces_url: string;
  staging_spaces_url: string;
}

export interface IRule {
  destination: string;
  protocol: string;
  ports?: string;
}

export interface IApp {
  name: string;
  production?: boolean;
  space_guid: string;
  stack_guid?: string;
  buildpack?: any;
  detected_buildpack?: string;
  detected_buildpack_guid?: string;
  environment_json?: IEnvironmentjson;
  memory?: number;
  instances?: number;
  disk_quota?: number;
  state?: string;
  version?: string;
  command?: any;
  console?: boolean;
  debug?: any;
  staging_task_id?: string;
  package_state?: string;
  health_check_type?: string;
  health_check_timeout?: any;
  health_check_http_endpoint?: any;
  staging_failed_reason?: any;
  staging_failed_description?: any;
  diego?: boolean;
  docker_image?: any;
  docker_credentials?: IDockercredentials;
  package_updated_at?: string;
  detected_start_command?: string;
  allow_ssh?: boolean;
  ports?: number[];
  space_url?: string;
  stack_url?: string;
  routes_url?: string;
  events_url?: string;
  service_bindings_url?: string;
  route_mappings_url?: string;
}

export interface IDockercredentials {
  username?: any;
  password?: any;
}

export interface IEnvironmentjson {
  [any: string]: string;
}

export interface IDeveloper {
  admin: boolean;
  active: boolean;
  default_space_guid?: any;
  spaces_url: string;
  organizations_url: string;
  managed_organizations_url: string;
  billing_managed_organizations_url: string;
  audited_organizations_url: string;
  managed_spaces_url: string;
  audited_spaces_url: string;
}

export interface IOrganization {
  name: string;
  billing_enabled?: boolean;
  quota_definition_guid?: string;
  status?: string;
  default_isolation_segment_guid?: any;
  quota_definition_url?: string;
  spaces_url?: string;
  domains_url?: string;
  private_domains_url?: string;
  users_url?: string;
  managers_url?: string;
  billing_managers_url?: string;
  auditors_url?: string;
  app_events_url?: string;
  space_quota_definitions_url?: string;
  guid: string;
  cfGuid: string;
  spaces?: APIResource<ISpace>[];
  private_domains?: APIResource<IPrivateDomain>[];
  quota_definition?: APIResource<IQuotaDefinition>;
}

export interface IDomain {
  name: string;
  router_group_guid?: any;
  router_group_type?: any;
}

<<<<<<< HEAD
export interface ICfV2Info {
  name: string;
  build: string;
  support: string;
  version: number;
  description: string;
  authorization_endpoint: string;
  token_endpoint: string;
  min_cli_version?: any;
  min_recommended_cli_version?: any;
  api_version: string;
  app_ssh_endpoint: string;
  app_ssh_host_key_fingerprint: string;
  app_ssh_oauth_client: string;
  routing_endpoint: string;
  doppler_logging_endpoint: string;
=======
export interface IServiceInstance {
  guid: string;
  cfGuid: string;
}

export interface IPrivateDomain {
  guid: string;
  cfGuid: string;
}

export interface IQuotaDefinition {
  memory_limit: number;
  app_instance_limit: number;
  instance_memory_limit: number;
  name: string;
  organization_guid?: string;
  total_services?: number;
  total_routes?: number;
  total_private_domains?: number;
}


export interface IUpdateSpace {
  name?: string;
  organization_guid?: string;
  developer_guids?: string[];
  manager_guids?: string[];
  auditor_guids?: string[];
  domain_guids?: string[];
  security_group_guids?: string[];
  allow_ssh?: boolean;
  isolation_segment_guid?: string;
}

export interface IUpdateOrganization {
  name?: string;
  status?: string;
  quota_definition_guid?: string;
  default_isolation_segment_guid?: string;
>>>>>>> edefa6eb
}<|MERGE_RESOLUTION|>--- conflicted
+++ resolved
@@ -156,7 +156,6 @@
   router_group_type?: any;
 }
 
-<<<<<<< HEAD
 export interface ICfV2Info {
   name: string;
   build: string;
@@ -173,7 +172,8 @@
   app_ssh_oauth_client: string;
   routing_endpoint: string;
   doppler_logging_endpoint: string;
-=======
+}
+
 export interface IServiceInstance {
   guid: string;
   cfGuid: string;
@@ -213,5 +213,4 @@
   status?: string;
   quota_definition_guid?: string;
   default_isolation_segment_guid?: string;
->>>>>>> edefa6eb
 }