(function () {
  'use strict';

  angular
    .module('cloud-foundry', [
      'cloud-foundry.api',
      'cloud-foundry.event',
      'cloud-foundry.model',
      'cloud-foundry.view'
    ])
    .run(register);

  register.$inject = [
    'app.event.eventService',
    'app.model.modelManager',
    '$state',
    '$location'
  ];

  function register(eventService, modelManager, $state, $location) {
    return new CloudFoundry(eventService, modelManager, $state, $location);
  }

  function CloudFoundry(eventService, modelManager, $state, $location) {
    var that = this;
    this.eventService = eventService;
    this.modelManager = modelManager;
    this.$state = $state;
    this.$location = $location;
    this.eventService.$on(this.eventService.events.LOGIN, function () {
      that.onLoggedIn();
    });
    this.eventService.$on(this.eventService.events.LOGOUT, function () {
      that.onLoggedOut();
    });
  }

  angular.extend(CloudFoundry.prototype, {
    onLoggedIn: function () {
      this.registerNavigation();

      // Only redirect from the login page: preserve ui-context when reloading/refreshing in nested views
      if (this.$location.path() === '') {
        this.eventService.$emit(this.eventService.events.REDIRECT, 'cf.applications.list.gallery-view');
      } else if (this.$state.current.name !== '') {
        // If $location.path() is not empty and the state is set, ui-router won't reload for us
        // We reload manually to trigger any $stateChangeSuccess logic

        // N.B we only reach this after pasting a deep URL in a new tab from a non-loggedIn state
        this.$state.reload();
      }
    },

    onLoggedOut: function () {
    },

<<<<<<< HEAD
    registerNavigation: function() {
      var menu = this.modelManager.retrieve('app.model.navigation').menu;
      menu.addMenuItem('cf.applications', 'cf.applications.list.gallery-view', gettext('Applications'));
      menu.addMenuItem('app.endpoints', 'endpoints.dashboard', gettext('Endpoints'));
=======
    registerNavigation: function () {
      var menu = this.modelManager.retrieve('app.model.navigation').menu;
      menu.addMenuItem('cf.applications', 'cf.applications.list.gallery-view', gettext('Applications'), null, null, 0);
>>>>>>> a73b6990
    }
  });

})();<|MERGE_RESOLUTION|>--- conflicted
+++ resolved
@@ -54,16 +54,9 @@
     onLoggedOut: function () {
     },
 
-<<<<<<< HEAD
-    registerNavigation: function() {
-      var menu = this.modelManager.retrieve('app.model.navigation').menu;
-      menu.addMenuItem('cf.applications', 'cf.applications.list.gallery-view', gettext('Applications'));
-      menu.addMenuItem('app.endpoints', 'endpoints.dashboard', gettext('Endpoints'));
-=======
     registerNavigation: function () {
       var menu = this.modelManager.retrieve('app.model.navigation').menu;
       menu.addMenuItem('cf.applications', 'cf.applications.list.gallery-view', gettext('Applications'), null, null, 0);
->>>>>>> a73b6990
     }
   });
 
