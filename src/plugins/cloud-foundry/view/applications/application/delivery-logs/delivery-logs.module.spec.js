--- conflicted
+++ resolved
@@ -257,59 +257,82 @@
 
     });
 
-<<<<<<< HEAD
-    // This is removed in a current PR. Will be removed when merged to master
-    // describe('View Event for execution', function() {
-    //   var execution = {
-    //     id: 'two'
-    //   };
-    //
-    //   beforeEach(function() {
-    //     createController(true);
-    //     _.set(controller, 'hceCnsi.guid', cnsi.guid);
-    //   });
-    //
-    //   it('Without events', function() {
-    //     _.set(controller, 'eventsPerExecution', {});
-    //
-    //     spyOn(controller, 'viewEvent');
-    //
-    //     controller.viewEventForExecution(execution);
-    //     $rootScope.$apply();
-    //
-    //     expect(controller.viewEvent).not.toHaveBeenCalled();
-    //   });
-    //
-    //   it('With events', function() {
-    //     var event = {
-    //       event: '1',
-    //       name: 'name'
-    //     };
-    //     var events = [ event ];
-    //     _.set(controller, 'eventsPerExecution', {
-    //       one: [
-    //         {
-    //           event: '1'
-    //         },
-    //         {
-    //           event: '2'
-    //         }
-    //       ],
-    //       two: events
-    //     });
-    //
-    //     spyOn(controller, 'viewEvent');
-    //
-    //     controller.viewEventForExecution(execution);
-    //     $rootScope.$apply();
-    //
-    //     expect(controller.viewEvent).toHaveBeenCalled();
-    //     expect(controller.viewEvent.calls.argsFor(0)[0]).toEqual(event);
-    //   });
-    // });
-
-=======
->>>>>>> 6f139160
+    describe('View Event', function() {
+
+      var event = {
+        event: '1',
+        name: 'name'
+      };
+      beforeEach(function() {
+        createController(true);
+        _.set(controller, 'hceCnsi.guid', cnsi.guid);
+      });
+
+      it('View event', function() {
+        spyOn(controller, 'detailView');
+
+        controller.viewEvent(event);
+        $rootScope.$apply();
+
+        expect(controller.detailView).toHaveBeenCalled();
+        expect(controller.detailView.calls.argsFor(0).length).toBe(2);
+        expect(controller.detailView.calls.argsFor(0)[0].title).toEqual(event.name);
+        expect(controller.detailView.calls.argsFor(0)[1]).toEqual({
+          guid: cnsi.guid,
+          event: event
+        });
+      });
+    });
+
+    describe('View Event for execution', function() {
+      var execution = {
+        id: 'two'
+      };
+
+      beforeEach(function() {
+        createController(true);
+        _.set(controller, 'hceCnsi.guid', cnsi.guid);
+      });
+
+      it('Without events', function() {
+        _.set(controller, 'eventsPerExecution', {});
+
+        spyOn(controller, 'viewEvent');
+
+        controller.viewEventForExecution(execution);
+        $rootScope.$apply();
+
+        expect(controller.viewEvent).not.toHaveBeenCalled();
+      });
+
+      it('With events', function() {
+        var event = {
+          event: '1',
+          name: 'name'
+        };
+        var events = [ event ];
+        _.set(controller, 'eventsPerExecution', {
+          one: [
+            {
+              event: '1'
+            },
+            {
+              event: '2'
+            }
+          ],
+          two: events
+        });
+
+        spyOn(controller, 'viewEvent');
+
+        controller.viewEventForExecution(execution);
+        $rootScope.$apply();
+
+        expect(controller.viewEvent).toHaveBeenCalled();
+        expect(controller.viewEvent.calls.argsFor(0)[0]).toEqual(event);
+      });
+    });
+
     describe('Fetching events', function() {
 
       var event1 = {
