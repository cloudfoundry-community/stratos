--- conflicted
+++ resolved
@@ -24,19 +24,11 @@
         <dl class="dl-horizontal col-md-6">
           <dt translate>source</dt>
           <dd>
-<<<<<<< HEAD
-           {{ applicationDeliveryPipelineCtrl.getVcs() }}</a>
-          </dd>
-          <dt translate>repo</dt>
-          <dd>
-           {{ applicationDeliveryPipelineCtrl.project.repo.name }}
-=======
             {{ applicationDeliveryPipelineCtrl.project.vcsInstance.label | uppercase}}
           </dd>
           <dt translate>repo</dt>
           <dd>
             <a href="{{ applicationDeliveryPipelineCtrl.project.repo.http_url }}" target="_blank">{{ applicationDeliveryPipelineCtrl.project.repo.full_name }}</a>
->>>>>>> 63534243
           </dd>
           <dt translate>branch</dt>
           <dd>
@@ -44,7 +36,7 @@
           </dd>
           <dt translate>build container</dt>
           <dd>
-            {{ applicationDeliveryPipelineCtrl.getBuildContainerLabel() }}
+            {{ applicationDeliveryPipelineCtrl.project.buildContainer.build_container_label }}
           </dd>
         </dl>
         <dl class="dl-horizontal col-md-6">
