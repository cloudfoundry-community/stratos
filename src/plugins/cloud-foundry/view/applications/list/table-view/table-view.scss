.apps-table {
  padding-right: 16px;
  padding-left: 16px;

  > table.table {
    table-layout: fixed;
    @include hpe-box-shadow-small();
    border-collapse: separate;

    > thead > tr > th {
      border-width: 1px;
      padding-bottom: 0;
      vertical-align: top;
    }

    th {
      .column-div {
        user-select: none;
        display: flex;
        flex-flow: row nowrap;
        border: 0;

        .column-text {
          padding-bottom: 10px;
          margin-bottom: -10px;
          flex: 0 1 auto;
          white-space: nowrap;
          overflow: hidden;
          text-overflow: ellipsis;
          border-bottom: 3px solid transparent;
        }

        .smart-separator {
          flex: 0 5 6px;
        }

        .column-no-sort, .column-sorter-asc, .column-sorter-desc {
          font-family: "helion-icons";
          flex: none;
        }
        .column-no-sort {
          opacity: 0;
        }
        .column-sorter-asc, .column-sorter-desc {
          display: none;
        }
      }

      &.st-sort-ascent, &.st-sort-descent {
        .column-div {
          .column-text {
            border-color: $hpe-primary;
          }
        }
      }

      &.st-sort-ascent {
        .column-sorter-asc {
          display: inherit;
        }
        .column-no-sort, .column-sorter-desc {
          display: none;
        }
      }

      &.st-sort-descent {
        .column-sorter-desc {
          display: inherit;
        }
        .column-no-sort, .column-sorter-asc {
          display: none;
        }
      }
    }

    // Column widths

    // App Name
    th:nth-child(1) {
      width: 25%;
    }
    // App State
    th:nth-child(2) {
      width: 20%;
    }
    // Instances, Disk, Memory
    th:nth-child(3), th:nth-child(4), th:nth-child(5) {
      width: 10%;
    }
    // Created Date
    th:nth-child(6) {
      width: 25%;
    }

    th > span, td {
      overflow: hidden;
      text-overflow: ellipsis;
    }
<<<<<<< HEAD

    .app-state-column {
      display: flex;
      flex-direction: row;

      .list-view-app-state-label {
        margin-left: 12px;
        line-height: 20px;
      }
    }
=======
>>>>>>> 8e4c3542
  }

  .column.column-no-sort {
    cursor: default;
  }
}

// Hide app state label and sub-label when the screen width gets small
@include responsive-tablet-portrait() {
  .apps-table {
    .list-view-app-state-label {
      display: none;
    }
  }
}<|MERGE_RESOLUTION|>--- conflicted
+++ resolved
@@ -73,6 +73,15 @@
       }
     }
 
+    .app-state-column {
+      display: flex;
+      flex-direction: row;
+
+      .list-view-app-state-label {
+        margin-left: 12px;
+        line-height: 20px;
+      }
+    }
     // Column widths
 
     // App Name
@@ -96,19 +105,6 @@
       overflow: hidden;
       text-overflow: ellipsis;
     }
-<<<<<<< HEAD
-
-    .app-state-column {
-      display: flex;
-      flex-direction: row;
-
-      .list-view-app-state-label {
-        margin-left: 12px;
-        line-height: 20px;
-      }
-    }
-=======
->>>>>>> 8e4c3542
   }
 
   .column.column-no-sort {
