--- conflicted
+++ resolved
@@ -891,13 +891,10 @@
     "code.cloudfoundry.org/cli/util/randomword",
     "github.com/SermoDigital/jose/jws",
     "github.com/antonlindstrom/pgstore",
-<<<<<<< HEAD
     "github.com/aws/aws-sdk-go/aws",
     "github.com/aws/aws-sdk-go/aws/credentials",
     "github.com/aws/aws-sdk-go/aws/session",
     "github.com/aws/aws-sdk-go/service/sts",
-=======
->>>>>>> 6d8adbe2
     "github.com/cloudfoundry/noaa",
     "github.com/cloudfoundry/noaa/consumer",
     "github.com/cloudfoundry/noaa/errors",
