language: node_js
node_js:
- '8.4'
sudo: required
dist: trusty
services:
- docker
addons:
  chrome: stable
install:
- npm install
filter_secrets: false
branches:
  only:
  - master
  - v2-master
cache:
  directories:
  - "$HOME/.npm"
  - "$HOME/.cache"
  - node_modules
stages:
<<<<<<< HEAD
- Frontend Lint
- Frontend Unit Tests
- Backend
- E2E tests
=======
  - Frontend Lint
  - Frontend Unit Tests
  - Backend
  - name: E2E tests
    if: type != pull_request
>>>>>>> 278b4901
jobs:
  include:
  - stage: Frontend Lint
    script:
    - npm run lint
  - stage: Frontend Unit Tests
    env:
    - CI_ENV=true
    script:
    - npm test
    - npm run codecov
  - stage: Backend
    before_script:
    - curl -sL -o ~/bin/gimme https://raw.githubusercontent.com/travis-ci/gimme/master/gimme
    - chmod +x ~/bin/gimme
    - eval "$(gimme 1.9)"
    - curl https://glide.sh/get | sh
    script:
    - npm run test-backend
  - stage: E2E tests
    before_script:
    - chmod +x ./deploy/ci/travis/run-e2e-tests.sh
    script:
    - "./deploy/ci/travis/run-e2e-tests.sh"
notifications:
  slack:
    secure: s5SFnFKwzfxLrjGR5lJ2AJG1FSWCKtHdQi8K2Kmx5ZhrYL/7P+KLc/ks18WnzCPoy705LbHCBSULcnWbLjqCpnkKxNjsFAyFl2nZZPxBjl2/mHpulbr3gmultDOrMDbmYL4oWPKBlxKResElz9nQwknlLWZ/L94AIx8zuMfRIWdEt1bJBDAQts4fx2D4cIEx0yZUq7JGAKjSiXKR9eDyMWFb+SWw6mvr5WtFM8uq35rPvRVEfm56LIgSuMUpVeYtnYiY2JP7W8iKX0gD+54wAiSXRZiQVCLJq606/TlJo7j8Na9Dn1Q5XDkX3b3XzcgmEZThoO1GFtv3yNYOVxv+50p2tSnc8CT0VEVOYOGJuz17AESZAYK+AyjEmeZmDiroj1czmIq8/ZYKbmvDYSZgGuDcSkQurX/6BPac6ra69WmSQmwv0tS3A/IzDw7X+CuC+3QubQ7GfaiVe25PUU+tRSEDM4PMUJY8QRF5Q+oeN5NjjWmJBqf/ic2TO2xTU1j+qysdqK34qIV1qyVcPMUIiYW+5ltH71qiy05TSvvfGS+oatRBMzINRl3zl2gOV1CKNU801XehRKCx9XDCw5NL1HSx5HD5psOyBRpAMYYBOqa+rv9VAza9MsfpslCoibg5rdrq4rZqqUgRhayNp/LKzlhe/g62+qbGNT+iFuHtB+Y=<|MERGE_RESOLUTION|>--- conflicted
+++ resolved
@@ -20,18 +20,11 @@
   - "$HOME/.cache"
   - node_modules
 stages:
-<<<<<<< HEAD
-- Frontend Lint
-- Frontend Unit Tests
-- Backend
-- E2E tests
-=======
   - Frontend Lint
   - Frontend Unit Tests
   - Backend
   - name: E2E tests
     if: type != pull_request
->>>>>>> 278b4901
 jobs:
   include:
   - stage: Frontend Lint
