language: node_js
node_js:
<<<<<<< HEAD
  - "8.11.2"
=======
  - "10.16.3"
>>>>>>> eb0a2218
sudo: required
dist: bionic
services:
  - docker
addons:
  chrome: stable
before_install:
  - export DISPLAY=:99.0
  - "/sbin/start-stop-daemon --start --quiet --pidfile /tmp/custom_xvfb_99.pid --make-pidfile --background --exec /usr/bin/Xvfb -- :99 -ac -screen 0 1366x768x24"
  - sleep 3
install:
<<<<<<< HEAD
  - npm install npm@5.6.0 -g
=======
>>>>>>> eb0a2218
  - npm install
  - ssh-keyscan -t rsa bitbucket.org >> ~/.ssh/known_hosts
filter_secrets: false
branches:
  only:
    - master
    - v2-master
    - e2e-tests
cache:
  directories:
    - "$HOME/.npm"
    - "$HOME/.cache"
    - node_modules
stages:
  - Lint
  - Build
  - Test
jobs:
  include:
    - stage: Lint
      name: Frontend Lint
      script:
        - npm run lint
    - name: Backend Lint
      before_script:
        - curl -sL -o ~/bin/gimme https://raw.githubusercontent.com/travis-ci/gimme/master/gimme
        - chmod +x ~/bin/gimme
        - eval "$(gimme 1.12.4)"
        - go get -u golang.org/x/lint/golint
      script:
        - golint src/jetstream/...
        - ./deploy/ci/travis/update-go-report-card.sh
    - stage: Build
      name: Build Frontend and Backend
      env:
        - CI_ENV=true
      script:
        - "./deploy/ci/travis/e2e-build-script.sh build"
    - stage: Test
      name: Frontend Unit Tests
      env:
        - CI_ENV=true
      script:
        - npm run test
        - npm run codecov
    - name: Backend Unit Tests
      before_script:
        - curl -sL -o ~/bin/gimme https://raw.githubusercontent.com/travis-ci/gimme/master/gimme
        - chmod +x ~/bin/gimme
        - eval "$(gimme 1.12.4)"
      script:
        - npm run test-backend
    - name: Helm Chart Unit Tests
      script:
        - "./deploy/ci/travis/helm-chart-unit-tests.sh"
    - name: E2E Tests - Long Suites
      before_script:
        - "./deploy/ci/travis/job-e2e-before_script.sh"
      script:
        - "./deploy/ci/travis/job-e2e-script.sh longSuite"
    - name: E2E Tests - Manage Users
      before_script:
        - "./deploy/ci/travis/job-e2e-before_script.sh true"
      script:
        - "./deploy/ci/travis/job-e2e-script.sh manageUsers"
    - name: E2E Tests - Core
      before_script:
        - "./deploy/ci/travis/job-e2e-before_script.sh true"
      script:
        - "./deploy/ci/travis/job-e2e-script.sh core"
    - name: E2E Tests - All Other Suite
      before_script:
        - "./deploy/ci/travis/job-e2e-before_script.sh"
      script:
        - "./deploy/ci/travis/job-e2e-script.sh fullMinusOtherSuites"
notifications:
  slack:
    secure: s5SFnFKwzfxLrjGR5lJ2AJG1FSWCKtHdQi8K2Kmx5ZhrYL/7P+KLc/ks18WnzCPoy705LbHCBSULcnWbLjqCpnkKxNjsFAyFl2nZZPxBjl2/mHpulbr3gmultDOrMDbmYL4oWPKBlxKResElz9nQwknlLWZ/L94AIx8zuMfRIWdEt1bJBDAQts4fx2D4cIEx0yZUq7JGAKjSiXKR9eDyMWFb+SWw6mvr5WtFM8uq35rPvRVEfm56LIgSuMUpVeYtnYiY2JP7W8iKX0gD+54wAiSXRZiQVCLJq606/TlJo7j8Na9Dn1Q5XDkX3b3XzcgmEZThoO1GFtv3yNYOVxv+50p2tSnc8CT0VEVOYOGJuz17AESZAYK+AyjEmeZmDiroj1czmIq8/ZYKbmvDYSZgGuDcSkQurX/6BPac6ra69WmSQmwv0tS3A/IzDw7X+CuC+3QubQ7GfaiVe25PUU+tRSEDM4PMUJY8QRF5Q+oeN5NjjWmJBqf/ic2TO2xTU1j+qysdqK34qIV1qyVcPMUIiYW+5ltH71qiy05TSvvfGS+oatRBMzINRl3zl2gOV1CKNU801XehRKCx9XDCw5NL1HSx5HD5psOyBRpAMYYBOqa+rv9VAza9MsfpslCoibg5rdrq4rZqqUgRhayNp/LKzlhe/g62+qbGNT+iFuHtB+Y=<|MERGE_RESOLUTION|>--- conflicted
+++ resolved
@@ -1,10 +1,6 @@
 language: node_js
 node_js:
-<<<<<<< HEAD
-  - "8.11.2"
-=======
   - "10.16.3"
->>>>>>> eb0a2218
 sudo: required
 dist: bionic
 services:
@@ -16,10 +12,6 @@
   - "/sbin/start-stop-daemon --start --quiet --pidfile /tmp/custom_xvfb_99.pid --make-pidfile --background --exec /usr/bin/Xvfb -- :99 -ac -screen 0 1366x768x24"
   - sleep 3
 install:
-<<<<<<< HEAD
-  - npm install npm@5.6.0 -g
-=======
->>>>>>> eb0a2218
   - npm install
   - ssh-keyscan -t rsa bitbucket.org >> ~/.ssh/known_hosts
 filter_secrets: false
