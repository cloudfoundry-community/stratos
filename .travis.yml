--- conflicted
+++ resolved
@@ -27,19 +27,8 @@
   - "$HOME/.cache"
   - node_modules
 stages:
-<<<<<<< HEAD
 - Lint
 - Test
-=======
-- Frontend Lint
-- Frontend Unit Tests
-- Backend Lint
-- Backend Unit Tests
-- name: E2E tests quick
-  if: type != pull_request OR head_branch =~ ^(?i:e2e)-.*$ OR commit_message =~ /\[e2e\]/
-- name: E2E tests
-  if: type != pull_request OR commit_message =~ /\[e2e\-full\]/
->>>>>>> d199b4ed
 jobs:
   include:
   - stage: Lint
@@ -70,17 +59,7 @@
     - curl https://raw.githubusercontent.com/golang/dep/master/install.sh | sh
     script:
     - npm run test-backend
-<<<<<<< HEAD
   - name: E2E Tests
-=======
-  - stage: E2E tests
-    before_script:
-    - chmod +x ./deploy/ci/travis/run-e2e-tests.sh
-    script:
-    - "./deploy/ci/travis/run-e2e-tests.sh"
-    - "./deploy/ci/travis/upload-e2e-test-report.sh"
-  - stage: E2E tests quick
->>>>>>> d199b4ed
     before_script:
     - chmod +x ./deploy/ci/travis/run-e2e-tests.sh
     script:
