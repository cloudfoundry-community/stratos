--- conflicted
+++ resolved
@@ -165,32 +165,8 @@
 			return fmt.Errorf("Failed to save console configuration due to %s", err)
 		}
 
-<<<<<<< HEAD
 		log.Info("Setting AUTO_REG_CF_URL config to ", appData.API)
 		ch.portalProxy.GetConfig().AutoRegisterCFUrl = appData.API
-=======
-		var cfCnsi interfaces.CNSIRecord
-
-		cfCnsi, err = ch.portalProxy.GetCNSIRecordByEndpoint(appData.API)
-		if cfCnsi.CNSIType != "" {
-			log.Info("Found existing endpoint matching Cloud Foundry API. Will not auto-register or auto-connect")
-		} else {
-			log.Info("Auto-registering endpoint for Cloud Foundry API")
-			var regErr error
-			// Auto-register the Cloud Foundry
-			cfCnsi, regErr = ch.portalProxy.DoRegisterEndpoint("Cloud Foundry", appData.API, true, cfEndpointSpec.Info)
-			if regErr != nil {
-				log.Fatal("Could not auto-register the Cloud Foundry endpoint", err)
-				ch.portalProxy.GetConfig().CloudFoundryInfo = &interfaces.CFInfo{
-					SpaceGUID: appData.SpaceID,
-					AppGUID:   appData.ApplicationID,
-				}
-				return nil
-			}
-			// Add login hook to automatically connect to the Cloud Foundry when the user logs in
-			ch.portalProxy.GetConfig().LoginHook = ch.cfLoginHook
-		}
->>>>>>> abd53d23
 
 		// Store the space and id of the ConsocfLoginHookle application - we can use these to prevent stop/delete in the front-end
 		ch.portalProxy.GetConfig().CloudFoundryInfo = &interfaces.CFInfo{
