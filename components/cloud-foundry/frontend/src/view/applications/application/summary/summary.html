<div id="new-app-panel" ng-if="applicationSummaryCtrl.newlyCreated" class="new-app-panel">
  <div class="new-app-title-box">
    <span class="new-app-okay material-icons app-icon-lg text-primary">check_circle</span>
    <span class="new-app-headline" translate>new-app.headline</span>
    <button type="button" class="close material-icons app-icon-close"
      ng-click="applicationSummaryCtrl.newlyCreated = false">
    </button>
  </div>
  <div class="new-app-nextsteps" ng-if="appCtrl.ready">
    <span translate>new-app.suggestions</span>
    <ul>
      <li ng-repeat="instruction in applicationSummaryCtrl.appCreatedInstructions | orderBy:'position'"
        ng-if="instruction.show()">
        <a id="{{instruction.id}}" translate ng-click="instruction.go(appCtrl.appActions, appCtrl.id, true)">{{instruction.description}}</a>
      </li>
    </ul>
  </div>
</div>

<div class="panel panel-default summary app-summary" ng-init="applicationSummaryCtrl.appCtrl = appCtrl">

  <div class="panel-heading action-header">
    <span translate>app-tabs.summary.summary-panel.title</span>
    <a class="btn btn-link" ng-click="applicationSummaryCtrl.editApp()" ng-hide="applicationSummaryCtrl.hideEditApp">
      <i class="material-icons">arrow_forward</i>
      <span translate>app-tabs.summary.summary-panel.edit-button</span>
    </a>
  </div>

  <div class="row data-body">
    <div class="col-md-6">
      <dl class="dl-horizontal">

        <dt translate>app-tabs.summary.summary-panel.state-label</dt>
        <dd class="pull-right app-status-block">
          <div ng-if="appCtrl.ready">
          <span class="app-status material-icons {{ appCtrl.model.application.state.indicator | appStateIcon }}"></span>
          <span class="app-status app-status-label">
            <span translate>{{ appCtrl.model.application.state.label }}</span>
            <span ng-if="appCtrl.model.application.state.subLabel" >-
              <span translate>{{ appCtrl.model.application.state.subLabel }}</span>
            </span>
          </span>
          </div>
        </dd>

        <dt class="indent" translate>app-tabs.summary.summary-panel.state-app-label</dt>
        <dd class="pull-right">
          {{ appCtrl.model.application.summary.state }}
        </dd>

        <dt class="indent" translate>app-tabs.summary.summary-panel.state-package-label</dt>
        <dd class="pull-right">
          {{ appCtrl.model.application.summary.package_state }}
        </dd>

        <dt class="app-instance-title" translate>app-tabs.summary.summary-panel.instances-label</dt>
        <dd>
          <percent-gauge ng-if="appCtrl.model.application.summary.package_updated_at" mode="instance"
                         value="{{ appCtrl.model.application.summary.running_instances / appCtrl.model.application.summary.instances }}"
                         value-text="{{ appCtrl.model.application.summary.running_instances }} / {{ appCtrl.model.application.summary.instances }}">
          </percent-gauge>
          <percent-gauge ng-if="!appCtrl.model.application.summary.package_updated_at" mode="quota"
                         value="{{ appCtrl.model.application.summary.running_instances / appCtrl.model.application.summary.instances }}"
                         value-text="{{ appCtrl.model.application.summary.running_instances }} / {{ appCtrl.model.application.summary.instances }}">
          </percent-gauge>
        </dd>

        <dt translate>app-tabs.summary.summary-panel.created-label</dt>
        <dd class="pull-right" ng-if="appCtrl.model.application.metadata.created_at">
          {{ appCtrl.model.application.metadata.created_at | momentDateFormat }}
        </dd>
        <dd class="pull-right" ng-if="!appCtrl.model.application.metadata.created_at">-</dd>

        <dt translate>app-tabs.summary.summary-panel.modified-label</dt>
        <dd class="pull-right" ng-if="appCtrl.model.application.summary.package_updated_at">
          {{ appCtrl.model.application.summary.package_updated_at | momentDateFormat }}
        </dd>
        <dd class="pull-right" ng-if="!appCtrl.model.application.summary.package_updated_at">-</dd>

        <dt translate ng-if="applicationSummaryCtrl.stratosProject">app-tabs.summary.summary-panel.deployed-label</dt>
        <dd class="pull-right" ng-if="applicationSummaryCtrl.stratosProject">
          {{ applicationSummaryCtrl.stratosProject.timestamp * 1000 | momentDateFormat }}
        </dd>

        <dt translate ng-if="applicationSummaryCtrl.stratosProject">app-tabs.summary.summary-panel.deployed-source-label</dt>
        <dd class="pull-right" ng-if="applicationSummaryCtrl.stratosProject">
          <a href="{{applicationSummaryCtrl.stratosProject.url}}/commit/{{applicationSummaryCtrl.stratosProject.commit}}"
             rel="noopener noreferrer" target="_blank">
            {{applicationSummaryCtrl.stratosProject.commit | limitTo:8}}
          </a>
        </dd>

<<<<<<< HEAD
        <dt translate>app-tabs.summary.summary-panel.ssh-enabled-label</dt>
=======
        <dt translate>cf.ssh.access</dt>
>>>>>>> 793a5660
        <dd class="pull-right">
          <status-indicator ng-if="!applicationSummaryCtrl.cfSshAccess"
            status="false" off-icon="check_box_outline_blank" off-label="cf.ssh.unavailable" off-class="console-status-normal">
          </status-indicator>
          <status-indicator ng-if="applicationSummaryCtrl.cfSshAccess && !appCtrl.model.application.space.entity.allow_ssh"
            status="false" off-icon="check_box_outline_blank" off-label="cf.ssh.space-disallowed" off-class="console-status-normal">
          </status-indicator>
          <status-indicator ng-if="applicationSummaryCtrl.cfSshAccess && appCtrl.model.application.space.entity.allow_ssh"
            status="appCtrl.model.application.summary.enable_ssh"
            on-icon="check_box" off-icon="check_box_outline_blank"
            on-label="cf.ssh.enabled" off-label="cf.ssh.disabled"
            off-class="console-status-normal" on-class="console-status-normal">
          </status-indicator>
        </dd>
      </dl>
    </div>
    <div class="col-md-6">
      <dl class="dl-horizontal">
        <dt translate>app-tabs.summary.summary-panel.memory-label</dt>
        <dd id="app-memory-value" class="pull-right">
          {{ applicationSummaryCtrl.appUtilsService.mbToHumanSize(appCtrl.model.application.summary.memory)}}
        </dd>

        <dt translate>app-tabs.summary.summary-panel.disk-quota-label</dt>
        <dd class="pull-right">
          {{ applicationSummaryCtrl.appUtilsService.mbToHumanSize(appCtrl.model.application.summary.disk_quota)}}
        </dd>

        <dt translate>app-tabs.summary.summary-panel.buildpack-label</dt>
        <dd class="nowrap align-right">
          <span ng-if="!applicationSummaryCtrl.isWebLink(appCtrl.appBuildPack)">{{ appCtrl.appBuildPack || '-' }}</span>
          <a ng-if="applicationSummaryCtrl.isWebLink(appCtrl.appBuildPack)"
             target="buildpack"
             href="{{ appCtrl.appBuildPack }}"
             rel="noopener noreferrer">{{ appCtrl.appBuildPack }}</a>
        </dd>

        <dt translate>app-tabs.summary.summary-panel.production-label</dt>
        <dd class="pull-right">
          {{ appCtrl.model.application.summary.production }}
        </dd>

        <dt translate>app-tabs.summary.summary-panel.stack-label</dt>
        <dd class="pull-right">
          {{ appCtrl.appStackName }}
        </dd>
        <dt translate>app-tabs.summary.summary-panel.endpoint-url-label</dt>
        <dd class="pull-right">
          {{ applicationSummaryCtrl.getEndpoint() }}
        </dd>

        <dt translate>app-tabs.summary.summary-panel.endpoint-label</dt>
        <dd class="pull-right">
          <a class="btn btn-link" ui-sref="endpoint.clusters.cluster.detail.organizations({
                  guid: applicationSummaryCtrl.cnsiGuid
          })">
            {{ applicationSummaryCtrl.userCnsiModel.serviceInstances[applicationSummaryCtrl.cnsiGuid].name }}
          </a>
        </dd>

        <dt translate>app-tabs.summary.summary-panel.org-label</dt>
        <dd class="pull-right">
          <a class="btn btn-link" ui-sref="endpoint.clusters.cluster.organization.detail.spaces({
                  guid: applicationSummaryCtrl.cnsiGuid,
                  organization: applicationSummaryCtrl.model.application.organization.metadata.guid,
          })">
            {{ appCtrl.model.application.organization.entity.name }}
          </a>
        </dd>

        <dt translate>app-tabs.summary.summary-panel.space-label</dt>
        <dd class="pull-right">
          <a class="btn btn-link" ui-sref="endpoint.clusters.cluster.organization.space.detail.applications({
                  guid: applicationSummaryCtrl.cnsiGuid,
                  organization: applicationSummaryCtrl.model.application.organization.metadata.guid,
                  space: applicationSummaryCtrl.model.application.space.metadata.guid
          })">
            {{ appCtrl.model.application.space.entity.name }}
          </a>
        </dd>
      </dl>
    </div>
  </div>
</div>

<div class="summary-instances">
  <div class="action-header">
    <span translate>app-tabs.summary.instances-panel.title</span>
  </div>
  <div class="panel panel-default">
    <div class="panel-body" ng-if="appCtrl.model.application.summary.running_instances === 0" translate>
      app-tabs.summary.instances-panel.none
    </div>
    <table class="table" ng-if="appCtrl.model.application.summary.running_instances > 0"
           ng-class="{ 'table-actionable' : !applicationSummaryCtrl.hideInstanceActions}">
      <thead>
      <tr>
        <th translate>app-tabs.summary.instances-panel.index-label</th>
        <th translate>app-tabs.summary.instances-panel.status-label</th>
        <th translate>app-tabs.summary.instances-panel.memory-label</th>
        <th translate>app-tabs.summary.instances-panel.disk-label</th>
        <th translate>app-tabs.summary.instances-panel.uptime-label</th>
        <th translate ng-if="!applicationSummaryCtrl.hideInstanceActions">app-tabs.summary.instances-panel.action-label</th>
      </tr>
      </thead>
      <tbody>
      <tr ng-repeat="instance in appCtrl.model.application.instances" ng-show="$index < applicationSummaryCtrl.instanceViewLimit">
        <td>{{ $index }}</td>
        <td>{{ instance.state }}</td>
        <td class="instance-percent-gauge">
          <percent-gauge value="{{ instance.stats.usage.mem / instance.stats.mem_quota }}"
                         value-text="{{ [instance.stats.usage.mem, instance.stats.mem_quota] | usageBytes:0 }}"/>
        </td>
        <td class="instance-percent-gauge">
          <percent-gauge value="{{ instance.stats.usage.disk / instance.stats.disk_quota }}"
                         value-text="{{ [instance.stats.usage.disk, instance.stats.disk_quota] | usageBytes }}" />
        </td>
        <td class="instance-uptime-td">{{ applicationSummaryCtrl.cfUtilsService.formatUptime(instance.stats.uptime) }}</td>
        <td ng-if="!applicationSummaryCtrl.hideInstanceActions">
          <actions-menu actions="applicationSummaryCtrl.instancesActionMenu"
                        action-target="$index"
                        menu-position="actions-menu-right"
                        enable-button-mode="true"></actions-menu>
        </td>
      </tr>
      </tbody>
      <tfoot ng-show="applicationSummaryCtrl.instanceViewLimit < appCtrl.model.application.instanceCount">
      <tr>
        <td colspan="{{ applicationSummaryCtrl.hideInstanceActions ? 5 : 6}}" class="text-center">
          <a ng-click="applicationSummaryCtrl.instanceViewLimit = appCtrl.model.application.instanceCount">
            <span translate>app-tabs.summary.instances-panel.show-all</span> ({{appCtrl.model.application.instanceCount}})
          </a>
        </td>
      </tr>
      </tfoot>
    </table>
  </div>
</div>

<div class="summary-routes">
  <div class="action-header">
    <span translate>app-tabs.summary.routes-panel.title</span>
    <a class="btn btn-link" ng-click="applicationSummaryCtrl.showAddRouteForm()" ng-hide="!appCtrl.ready || applicationSummaryCtrl.hideAddRoutes">
      <i class="material-icons">arrow_forward</i>
      <span translate>app-tabs.summary.routes-panel.add-button</span>
    </a>
  </div>
  <div class="panel panel-default">
    <div class="panel-body"
         ng-if="!appCtrl.model.application.summary.routes.length" translate>
      app-tabs.summary.routes-panel.none
    </div>
    <table class="table"
           ng-class="{'table-actionable' : !applicationSummaryCtrl.hideRouteActions}"
           ng-if="appCtrl.model.application.summary.routes.length" >
      <thead>
      <tr>
        <th translate>app-tabs.summary.routes-panel.route-label</th>
        <th translate ng-if="!applicationSummaryCtrl.hideRouteActions">app-tabs.summary.routes-panel.action-label</th>
      </tr>
      </thead>
      <tbody>
      <tr ng-repeat="route in appCtrl.model.application.summary.routes track by applicationSummaryCtrl.appClusterRoutesService.getRouteId(route)">
        <td>{{ applicationSummaryCtrl.appClusterRoutesService.getRouteId(route) }}</td>
        <td ng-if="!applicationSummaryCtrl.hideRouteActions">
          <actions-menu actions="applicationSummaryCtrl.routesActionMenu"
                        action-target="route"
                        menu-position="actions-menu-right"
                        enable-button-mode="true"></actions-menu>
        </td>
      </tr>
      </tbody>
    </table>
  </div>
</div>

<div class="summary-service-instances">
  <div class="action-header">
    <span translate>app-tabs.summary.service-instances-panel.title</span>
    <a class="btn btn-link" ui-sref="cf.applications.application.services({guid: appCtrl.id})"
       ng-hide="applicationSummaryCtrl.hideManageServices">
      <i class="material-icons">arrow_forward</i>
      <span translate>app-tabs.summary.service-instances-panel.manage-button</span>
    </a>
  </div>
  <div class="panel panel-default">
    <div class="panel-body"
      ng-if="!applicationSummaryCtrl.serviceInstances.length" translate>
      app-tabs.summary.service-instances-panel.none
    </div>
    <table class="table table-actionable"
      ng-if="applicationSummaryCtrl.serviceInstances.length">
      <thead>
        <tr>
          <th translate>app-tabs.summary.service-instances-panel.name-label</th>
          <th translate>app-tabs.summary.service-instances-panel.service-label</th>
          <th translate>app-tabs.summary.service-instances-panel.plan-label</th>
          <!--
          <th translate>ENV.VARIABLES</th>
          -->
        </tr>
      </thead>
      <tbody>
        <tr ng-repeat="service in applicationSummaryCtrl.serviceInstances">
          <td>{{ service.name }}</td>
          <td>{{ service.service_plan.service.label }}</td>
          <td>{{ service.service_plan.name }}</td>
        </tr>
      </tbody>
    </table>
  </div>
</div>
<|MERGE_RESOLUTION|>--- conflicted
+++ resolved
@@ -91,11 +91,7 @@
           </a>
         </dd>
 
-<<<<<<< HEAD
-        <dt translate>app-tabs.summary.summary-panel.ssh-enabled-label</dt>
-=======
         <dt translate>cf.ssh.access</dt>
->>>>>>> 793a5660
         <dd class="pull-right">
           <status-indicator ng-if="!applicationSummaryCtrl.cfSshAccess"
             status="false" off-icon="check_box_outline_blank" off-label="cf.ssh.unavailable" off-class="console-status-normal">
