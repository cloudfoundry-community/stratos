--- conflicted
+++ resolved
@@ -151,12 +151,6 @@
         "twenty": "20 per page",
         "fifty": "50 per page"
       }
-<<<<<<< HEAD
-=======
-    },
-    "tile": {
-      "token-expired": "Token has expired",
-      "uncontactable": "Cannot contact endpoint"
     },
     "ssh": {
       "access": "SSH Access",
@@ -167,7 +161,6 @@
       "available": "Available",
       "unavailable": "Unavailable",
       "space-disallowed": "Disallowed by Space"
->>>>>>> 793a5660
     }
   }
 }