{
  "app": {
    "auto-update": "Auto update",
    "state": {
      "separator": "&nbsp;-&nbsp;",
      "deployed": "Deployed",
      "incomplete": "Incomplete",
      "failed": "Staging Failed",
      "pending": "Pending",
      "loading": "Loading",
      "offline": "Offline",
      "updating": "Offline while Updating",
      "no-instances": "No Instances",
      "staging": "Staging App",
      "starting": "Starting App",
      "online": "Online",
      "crashed": "Crashed",
      "crashing": "Crashing",
      "partial": "Partially Online",
      "unknown": "Unknown"
    },
    "app-instance": {
      "labels": {
        "index": "Index",
        "status": "Status",
        "memory": "Memory",
        "disk": "Disk",
        "uptime": "Uptime"
      }
    },
    "new-app": {
      "headline": "Your application has been created.",
      "suggestions": "You may want to:"
    },
    "app-info": {
      "app-actions": {
        "view": "View App",
        "stop": "Stop",
        "restart": "Restart",
        "delete": "Delete",
        "start": "Start",
        "cli": "CLI Info"
      },
      "edit-app": {
        "edit-app": "Edit App",
        "ssh-access": "Enable SSH Access",
        "ssh-restart-warning": "Note: Enabling or disabling SSH Access will restart all application instances.",
        "ssh-no-edit": "Note: SSH Access for this application can not be modified as the Space is set to disallow all SSH access."
      },
      "app-instances-actions": {
        "terminate": "Terminate"
      },
      "terminate-instance": {
        "title": "Terminate Instance",
        "description": "Are you sure you want to terminate instance {{index}}?",
        "error-message": "There was a problem terminating this instance. Please try again. If this error persists, please contact the Administrator.",
        "button": {
          "yes": "Terminate",
          "no": "@:buttons.cancel"
        },
        "success": "Instance {{index}} successfully terminated"
      },
      "delete-app": {
        "complex": {
          "title": "Delete App and Associated Items",
          "success": "'{{appName}}' has been deleted"
        },
        "simple": {
          "title": "Delete Application",
          "description": "Are you sure you want to delete '{{appName}}'?",
          "button": {
            "yes": "Delete",
            "no": "@:buttons.cancel"
          },
          "success": "'{{appName}}' has been deleted"
        }
      },
      "app-tabs": {
        "routes": {
          "add": {
            "create": {
              "title": "Create New Route"
            },
            "reuse": {
              "title": "Use Existing Route"
            }
          }
        },
        "summary": {
          "label": "Summary",
          "instructions": {
            "cli": "Deploy your application using the CLI",
            "service": "Add services to your application"
          },
          "summary-panel": {
            "title": "Summary",
            "state-label": "state",
            "state-app-label": "app state",
            "state-package-label": "package state",
            "instances-label": "instances",
            "created-label": "created",
            "modified-label": "modified",
            "deployed-label": "console deploy",
            "deployed-source-label": "console deploy source",
            "ssh-enabled-label": "ssh enabled",
            "memory-label": "memory",
            "disk-quota-label": "disk quota",
            "buildpack-label": "buildpack",
            "production-label": "production",
            "stack-label": "stack",
            "endpoint-url-label": "endpoint url",
            "endpoint-label": "[[@:endpoint]]",
            "org-label": "[[@:organization]]",
            "space-label": "[[@:space]]",
            "edit-button": "Edit",
            "service-count": "Services",
            "edit-dialog": {
              "title": "Edit App",
              "name-label": "Application Name",
              "name-error-required": "Name is required",
              "memory-label": "Memory Usage",
              "memory-error-required": "Memory is required",
              "memory-error-min": "Memory must be higher than 0",
              "instances-label": "Instances",
              "instances-error-required": "Instances is required",
              "instances-error-min": "Instances must be 0 or more",
              "instances-error-whole": "Instances must be whole number"
            }
          },
          "instances-panel": {
            "title": "Instances",
            "none": "This application has no running instances.",
            "index-label": "Index",
            "status-label": "Status",
            "memory-label": "Memory",
            "disk-label": "Disk",
            "uptime-label": "Uptime",
            "action-label": "Action",
            "show-all": "Show All"
          },
          "routes-panel": {
            "title": "Routes",
            "add-button": "Add route",
            "none": "You have no routes.",
            "route-label": "Route",
            "action-label": "Action",
            "route-actions": {
              "unmap": "Unmap from App",
              "delete": "Delete Route"
            },
            "add-route-dialog": {
              "title": "Add a Route",
              "host-label": "Host",
              "host-error-exists": "A route with this name already exists.",
              "host-error-required": "Host is required",
              "host-placeholder": "a unique identifier for this route",
              "domain-label": "Domain",
              "route-options-label": "HTTP Route Options",
              "path-label": "Path (Optional)",
              "path-placeholder": "optional path for this route",
              "tcp-label": "TCP Route Options",
              "port-random-label": "Use random port",
              "port-label": "Port",
              "port-placeholder": "port for this route",
              "button": {
                "submit": "Add route"
              },
              "search-placeholder": "Search by name",
              "no-routes-found": "No routes found"
            }
          },
          "service-instances-panel": {
            "title": "Service Instances",
            "manage-button": "Manage Services",
            "none": "You have no service instances.",
            "name-label": "Name",
            "service-label": "Service",
            "plan-label": "Plan"
          }
        },
        "log-stream": {
          "label": "Log Stream",
          "title": "Log Stream",
          "scroll-button": "Scroll To Bottom"
        },
        "services": {
          "label": "Service Instances",
          "labels": {
            "type": "Type",
            "description": "Description",
            "created-date": "Date created",
            "env-variables": "Show environment variables"
          },
          "messages": {
            "no-services": "This application has no bound service instances.",
            "view-catalogue": "To view the available services for this application, please visit the",
            "view-catalogue-link": "service catalog",
            "no-services-search": "No services instances found matching your search.",
            "currently-viewing-1": "You are currently viewing {{ type }} instances.",
            "click-here": "Click here",
            "currently-viewing-2": "to view all types."
          },
          "types": {
            "show": "Show",
            "all": "All Types"
          },
          "card": {
            "version": "Version",
            "attached": "Attached",
            "cannot-bind": "This service cannot be bound to an Application",
            "actions": {
              "detach": "Detach"
            }
          },
          "unbind": {
            "title": "Detach Service",
            "description": "Are you sure you want to detach {{name}}?",
            "error-message": "There was a problem detaching this service. Please try again. If this error persists, please contact the Administrator.",
            "button": {
              "yes": "Detach",
              "no": "@:buttons.cancel"
            },
            "error": "Some applications failed to detach from the service instance",
            "success": "Service instance successfully detached"
          },
          "delete": {
            "title": "Delete Service",
            "description": "Are you sure you want to delete {{name}}?",
            "error-message": "There was a problem deleting this service. Please try again. If this error persists, please contact the Administrator.",
            "button": {
              "yes": "Delete",
              "no": "@:buttons.cancel"
            },
            "success": "Service instance successfully deleted"
          },
          "create": {
            "title": "Create Service Instance",
            "name-label": "Name",
            "name-error-required": "Name is required",
            "name-error-unique": "Name must be unique",
            "name-error-pattern": "Name contains invalid pattern",
            "plan-label": "Plan",
            "plan-placeholder": "Select a Plan",
            "button": {
              "yes": "Create",
              "no": "@:buttons.cancel"
            }
          },
          "view-envs": {
            "title": "{{instanceName}}: Variables"
          },
          "bind": {
            "bind-to-app": "Bind to App",
            "select": "Select Service Instance",
            "warnings": {
              "auto-scaler": "You can bind the Auto-scaler to this application here. Please note that you will need to use the CLI to configure the auto-scaling policy for this application in order for it to be enabled."
            },
            "no-instances": {
              "title": "There are no service instances not already bound to this application",
              "prompt": "Create a new Service Instance in order to continue"
            },
            "create": "Create new Service Instance"
          },
          "add": {
            "title": "Add Service to {{ appName }}",
            "back-to-services": "Back to Services",
            "add": "Add Service Instance",
            "create": {
              "title": "Create New Instance"
            },
            "existing": {
              "title": "Choose Existing Instance",
              "name-label": "Name",
              "plan-label": "Plan",
              "apps-label": "Apps Attached"
            },
            "notifications": {
              "success": "The '{{ service }}' service has been successfully attached to application '{{ appName }}'",
              "failure-create": "There was a problem creating the instance. Please try again. If this error persists, please contact the administrator.",
              "failure-bind": "There was a problem binding the service instance to the application. Please try again. If this error persists, please contact the administrator."
            },
            "acknowledge": {
              "info": "A best practice for persisting the binding of this service to your application is to update your application's manifest file.",
              "add-to-manifest": "Add to Manifest"
            }
          }
        },
        "service-catalogue": {
          "label": "Service Catalog",
<<<<<<< HEAD
=======
          "messages": {
            "no-services": "There are no services available for this endpoint. Please contact your Administrator to add services so you can bind them to your applications."
          },
>>>>>>> 86463a71
          "categories": {
            "show": "Show",
            "attached": "Attached Service Instances",
            "all": "All Services"
          },
          "manage": {
            "title": "Manage Service Instances",
            "name-label": "name",
            "plan-label": "plan",
            "env-vars-label": "env.variables",
            "detach-button": "detach"
          },
          "card": {
            "version": "Version",
            "attached": "Attached",
            "cannot-bind": "This service cannot be bound to an Application",
            "actions": {
              "bind": "Bind Service",
              "detach": "Detach",
              "manage": "Manage Instances"
            }
          },
          "unbind": {
            "title": "Detach Service",
            "description": "Are you sure you want to detach {{name}}?",
            "error-message": "There was a problem detaching this service. Please try again. If this error persists, please contact the Administrator.",
            "button": {
              "yes": "Detach",
              "no": "@:buttons.cancel"
            },
            "error": "Some applications failed to detach from the service instance",
            "success": "Service instance successfully detached"
          },
          "delete": {
            "title": "Delete Service",
            "description": "Are you sure you want to delete {{name}}?",
            "error-message": "There was a problem deleting this service. Please try again. If this error persists, please contact the Administrator.",
            "button": {
              "yes": "Delete",
              "no": "@:buttons.cancel"
            },
            "success": "Service instance successfully deleted"
          },
          "view-envs": {
            "title": "{{instanceName}}: Variables"
          },
          "bind": {
            "title": "Bind Service \"{{ svcName }}\" to Application \"{{ appName }}\""
          },
          "add": {
            "title": "Add Service '{{ svcName }}' to Application '{{ appName }}'",
            "back-to-services": "Back to Services",
            "add": "Add Service Instance",
            "create": {
              "title": "Create New Instance",
              "name-label": "Name",
              "name-error-required": "Name is required",
              "name-error-unique": "Name must be unique",
              "name-error-pattern": "Name contains invalid pattern",
              "plan-label": "Plan",
              "plan-placeholder": "Select a Plan"
            },
            "existing": {
              "title": "Choose Existing Instance",
              "name-label": "Name",
              "plan-label": "Plan",
              "apps-label": "Apps Attached"
            },
            "notifications": {
              "success": "The '{{ service }}' service has been successfully attached to application '{{ appName }}'",
              "failure-create": "There was a problem creating the instance. Please try again. If this error persists, please contact the administrator.",
              "failure-bind": "There was a problem binding the service instance to the application. Please try again. If this error persists, please contact the administrator."
            },
            "acknowledge": {
              "info": "A best practice for persisting the binding of this service to your application is to update your application's manifest file.",
              "add-to-manifest": "Add to Manifest"
            }
          }
        },
        "variables": {
          "title": "Variables",
          "table": {
            "title": "[[@:app.app-info.app-tabs.variables.title]]",
            "none": "You have no variables.",
            "name-label": "Name",
            "value-label": "Value",
            "actions-label": "Actions",
            "add-button": "Add Variable"
          },
          "add-dialog": {
            "title": "Add New Variable",
            "description": "New variables will not be applied until the application is manually restarted.",
            "name-label": "Name",
            "name-required": "Name is required",
            "value-label": "Value",
            "value-required": "Value is required",
            "submit-button": "Add",
            "error": "There was a problem adding this variable. Please try again. If this error persists, please contact the administrator."
          },
          "all": {
            "title": "[[@:app.app-info.app-tabs.variables.title]]",
            "error": "An error occurred retrieving application variables",
            "refresh-button": "Refresh"
          },
          "actions": {
            "edit": "Edit Variable",
            "edit-dialog": {
              "title": "Edit Variable",
              "description": "Changes to this variable will not be applied until the application is manually restarted.",
              "submit-button": "Update",
              "error": "There was a problem updating this variable. Please try again. If this error persists, please contact the administrator."
            },
            "delete": "Delete Variable"
          },
          "deleteError": "An error occurred deleting this variable. Please try again."
        },
        "events": {
          "events": "Events",
          "total": "Total: {{total}}",
          "empty": "No events available",
          "error": "An error occurred retrieving events",
          "detail": "Event Detail",
          "labels": {
            "timestamp": "Timestamp",
            "type": "Type",
            "actor-name": "Actor Name",
            "detail": "Detail"
          },
          "page-sizes": {
            "five": "5 per page",
            "ten": "10 per page",
            "twenty": "20 per page",
            "fifty": "50 per page"
          }
        }
      },
      "cli-dialog-app": {
        "title": "@:cf.cli-common.title",
        "intro": "@:cf.cli-common.intro",
        "get-started": "@:cf.cli-common.get-started",
        "get-started-intro": "@:cf.cli-common.get-started-intro",
        "step1": "@:cf.cli-common.step1",
        "step1-link-text": "@:cf.cli-common.step1-link-text",
        "step2": "@:cf.cli-common.step2",
        "step3": "@:cf.cli-common.step3",
        "step4": "@:cf.cli-common.step4",
        "app-commands": {
          "title": "Application Management Commands",
          "summary": "Summary",
          "summary-intro": "To get the application summary",
          "start": "Start",
          "start-intro": "To start the application",
          "stop": "Stop",
          "stop-intro": "To stop the application",
          "restart": "Restart",
          "restart-intro": "To restart the application"
        },
        "scaling-commands": {
          "title": "Scaling the Application",
          "instances": "Instances",
          "instances-intro": "To change the number of application instances",
          "memory": "Memory",
          "memory-intro": "To change the memory allocated to application instances"
        }
      },
      "cli-dialog-deploy": {
        "title": "Deploy Using CLI",
        "intro": "To deploy your app using the CLI, follow these steps:",
        "step1": "1. Download and install the CLI - ",
        "step1-link-text": "see here",
        "step2": "2. Add a <strong>manifest.yml</strong> file to your source code or update your existing one using the content below. Cloud Foundry uses the manifest file to set the application's name, route(s) and service binding(s). Please ensure that the application name and route(s) of your manifest file match that shown below. If the application name and route(s) are not correct in the manifest file, multiple applications and routes will get created.",
        "step3": "3. Enter the following commands in the CLI:",
        "step3-1": "Set the api endpoint",
        "step3-2": "Login",
        "step3-3": "Target the org and space",
        "step3-4": "Push to the Cloud Foundry endpoint - Navigate to the project directory and execute the following."
      }
    }
  }
}<|MERGE_RESOLUTION|>--- conflicted
+++ resolved
@@ -287,12 +287,9 @@
         },
         "service-catalogue": {
           "label": "Service Catalog",
-<<<<<<< HEAD
-=======
           "messages": {
             "no-services": "There are no services available for this endpoint. Please contact your Administrator to add services so you can bind them to your applications."
           },
->>>>>>> 86463a71
           "categories": {
             "show": "Show",
             "attached": "Attached Service Instances",
