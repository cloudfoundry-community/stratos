--- conflicted
+++ resolved
@@ -32,11 +32,7 @@
   }
 
   .login-page-headline {
-<<<<<<< HEAD
-    font-weight: 300;
-=======
     font-weight: $console-font-weight-light;
->>>>>>> 86490f88
     color: $brand-primary;
     font-size: 52px;
 
@@ -45,28 +41,17 @@
   }
 
   .login-page-tagline {
-<<<<<<< HEAD
-    font-weight: 400;
-    color: $text-color;
-
-    font-size: 16px;
-=======
     font-weight: normal;
     color: $text-color;
 
     font-size: $font-size-large;
->>>>>>> 86490f88
     margin-top: $console-unit-space;
     margin-bottom: $console-unit-space;
   }
 
   .login-right {
     min-width: 362px;
-<<<<<<< HEAD
     min-height: 410px;
-=======
-    min-height: 392px;
->>>>>>> 86490f88
   }
 
 }