--- conflicted
+++ resolved
@@ -287,11 +287,7 @@
 		return sessionStore, err
 	}
 	// Store depends on the DB Type
-<<<<<<< HEAD
-	if databaseProvider == "mysql" {
-=======
 	if databaseProvider == datastore.MYSQL {
->>>>>>> 429f1775
 		log.Info("Creating MySQL session store")
 		sessionStore, err := mysqlstore.NewMySQLStoreFromConnection(db, sessionsTable, "/", 3600, []byte(pc.SessionStoreSecret))
 		// Setup cookie-store options
