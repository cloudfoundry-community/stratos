--- conflicted
+++ resolved
@@ -19,13 +19,8 @@
   }
 
   page-footer {
-<<<<<<< HEAD
     position: static;
-    bottom: 12px;
-=======
-    position: fixed;
     bottom: $console-unit-space / 2;
->>>>>>> 71e95312
 
     animation: fadein 2s ease;
 
