--- conflicted
+++ resolved
@@ -172,27 +172,14 @@
 });
 
 gulp.task('browsersync', function (callback) {
-  var proxyOptions = [];
+  var proxyOptions = {};
   try {
     // Need a JSON file named 'dev_config.json'
     var devOptions = require('./dev_config.json');
-<<<<<<< HEAD
-    // Need key 'api' with the URL to the API server
-    var proxyOption = node_url.parse(devOptions.pp);
-    proxyOption.route = '/pp';
-    proxyOptions.push(browserSyncProxy(proxyOption));
-
-    proxyOption = node_url.parse(devOptions.api);
-    proxyOption.route = '/api';
-    proxyOptions.push(browserSyncProxy(proxyOption));
-
-    gutil.log('Proxying API requests to:', gutil.colors.magenta(devOptions.api));
-=======
     // Need key 'pp' with the URL to the API server
     proxyOptions = node_url.parse(devOptions.pp);
     proxyOptions.route = '/pp';
     gutil.log('Proxying API requests to:', gutil.colors.magenta(devOptions.pp));
->>>>>>> b8dc076d
   } catch (e) {
     throw new gutil.PluginError('browsersync', 'dev_config.json file is required with portal-proxy(pp) endpoint' +
       'configuration');
@@ -201,7 +188,7 @@
   browserSync.init({
     server: {
       baseDir: "../dist",
-      middleware: proxyOptions
+      middleware: [browserSyncProxy(proxyOptions)]
     },
     ghostMode: false,
     open: false,
@@ -211,6 +198,7 @@
     callback();
   });
 });
+
 // Static server
 gulp.task('dev', ['default'], function () {
   runSequence('browsersync', 'watch');
