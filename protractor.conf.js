// Protractor configuration file, see link for more information
// https://github.com/angular/protractor/blob/master/lib/config.ts

const {
  SpecReporter
} = require('jasmine-spec-reporter');

const HtmlReporter = require('stratos-protractor-reporter');
const moment = require('moment');
const skipPlugin = require('./src/test-e2e/skip-plugin.js');
const globby = require('globby');
const timeReporterPlugin = require('./src/test-e2e/time-reporter-plugin.js');

// Test report folder name
var timestamp = moment().format('YYYYDDMM-hh.mm.ss');
var reportFolderName = timestamp + '-e2e-report';

const SECRETS_FILE = 'secrets.yaml';

const E2E_REPORT_FOLDER = process.env['E2E_REPORT_FOLDER'] || './e2e-reports/' + reportFolderName;

var fs = require('fs');
var path = require('path');
var yaml = require('js-yaml');
var browserstackHelper = require('./src/test-e2e/browserstack-helper.js');

const secretsPath = path.join(__dirname, SECRETS_FILE)
if (!fs.existsSync(secretsPath)) {
  console.log('No secrets.yaml found at ... ', secretsPath);
  console.log('Please provide a secrets.yaml, see `src/test-e2e/secrets.yaml.example` as reference.');
  process.exit(1);
}

let secrets = {};
try {
  secrets = yaml.safeLoad(fs.readFileSync(secretsPath, 'utf8'));
} catch (e) {
  console.log('Invalid e2e secrets.yaml configuration file');
  console.log(e);
  process.exit(1);
}

// This is the maximum amount of time ALL before/after/it's must execute in
const timeout = 40000;
const checkSuiteGlob = './src/test-e2e/check/*-e2e.spec.ts';

<<<<<<< HEAD
const specReporterCustomProcessors = [];
if (browserstackHelper.isConfigured()) {
  specReporterCustomProcessors.push(browserstackHelper.reporterPlugIn);
=======
// Allow test report to show relative times of tests
const specReporterCustomProcessors = [];
if (process.env.STRATOS_E2E_LOG_TIME) {
  specReporterCustomProcessors.push(timeReporterPlugin);
>>>>>>> 41bd69fa
}

exports.config = {
  allScriptsTimeout: timeout,
  // Exclude the dashboard tests from all suites for now
  exclude: [
    './src/test-e2e/dashboard/dashboard-e2e.spec.ts',
  ],
  // Suites - use globby to give us more control over included test specs
  suites: {
    e2e: globby.sync([
      './src/test-e2e/**/*-e2e.spec.ts',
      '!./src/test-e2e/login/*-sso-e2e.spec.ts',
      '!' + checkSuiteGlob
    ]),
    sso: globby.sync([
      './src/test-e2e/**/*-e2e.spec.ts',
      '!./src/test-e2e/login/login-e2e.spec.ts',
      '!' + checkSuiteGlob
    ]),
    check: checkSuiteGlob,
  },
  // Default test suite is the E2E test suite
  suite: 'e2e',
  capabilities: {
    'browserName': 'chrome',
    chromeOptions: {
      useAutomationExtension: false,
      args: ['--no-sandbox', '--disable-dev-shm-usage', '--disable-infobars']
    },
    acceptInsecureCerts: true
  },
  directConnect: true,
  framework: 'jasmine',
  jasmineNodeOpts: {
    showColors: true,
    defaultTimeoutInterval: timeout,
    print: function () {}
  },
  params: secrets,
  onPrepare() {
    skipPlugin.install(jasmine);
    require('ts-node').register({
      project: 'src/test-e2e/tsconfig.e2e.json'
    });
    jasmine.getEnv().addReporter(new HtmlReporter({
      baseDirectory: E2E_REPORT_FOLDER,
      takeScreenShotsOnlyForFailedSpecs: true,
      docTitle: 'E2E Test Report: ' + timestamp,
      docName: 'index.html',
      logIgnore: [
        /\/auth\/session\/verify - Failed to load resource/g
      ]
    }).getJasmine2Reporter());
    jasmine.getEnv().addReporter(new SpecReporter({
      spec: {
<<<<<<< HEAD
        displayStacktrace: true,
=======
        displayStacktrace: true
>>>>>>> 41bd69fa
      },
      customProcessors: specReporterCustomProcessors
    }));
    jasmine.getEnv().addReporter(skipPlugin.reporter());
  }
};

// Should we run e2e tests in headless Chrome?
const headless = secrets.headless || process.env['STRATOS_E2E_HEADLESS'];
if (headless) {
  exports.config.capabilities.chromeOptions.args = ['--headless', '--allow-insecure-localhost', '--disable-gpu', '--window-size=1366,768', '--no-sandbox'];
}

// Browserstack support
if (browserstackHelper.isConfigured()) {
  exports.config = browserstackHelper.configure(exports.config);
}<|MERGE_RESOLUTION|>--- conflicted
+++ resolved
@@ -44,16 +44,10 @@
 const timeout = 40000;
 const checkSuiteGlob = './src/test-e2e/check/*-e2e.spec.ts';
 
-<<<<<<< HEAD
-const specReporterCustomProcessors = [];
-if (browserstackHelper.isConfigured()) {
-  specReporterCustomProcessors.push(browserstackHelper.reporterPlugIn);
-=======
 // Allow test report to show relative times of tests
 const specReporterCustomProcessors = [];
-if (process.env.STRATOS_E2E_LOG_TIME) {
+if (process.env.STRATOS_E2E_LOG_TIME || browserstackHelper.isConfigured()) {
   specReporterCustomProcessors.push(timeReporterPlugin);
->>>>>>> 41bd69fa
 }
 
 exports.config = {
@@ -110,11 +104,7 @@
     }).getJasmine2Reporter());
     jasmine.getEnv().addReporter(new SpecReporter({
       spec: {
-<<<<<<< HEAD
         displayStacktrace: true,
-=======
-        displayStacktrace: true
->>>>>>> 41bd69fa
       },
       customProcessors: specReporterCustomProcessors
     }));
