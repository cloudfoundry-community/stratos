--- conflicted
+++ resolved
@@ -1,10 +1,6 @@
 {
   "name": "stratos",
-<<<<<<< HEAD
-  "version": "2.5.2",
-=======
   "version": "2.5.3",
->>>>>>> b7a205d2
   "description": "Stratos Console",
   "main": "index.js",
   "scripts": {
