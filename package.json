--- conflicted
+++ resolved
@@ -11,15 +11,9 @@
     "deploy-cf": "gulp deploy:cf",
     "test-backend": "gulp test-backend",
     "update-webdriver": "webdriver-manager update",
-<<<<<<< HEAD
     "build": "ng build --prod --preserve-symlinks --aot=false --build-optimizer=false",
-    "build-cf": "node --max_old_space_size=900 --optimize_for_size --gc_interval=100 node_modules/@angular/cli/bin/ng build --prod --preserve-symlinks --aot=false --build-optimizer=false",
+    "build-cf": "node --max_old_space_size=1128 --optimize_for_size --gc_interval=100 node_modules/@angular/cli/bin/ng build --prod --preserve-symlinks --aot=false --build-optimizer=false",
     "build-dev": "ng build --dev --preserve-symlinks",
-=======
-    "build": "ng build --prod --aot=false --build-optimizer=false",
-    "build-cf": "node --max_old_space_size=1128 --optimize_for_size --gc_interval=100 node_modules/@angular/cli/bin/ng build --prod --aot=false --build-optimizer=false",
-    "build-dev": "ng build --dev",
->>>>>>> 648eeabe
     "ng": "ng",
     "start": "ng serve --preserve-symlinks --proxy-config proxy.conf.js --ssl 1 --ssl-key dev-ssl/server.key --ssl-cert dev-ssl/server.crt",
     "start-prod": "ng serve --prod --preserve-symlinks --aot=false --sourcemaps=true --proxy-config proxy.conf.js --ssl 1 --ssl-key dev-ssl/server.key --ssl-cert dev-ssl/server.crt",
